--- conflicted
+++ resolved
@@ -32,15 +32,10 @@
 
       - items:
           - enum:
-<<<<<<< HEAD
-              - renesas,usb2-phy-r9a07g044 # RZ/G2{L,LC}
-          - const: renesas,rzg2l-usb2-phy  # RZ/G2L family
-=======
               - renesas,usb2-phy-r9a07g043 # RZ/G2UL
               - renesas,usb2-phy-r9a07g044 # RZ/G2{L,LC}
               - renesas,usb2-phy-r9a07g054 # RZ/V2L
           - const: renesas,rzg2l-usb2-phy
->>>>>>> e972e58d
 
   reg:
     maxItems: 1
