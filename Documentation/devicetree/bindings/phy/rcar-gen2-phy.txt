* Renesas R-Car generation 2 USB PHY

This file provides information on what the device node for the R-Car generation
2 USB PHY contains.

Required properties:
- compatible: "renesas,usb-phy-r8a7743" if the device is a part of R8A7743 SoC.
<<<<<<< HEAD
	      "renesas,usb-phy-r8a7745" if the device is a part of R8A7745 SoC.
=======
	      "renesas,usb-phy-r8a7744" if the device is a part of R8A7744 SoC.
	      "renesas,usb-phy-r8a7745" if the device is a part of R8A7745 SoC.
	      "renesas,usb-phy-r8a77470" if the device is a part of R8A77470 SoC.
>>>>>>> 2d85c707
	      "renesas,usb-phy-r8a7790" if the device is a part of R8A7790 SoC.
	      "renesas,usb-phy-r8a7791" if the device is a part of R8A7791 SoC.
	      "renesas,usb-phy-r8a7794" if the device is a part of R8A7794 SoC.
	      "renesas,rcar-gen2-usb-phy" for a generic R-Car Gen2 compatible device.

	      When compatible with the generic version, nodes must list the
	      SoC-specific version corresponding to the platform first
	      followed by the generic version.

- reg: offset and length of the register block.
- #address-cells: number of address cells for the USB channel subnodes, must
		  be <1>.
- #size-cells: number of size cells for the USB channel subnodes, must be <0>.
- clocks: clock phandle and specifier pair.
- clock-names: string, clock input name, must be "usbhs".

The USB PHY device tree node should have the subnodes corresponding to the USB
channels. These subnodes must contain the following properties:
- reg: the USB controller selector; see the table below for the values.
- #phy-cells: see phy-bindings.txt in the same directory, must be <1>.

The phandle's argument in the PHY specifier is the USB controller selector for
the USB channel other than r8a77470 SoC; see the selector meanings below:

+-----------+---------------+---------------+
|\ Selector |               |               |
+ --------- +       0       |       1       |
| Channel  \|               |               |
+-----------+---------------+---------------+
| 0         | PCI EHCI/OHCI | HS-USB        |
| 2         | PCI EHCI/OHCI | xHCI          |
+-----------+---------------+---------------+

For r8a77470 SoC;see the selector meaning below:

+-----------+---------------+---------------+
|\ Selector |               |               |
+ --------- +       0       |       1       |
| Channel  \|               |               |
+-----------+---------------+---------------+
| 0         | EHCI/OHCI     | HS-USB        |
+-----------+---------------+---------------+

Example (Lager board):

	usb-phy@e6590100 {
		compatible = "renesas,usb-phy-r8a7790", "renesas,rcar-gen2-usb-phy";
		reg = <0 0xe6590100 0 0x100>;
		#address-cells = <1>;
		#size-cells = <0>;
		clocks = <&mstp7_clks R8A7790_CLK_HSUSB>;
		clock-names = "usbhs";

		usb-channel@0 {
			reg = <0>;
			#phy-cells = <1>;
		};
		usb-channel@2 {
			reg = <2>;
			#phy-cells = <1>;
		};
	};

Example (iWave RZ/G1C sbc):

	usbphy0: usb-phy0@e6590100 {
		compatible = "renesas,usb-phy-r8a77470",
			     "renesas,rcar-gen2-usb-phy";
		reg = <0 0xe6590100 0 0x100>;
		#address-cells = <1>;
		#size-cells = <0>;
		clocks = <&mstp7_clks R8A77470_CLK_USBHS0>;
		clock-names = "usbhs";
		power-domains = <&cpg_clocks>;

		usb0: usb-channel@0 {
			reg = <0>;
			#phy-cells = <1>;
		};
	};

	usbphy1: usb-phy@e6598100 {
		compatible = "renesas,usb-phy-r8a77470",
			     "renesas,rcar-gen2-usb-phy";
		reg = <0 0xe6598100 0 0x100>;
		#address-cells = <1>;
		#size-cells = <0>;
		clocks = <&mstp7_clks R8A77470_CLK_USBHS1>;
		clock-names = "usbhs";
		power-domains = <&cpg_clocks>;

		usb1: usb-channel@0 {
			reg = <0>;
			#phy-cells = <1>;
		};
	};<|MERGE_RESOLUTION|>--- conflicted
+++ resolved
@@ -5,13 +5,9 @@
 
 Required properties:
 - compatible: "renesas,usb-phy-r8a7743" if the device is a part of R8A7743 SoC.
-<<<<<<< HEAD
-	      "renesas,usb-phy-r8a7745" if the device is a part of R8A7745 SoC.
-=======
 	      "renesas,usb-phy-r8a7744" if the device is a part of R8A7744 SoC.
 	      "renesas,usb-phy-r8a7745" if the device is a part of R8A7745 SoC.
 	      "renesas,usb-phy-r8a77470" if the device is a part of R8A77470 SoC.
->>>>>>> 2d85c707
 	      "renesas,usb-phy-r8a7790" if the device is a part of R8A7790 SoC.
 	      "renesas,usb-phy-r8a7791" if the device is a part of R8A7791 SoC.
 	      "renesas,usb-phy-r8a7794" if the device is a part of R8A7794 SoC.
