--- conflicted
+++ resolved
@@ -2,10 +2,7 @@
 
 Required properties:
 compatible: "renesas,pcie-r8a7743" for the R8A7743 SoC;
-<<<<<<< HEAD
-=======
 	    "renesas,pcie-r8a774a1" for the R8A774A1 SoC;
->>>>>>> 9937c814
 	    "renesas,pcie-r8a774c0" for the R8A774C0 SoC;
 	    "renesas,pcie-r8a7779" for the R8A7779 SoC;
 	    "renesas,pcie-r8a7790" for the R8A7790 SoC;
