--- conflicted
+++ resolved
@@ -15,11 +15,8 @@
     compatible = "renesas,r8a7740"
   - RZ/G1M (R8A77430)
     compatible = "renesas,r8a7743"
-<<<<<<< HEAD
-=======
   - RZ/G1N (R8A77440)
     compatible = "renesas,r8a7744"
->>>>>>> 0cddb349
   - RZ/G1E (R8A77450)
     compatible = "renesas,r8a7745"
   - RZ/G1C (R8A77470)
@@ -66,13 +63,10 @@
     compatible = "iwave,g20d", "iwave,g20m", "renesas,r8a7743"
   - iWave Systems RZ/G1M Qseven System On Module (iW-RainboW-G20M-Qseven)
     compatible = "iwave,g20m", "renesas,r8a7743"
-<<<<<<< HEAD
-=======
   - iWave Systems RZ/G1N Qseven Development Platform (iW-RainboW-G20D-Qseven)
     compatible = "iwave,g20d", "iwave,g20m", "renesas,r8a7744"
   - iWave Systems RZ/G1N Qseven System On Module (iW-RainboW-G20M-Qseven)
     compatible = "iwave,g20m", "renesas,r8a7744"
->>>>>>> 0cddb349
   - Koelsch (RTP0RC7791SEB00010S)
     compatible = "renesas,koelsch", "renesas,r8a7791"
   - Kyoto Microcomputer Co. KZM-A9-Dual
