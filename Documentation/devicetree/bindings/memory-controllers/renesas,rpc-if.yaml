# SPDX-License-Identifier: (GPL-2.0-only OR BSD-2-Clause)
%YAML 1.2
---
$id: http://devicetree.org/schemas/memory-controllers/renesas,rpc-if.yaml#
$schema: http://devicetree.org/meta-schemas/core.yaml#

title: Renesas Reduced Pin Count Interface (RPC-IF)

maintainers:
  - Sergei Shtylyov <sergei.shtylyov@gmail.com>

description: |
  Renesas RPC-IF allows a SPI flash or HyperFlash connected to the SoC to
  be accessed via the external address space read mode or the manual mode.

  The flash chip itself should be represented by a subnode of the RPC-IF node.
  The flash interface is selected based on the "compatible" property of this
  subnode:
  - if it contains "jedec,spi-nor", then SPI is used;
  - if it contains "cfi-flash", then HyperFlash is used.

allOf:
  - $ref: "/schemas/spi/spi-controller.yaml#"

properties:
  compatible:
    oneOf:
      - items:
          - enum:
              - renesas,r8a77970-rpc-if       # R-Car V3M
              - renesas,r8a77980-rpc-if       # R-Car V3H
              - renesas,r8a77995-rpc-if       # R-Car D3
          - const: renesas,rcar-gen3-rpc-if   # a generic R-Car gen3 or RZ/G2{E,H,M,N} device

      - items:
          - enum:
<<<<<<< HEAD
              - renesas,r9a07g044-rpc-if      # RZ/G2{L,LC}
          - const: renesas,rzg2l-rpc-if       # RZ/G2L family
=======
              - renesas,r9a07g043-rpc-if      # RZ/G2UL
              - renesas,r9a07g044-rpc-if      # RZ/G2{L,LC}
              - renesas,r9a07g054-rpc-if      # RZ/V2L
          - const: renesas,rzg2l-rpc-if
>>>>>>> e972e58d

  reg:
    items:
      - description: RPC-IF registers
      - description: direct mapping read mode area
      - description: write buffer area

  reg-names:
    items:
      - const: regs
      - const: dirmap
      - const: wbuf

  clocks: true

  interrupts:
    maxItems: 1

  power-domains:
    maxItems: 1

  resets:
    maxItems: 1

patternProperties:
  "flash@[0-9a-f]+$":
    type: object
    properties:
      compatible:
        contains:
          enum:
            - cfi-flash
            - jedec,spi-nor

required:
  - compatible
  - reg
  - reg-names
  - clocks
  - power-domains
  - resets
  - '#address-cells'
  - '#size-cells'

if:
  properties:
    compatible:
      contains:
        enum:
          - renesas,rzg2l-rpc-if
then:
  properties:
    clocks:
      items:
        - description: SPI Multi IO Register access clock (SPI_CLK2)
        - description: SPI Multi IO Main clock (SPI_CLK).

else:
  properties:
    clocks:
      maxItems: 1

unevaluatedProperties: false

examples:
  - |
    #include <dt-bindings/clock/renesas-cpg-mssr.h>
    #include <dt-bindings/power/r8a77995-sysc.h>

    spi@ee200000 {
      compatible = "renesas,r8a77995-rpc-if", "renesas,rcar-gen3-rpc-if";
      reg = <0xee200000 0x200>,
            <0x08000000 0x4000000>,
            <0xee208000 0x100>;
      reg-names = "regs", "dirmap", "wbuf";
      clocks = <&cpg CPG_MOD 917>;
      power-domains = <&sysc R8A77995_PD_ALWAYS_ON>;
      resets = <&cpg 917>;
      #address-cells = <1>;
      #size-cells = <0>;

      flash@0 {
        compatible = "jedec,spi-nor";
        reg = <0>;
        spi-max-frequency = <40000000>;
        spi-tx-bus-width = <1>;
        spi-rx-bus-width = <1>;
      };
    };<|MERGE_RESOLUTION|>--- conflicted
+++ resolved
@@ -34,15 +34,10 @@
 
       - items:
           - enum:
-<<<<<<< HEAD
-              - renesas,r9a07g044-rpc-if      # RZ/G2{L,LC}
-          - const: renesas,rzg2l-rpc-if       # RZ/G2L family
-=======
               - renesas,r9a07g043-rpc-if      # RZ/G2UL
               - renesas,r9a07g044-rpc-if      # RZ/G2{L,LC}
               - renesas,r9a07g054-rpc-if      # RZ/V2L
           - const: renesas,rzg2l-rpc-if
->>>>>>> e972e58d
 
   reg:
     items:
