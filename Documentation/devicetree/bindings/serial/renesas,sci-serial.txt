--- conflicted
+++ resolved
@@ -22,11 +22,8 @@
     - "renesas,hscif-r8a77470" for R8A77470 (RZ/G1C) HSCIF compatible UART.
     - "renesas,scif-r8a774a1" for R8A774A1 (RZ/G2M) SCIF compatible UART.
     - "renesas,hscif-r8a774a1" for R8A774A1 (RZ/G2M) HSCIF compatible UART.
-<<<<<<< HEAD
-=======
     - "renesas,scif-r8a774b1" for R8A774B1 (RZ/G2N) SCIF compatible UART.
     - "renesas,hscif-r8a774b1" for R8A774B1 (RZ/G2N) HSCIF compatible UART.
->>>>>>> 983d5408
     - "renesas,scif-r8a774c0" for R8A774C0 (RZ/G2E) SCIF compatible UART.
     - "renesas,hscif-r8a774c0" for R8A774C0 (RZ/G2E) HSCIF compatible UART.
     - "renesas,scif-r8a7778" for R8A7778 (R-Car M1) SCIF compatible UART.
