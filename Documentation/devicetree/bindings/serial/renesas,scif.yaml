# SPDX-License-Identifier: (GPL-2.0-only OR BSD-2-Clause)
%YAML 1.2
---
$id: "http://devicetree.org/schemas/serial/renesas,scif.yaml#"
$schema: "http://devicetree.org/meta-schemas/core.yaml#"

title: Renesas Serial Communication Interface with FIFO (SCIF)

maintainers:
  - Geert Uytterhoeven <geert+renesas@glider.be>

allOf:
  - $ref: serial.yaml#

properties:
  compatible:
    oneOf:
      - items:
          - enum:
              - renesas,scif-r7s72100     # RZ/A1H
          - const: renesas,scif           # generic SCIF compatible UART

      - items:
          - enum:
              - renesas,scif-r7s9210      # RZ/A2

      - items:
          - enum:
              - renesas,scif-r8a7778      # R-Car M1
              - renesas,scif-r8a7779      # R-Car H1
          - const: renesas,rcar-gen1-scif # R-Car Gen1
          - const: renesas,scif           # generic SCIF compatible UART

      - items:
          - enum:
              - renesas,scif-r8a7742      # RZ/G1H
              - renesas,scif-r8a7743      # RZ/G1M
              - renesas,scif-r8a7744      # RZ/G1N
              - renesas,scif-r8a7745      # RZ/G1E
              - renesas,scif-r8a77470     # RZ/G1C
              - renesas,scif-r8a7790      # R-Car H2
              - renesas,scif-r8a7791      # R-Car M2-W
              - renesas,scif-r8a7792      # R-Car V2H
              - renesas,scif-r8a7793      # R-Car M2-N
              - renesas,scif-r8a7794      # R-Car E2
          - const: renesas,rcar-gen2-scif # R-Car Gen2 and RZ/G1
          - const: renesas,scif           # generic SCIF compatible UART

      - items:
          - enum:
              - renesas,scif-r8a774a1     # RZ/G2M
              - renesas,scif-r8a774b1     # RZ/G2N
              - renesas,scif-r8a774c0     # RZ/G2E
              - renesas,scif-r8a774e1     # RZ/G2H
              - renesas,scif-r8a7795      # R-Car H3
              - renesas,scif-r8a7796      # R-Car M3-W
              - renesas,scif-r8a77961     # R-Car M3-W+
              - renesas,scif-r8a77965     # R-Car M3-N
              - renesas,scif-r8a77970     # R-Car V3M
              - renesas,scif-r8a77980     # R-Car V3H
              - renesas,scif-r8a77990     # R-Car E3
              - renesas,scif-r8a77995     # R-Car D3
          - const: renesas,rcar-gen3-scif # R-Car Gen3 and RZ/G2
          - const: renesas,scif           # generic SCIF compatible UART

      - items:
          - enum:
              - renesas,scif-r9a07g044      # RZ/G2{L,LC}
<<<<<<< HEAD
=======
              - renesas,scif-r9a07g054      # RZ/V2L

      - items:
          - enum:
              - renesas,scif-r9a07g043      # RZ/G2UL
              - renesas,scif-r9a07g054      # RZ/V2L
          - const: renesas,scif-r9a07g044   # RZ/G2{L,LC} fallback
>>>>>>> e972e58d

  reg:
    maxItems: 1

  interrupts:
    oneOf:
      - items:
          - description: A combined interrupt
      - items:
          - description: Error interrupt
          - description: Receive buffer full interrupt
          - description: Transmit buffer empty interrupt
          - description: Transmit End interrupt
      - items:
          - description: Error interrupt
          - description: Receive buffer full interrupt
          - description: Transmit buffer empty interrupt
          - description: Break interrupt
          - description: Data Ready interrupt
          - description: Transmit End interrupt

  interrupt-names:
    oneOf:
      - items:
          - const: eri
          - const: rxi
          - const: txi
          - const: tei
      - items:
          - const: eri
          - const: rxi
          - const: txi
          - const: bri
          - const: dri
          - const: tei

  clocks:
    minItems: 1
    maxItems: 4

  clock-names:
    minItems: 1
    maxItems: 4
    items:
      enum:
        - fck # UART functional clock
        - sck # optional external clock input
        - brg_int # optional internal clock source for BRG frequency divider
        - scif_clk # optional external clock source for BRG frequency divider

  power-domains:
    maxItems: 1

  resets:
    maxItems: 1

  dmas:
    description:
      Must contain a list of pairs of references to DMA specifiers, one for
      transmission, and one for reception.

  dma-names:
    minItems: 2
    maxItems: 4
    items:
      enum:
        - tx
        - rx

required:
  - compatible
  - reg
  - interrupts
  - clocks
  - clock-names
  - power-domains

if:
  properties:
    compatible:
      contains:
        enum:
          - renesas,rcar-gen2-scif
          - renesas,rcar-gen3-scif
          - renesas,scif-r9a07g044
<<<<<<< HEAD
=======
          - renesas,scif-r9a07g054
>>>>>>> e972e58d
then:
  required:
    - resets

unevaluatedProperties: false

examples:
  - |
    #include <dt-bindings/clock/r8a7791-cpg-mssr.h>
    #include <dt-bindings/interrupt-controller/arm-gic.h>
    #include <dt-bindings/power/r8a7791-sysc.h>
    aliases {
            serial0 = &scif0;
    };

    scif0: serial@e6e60000 {
            compatible = "renesas,scif-r8a7791", "renesas,rcar-gen2-scif",
                         "renesas,scif";
            reg = <0xe6e60000 64>;
            interrupts = <GIC_SPI 152 IRQ_TYPE_LEVEL_HIGH>;
            clocks = <&cpg CPG_MOD 721>, <&cpg CPG_CORE R8A7791_CLK_ZS>,
                     <&scif_clk>;
            clock-names = "fck", "brg_int", "scif_clk";
            dmas = <&dmac0 0x29>, <&dmac0 0x2a>, <&dmac1 0x29>, <&dmac1 0x2a>;
            dma-names = "tx", "rx", "tx", "rx";
            power-domains = <&sysc R8A7791_PD_ALWAYS_ON>;
            resets = <&cpg 721>;
    };<|MERGE_RESOLUTION|>--- conflicted
+++ resolved
@@ -66,8 +66,6 @@
       - items:
           - enum:
               - renesas,scif-r9a07g044      # RZ/G2{L,LC}
-<<<<<<< HEAD
-=======
               - renesas,scif-r9a07g054      # RZ/V2L
 
       - items:
@@ -75,7 +73,6 @@
               - renesas,scif-r9a07g043      # RZ/G2UL
               - renesas,scif-r9a07g054      # RZ/V2L
           - const: renesas,scif-r9a07g044   # RZ/G2{L,LC} fallback
->>>>>>> e972e58d
 
   reg:
     maxItems: 1
@@ -161,10 +158,7 @@
           - renesas,rcar-gen2-scif
           - renesas,rcar-gen3-scif
           - renesas,scif-r9a07g044
-<<<<<<< HEAD
-=======
           - renesas,scif-r9a07g054
->>>>>>> e972e58d
 then:
   required:
     - resets
