# SPDX-License-Identifier: (GPL-2.0-only OR BSD-2-Clause)
%YAML 1.2
---
$id: http://devicetree.org/schemas/watchdog/renesas,wdt.yaml#
$schema: http://devicetree.org/meta-schemas/core.yaml#

title: Renesas Watchdog Timer (WDT) Controller

maintainers:
  - Wolfram Sang <wsa+renesas@sang-engineering.com>
  - Geert Uytterhoeven <geert+renesas@glider.be>

properties:
  compatible:
    oneOf:
      - items:
          - enum:
              - renesas,r7s72100-wdt     # RZ/A1
              - renesas,r7s9210-wdt      # RZ/A2
          - const: renesas,rza-wdt       # RZ/A

      - items:
          - enum:
              - renesas,r9a07g043-wdt    # RZ/G2UL
              - renesas,r9a07g044-wdt    # RZ/G2{L,LC}
              - renesas,r9a07g054-wdt    # RZ/V2L
          - const: renesas,rzg2l-wdt

      - items:
          - enum:
<<<<<<< HEAD
=======
              - renesas,r9a09g011-wdt    # RZ/V2M
          - const: renesas,rzv2m-wdt     # RZ/V2M

      - items:
          - enum:
>>>>>>> aa800917
              - renesas,r8a7742-wdt      # RZ/G1H
              - renesas,r8a7743-wdt      # RZ/G1M
              - renesas,r8a7744-wdt      # RZ/G1N
              - renesas,r8a7745-wdt      # RZ/G1E
              - renesas,r8a77470-wdt     # RZ/G1C
              - renesas,r8a7790-wdt      # R-Car H2
              - renesas,r8a7791-wdt      # R-Car M2-W
              - renesas,r8a7792-wdt      # R-Car V2H
              - renesas,r8a7793-wdt      # R-Car M2-N
              - renesas,r8a7794-wdt      # R-Car E2
          - const: renesas,rcar-gen2-wdt # R-Car Gen2 and RZ/G1

      - items:
          - enum:
              - renesas,r8a774a1-wdt     # RZ/G2M
              - renesas,r8a774b1-wdt     # RZ/G2N
              - renesas,r8a774c0-wdt     # RZ/G2E
              - renesas,r8a774e1-wdt     # RZ/G2H
              - renesas,r8a7795-wdt      # R-Car H3
              - renesas,r8a7796-wdt      # R-Car M3-W
              - renesas,r8a77961-wdt     # R-Car M3-W+
              - renesas,r8a77965-wdt     # R-Car M3-N
              - renesas,r8a77970-wdt     # R-Car V3M
              - renesas,r8a77980-wdt     # R-Car V3H
              - renesas,r8a77990-wdt     # R-Car E3
              - renesas,r8a77995-wdt     # R-Car D3
          - const: renesas,rcar-gen3-wdt # R-Car Gen3 and RZ/G2

  reg:
    maxItems: 1

<<<<<<< HEAD
  interrupts: true

  interrupt-names: true

  clocks: true

  clock-names: true
=======
  interrupts:
    minItems: 1
    items:
      - description: Timeout
      - description: Parity error

  interrupt-names:
    minItems: 1
    items:
      - const: wdt
      - const: perrout

  clocks:
    minItems: 1
    items:
      - description: Register access clock
      - description: Main clock

  clock-names:
    minItems: 1
    items:
      - const: pclk
      - const: oscclk
>>>>>>> aa800917

  power-domains:
    maxItems: 1

  resets:
    maxItems: 1

  timeout-sec: true

required:
  - compatible
  - reg
  - interrupts
  - clocks

allOf:
  - $ref: "watchdog.yaml#"

  - if:
      not:
        properties:
          compatible:
            contains:
              enum:
                - renesas,rza-wdt
    then:
      required:
        - power-domains
        - resets

  - if:
      properties:
        compatible:
          contains:
            enum:
              - renesas,rzg2l-wdt
<<<<<<< HEAD
    then:
      properties:
        interrupts:
          maxItems: 2
        interrupt-names:
          items:
            - const: wdt
            - const: perrout
        clocks:
          items:
            - description: Register access clock
            - description: Main clock
        clock-names:
          items:
            - const: pclk
            - const: oscclk
      required:
        - clock-names
=======
              - renesas,rzv2m-wdt
    then:
      properties:
        clocks:
          minItems: 2
        clock-names:
          minItems: 2
      required:
        - clock-names
    else:
      properties:
        clocks:
          maxItems: 1

  - if:
      properties:
        compatible:
          contains:
            enum:
              - renesas,rzg2l-wdt
    then:
      properties:
        interrupts:
          minItems: 2
        interrupt-names:
          minItems: 2
      required:
>>>>>>> aa800917
        - interrupt-names
    else:
      properties:
        interrupts:
          maxItems: 1
<<<<<<< HEAD
        clocks:
          maxItems: 1
=======
>>>>>>> aa800917

additionalProperties: false

examples:
  - |
    #include <dt-bindings/clock/r8a7795-cpg-mssr.h>
    #include <dt-bindings/power/r8a7795-sysc.h>
    #include <dt-bindings/interrupt-controller/arm-gic.h>
    wdt0: watchdog@e6020000 {
            compatible = "renesas,r8a7795-wdt", "renesas,rcar-gen3-wdt";
            reg = <0xe6020000 0x0c>;
            interrupts = <GIC_SPI 140 IRQ_TYPE_LEVEL_HIGH>;
            clocks = <&cpg CPG_MOD 402>;
            power-domains = <&sysc R8A7795_PD_ALWAYS_ON>;
            resets = <&cpg 402>;
            timeout-sec = <60>;
    };<|MERGE_RESOLUTION|>--- conflicted
+++ resolved
@@ -28,14 +28,11 @@
 
       - items:
           - enum:
-<<<<<<< HEAD
-=======
               - renesas,r9a09g011-wdt    # RZ/V2M
           - const: renesas,rzv2m-wdt     # RZ/V2M
 
       - items:
           - enum:
->>>>>>> aa800917
               - renesas,r8a7742-wdt      # RZ/G1H
               - renesas,r8a7743-wdt      # RZ/G1M
               - renesas,r8a7744-wdt      # RZ/G1N
@@ -67,15 +64,6 @@
   reg:
     maxItems: 1
 
-<<<<<<< HEAD
-  interrupts: true
-
-  interrupt-names: true
-
-  clocks: true
-
-  clock-names: true
-=======
   interrupts:
     minItems: 1
     items:
@@ -99,7 +87,6 @@
     items:
       - const: pclk
       - const: oscclk
->>>>>>> aa800917
 
   power-domains:
     maxItems: 1
@@ -136,26 +123,6 @@
           contains:
             enum:
               - renesas,rzg2l-wdt
-<<<<<<< HEAD
-    then:
-      properties:
-        interrupts:
-          maxItems: 2
-        interrupt-names:
-          items:
-            - const: wdt
-            - const: perrout
-        clocks:
-          items:
-            - description: Register access clock
-            - description: Main clock
-        clock-names:
-          items:
-            - const: pclk
-            - const: oscclk
-      required:
-        - clock-names
-=======
               - renesas,rzv2m-wdt
     then:
       properties:
@@ -183,17 +150,11 @@
         interrupt-names:
           minItems: 2
       required:
->>>>>>> aa800917
         - interrupt-names
     else:
       properties:
         interrupts:
           maxItems: 1
-<<<<<<< HEAD
-        clocks:
-          maxItems: 1
-=======
->>>>>>> aa800917
 
 additionalProperties: false
 
