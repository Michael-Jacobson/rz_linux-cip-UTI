# SPDX-License-Identifier: (GPL-2.0-only OR BSD-2-Clause)
%YAML 1.2
---
$id: http://devicetree.org/schemas/watchdog/renesas,wdt.yaml#
$schema: http://devicetree.org/meta-schemas/core.yaml#

title: Renesas Watchdog Timer (WDT) Controller

maintainers:
  - Wolfram Sang <wsa+renesas@sang-engineering.com>
  - Geert Uytterhoeven <geert+renesas@glider.be>

properties:
  compatible:
    oneOf:
      - items:
          - enum:
              - renesas,r7s72100-wdt     # RZ/A1
              - renesas,r7s9210-wdt      # RZ/A2
          - const: renesas,rza-wdt       # RZ/A

      - items:
          - enum:
<<<<<<< HEAD
              - renesas,r9a07g044-wdt    # RZ/G2{L,LC}
          - const: renesas,rzg2l-wdt     # RZ/G2L
=======
              - renesas,r9a07g043-wdt    # RZ/G2UL
              - renesas,r9a07g044-wdt    # RZ/G2{L,LC}
              - renesas,r9a07g054-wdt    # RZ/V2L
          - const: renesas,rzg2l-wdt
>>>>>>> e972e58d

      - items:
          - enum:
              - renesas,r8a7742-wdt      # RZ/G1H
              - renesas,r8a7743-wdt      # RZ/G1M
              - renesas,r8a7744-wdt      # RZ/G1N
              - renesas,r8a7745-wdt      # RZ/G1E
              - renesas,r8a77470-wdt     # RZ/G1C
              - renesas,r8a7790-wdt      # R-Car H2
              - renesas,r8a7791-wdt      # R-Car M2-W
              - renesas,r8a7792-wdt      # R-Car V2H
              - renesas,r8a7793-wdt      # R-Car M2-N
              - renesas,r8a7794-wdt      # R-Car E2
          - const: renesas,rcar-gen2-wdt # R-Car Gen2 and RZ/G1

      - items:
          - enum:
              - renesas,r8a774a1-wdt     # RZ/G2M
              - renesas,r8a774b1-wdt     # RZ/G2N
              - renesas,r8a774c0-wdt     # RZ/G2E
              - renesas,r8a774e1-wdt     # RZ/G2H
              - renesas,r8a7795-wdt      # R-Car H3
              - renesas,r8a7796-wdt      # R-Car M3-W
              - renesas,r8a77961-wdt     # R-Car M3-W+
              - renesas,r8a77965-wdt     # R-Car M3-N
              - renesas,r8a77970-wdt     # R-Car V3M
              - renesas,r8a77980-wdt     # R-Car V3H
              - renesas,r8a77990-wdt     # R-Car E3
              - renesas,r8a77995-wdt     # R-Car D3
          - const: renesas,rcar-gen3-wdt # R-Car Gen3 and RZ/G2

  reg:
    maxItems: 1

  interrupts: true

  interrupt-names: true

  clocks: true

  clock-names: true

  power-domains:
    maxItems: 1

  resets:
    maxItems: 1

  timeout-sec: true

required:
  - compatible
  - reg
  - clocks

allOf:
  - $ref: "watchdog.yaml#"

  - if:
      not:
        properties:
          compatible:
            contains:
              enum:
                - renesas,rza-wdt
    then:
      required:
        - power-domains
        - resets

  - if:
      properties:
        compatible:
          contains:
            enum:
              - renesas,rzg2l-wdt
    then:
      properties:
        interrupts:
          maxItems: 2
        interrupt-names:
          items:
            - const: wdt
            - const: perrout
        clocks:
          items:
            - description: Register access clock
            - description: Main clock
        clock-names:
          items:
            - const: pclk
            - const: oscclk
      required:
        - clock-names
        - interrupt-names
    else:
      properties:
        interrupts:
          maxItems: 1
        clocks:
          maxItems: 1

additionalProperties: false

examples:
  - |
    #include <dt-bindings/clock/r8a7795-cpg-mssr.h>
    #include <dt-bindings/power/r8a7795-sysc.h>
    wdt0: watchdog@e6020000 {
            compatible = "renesas,r8a7795-wdt", "renesas,rcar-gen3-wdt";
            reg = <0xe6020000 0x0c>;
            clocks = <&cpg CPG_MOD 402>;
            power-domains = <&sysc R8A7795_PD_ALWAYS_ON>;
            resets = <&cpg 402>;
            timeout-sec = <60>;
    };<|MERGE_RESOLUTION|>--- conflicted
+++ resolved
@@ -21,15 +21,10 @@
 
       - items:
           - enum:
-<<<<<<< HEAD
-              - renesas,r9a07g044-wdt    # RZ/G2{L,LC}
-          - const: renesas,rzg2l-wdt     # RZ/G2L
-=======
               - renesas,r9a07g043-wdt    # RZ/G2UL
               - renesas,r9a07g044-wdt    # RZ/G2{L,LC}
               - renesas,r9a07g054-wdt    # RZ/V2L
           - const: renesas,rzg2l-wdt
->>>>>>> e972e58d
 
       - items:
           - enum:
