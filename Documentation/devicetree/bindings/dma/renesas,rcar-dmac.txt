* Renesas R-Car (RZ/G) DMA Controller Device Tree bindings

Renesas R-Car (Gen 2/3) and RZ/G SoCs have multiple multi-channel DMA
controller instances named DMAC capable of serving multiple clients. Channels
can be dedicated to specific clients or shared between a large number of
clients.

Each DMA client is connected to one dedicated port of the DMAC, identified by
an 8-bit port number called the MID/RID. A DMA controller can thus serve up to
256 clients in total. When the number of hardware channels is lower than the
number of clients to be served, channels must be shared between multiple DMA
clients. The association of DMA clients to DMAC channels is fully dynamic and
not described in these device tree bindings.

Required Properties:

- compatible: "renesas,dmac-<soctype>", "renesas,rcar-dmac" as fallback.
	      Examples with soctypes are:
		- "renesas,dmac-r8a7743" (RZ/G1M)
		- "renesas,dmac-r8a7745" (RZ/G1E)
		- "renesas,dmac-r8a77470" (RZ/G1C)
		- "renesas,dmac-r8a774a1" (RZ/G2M)
		- "renesas,dmac-r8a774b1" (RZ/G2N)
		- "renesas,dmac-r8a774c0" (RZ/G2E)
<<<<<<< HEAD
=======
		- "renesas,dmac-r8a774e1" (RZ/G2H)
>>>>>>> 1d9c4c7e
		- "renesas,dmac-r8a7790" (R-Car H2)
		- "renesas,dmac-r8a7791" (R-Car M2-W)
		- "renesas,dmac-r8a7792" (R-Car V2H)
		- "renesas,dmac-r8a7793" (R-Car M2-N)
		- "renesas,dmac-r8a7794" (R-Car E2)
		- "renesas,dmac-r8a7795" (R-Car H3)
		- "renesas,dmac-r8a7796" (R-Car M3-W)
		- "renesas,dmac-r8a77965" (R-Car M3-N)
		- "renesas,dmac-r8a77970" (R-Car V3M)
		- "renesas,dmac-r8a77980" (R-Car V3H)
		- "renesas,dmac-r8a77990" (R-Car E3)
		- "renesas,dmac-r8a77995" (R-Car D3)

- reg: base address and length of the registers block for the DMAC

- interrupts: interrupt specifiers for the DMAC, one for each entry in
  interrupt-names.
- interrupt-names: one entry for the error interrupt, named "error", plus one
  entry per channel, named "ch%u", where %u is the channel number ranging from
  zero to the number of channels minus one.

- clock-names: "fck" for the functional clock
- clocks: a list of phandle + clock-specifier pairs, one for each entry
  in clock-names.
- clock-names: must contain "fck" for the functional clock.

- #dma-cells: must be <1>, the cell specifies the MID/RID of the DMAC port
  connected to the DMA client
- dma-channels: number of DMA channels

Example: R8A7790 (R-Car H2) SYS-DMACs

	dmac0: dma-controller@e6700000 {
		compatible = "renesas,dmac-r8a7790", "renesas,rcar-dmac";
		reg = <0 0xe6700000 0 0x20000>;
		interrupts = <0 197 IRQ_TYPE_LEVEL_HIGH
			      0 200 IRQ_TYPE_LEVEL_HIGH
			      0 201 IRQ_TYPE_LEVEL_HIGH
			      0 202 IRQ_TYPE_LEVEL_HIGH
			      0 203 IRQ_TYPE_LEVEL_HIGH
			      0 204 IRQ_TYPE_LEVEL_HIGH
			      0 205 IRQ_TYPE_LEVEL_HIGH
			      0 206 IRQ_TYPE_LEVEL_HIGH
			      0 207 IRQ_TYPE_LEVEL_HIGH
			      0 208 IRQ_TYPE_LEVEL_HIGH
			      0 209 IRQ_TYPE_LEVEL_HIGH
			      0 210 IRQ_TYPE_LEVEL_HIGH
			      0 211 IRQ_TYPE_LEVEL_HIGH
			      0 212 IRQ_TYPE_LEVEL_HIGH
			      0 213 IRQ_TYPE_LEVEL_HIGH
			      0 214 IRQ_TYPE_LEVEL_HIGH>;
		interrupt-names = "error",
				"ch0", "ch1", "ch2", "ch3",
				"ch4", "ch5", "ch6", "ch7",
				"ch8", "ch9", "ch10", "ch11",
				"ch12", "ch13", "ch14";
		clocks = <&mstp2_clks R8A7790_CLK_SYS_DMAC0>;
		clock-names = "fck";
		#dma-cells = <1>;
		dma-channels = <15>;
	};

	dmac1: dma-controller@e6720000 {
		compatible = "renesas,dmac-r8a7790", "renesas,rcar-dmac";
		reg = <0 0xe6720000 0 0x20000>;
		interrupts = <0 220 IRQ_TYPE_LEVEL_HIGH
			      0 216 IRQ_TYPE_LEVEL_HIGH
			      0 217 IRQ_TYPE_LEVEL_HIGH
			      0 218 IRQ_TYPE_LEVEL_HIGH
			      0 219 IRQ_TYPE_LEVEL_HIGH
			      0 308 IRQ_TYPE_LEVEL_HIGH
			      0 309 IRQ_TYPE_LEVEL_HIGH
			      0 310 IRQ_TYPE_LEVEL_HIGH
			      0 311 IRQ_TYPE_LEVEL_HIGH
			      0 312 IRQ_TYPE_LEVEL_HIGH
			      0 313 IRQ_TYPE_LEVEL_HIGH
			      0 314 IRQ_TYPE_LEVEL_HIGH
			      0 315 IRQ_TYPE_LEVEL_HIGH
			      0 316 IRQ_TYPE_LEVEL_HIGH
			      0 317 IRQ_TYPE_LEVEL_HIGH
			      0 318 IRQ_TYPE_LEVEL_HIGH>;
		interrupt-names = "error",
				"ch0", "ch1", "ch2", "ch3",
				"ch4", "ch5", "ch6", "ch7",
				"ch8", "ch9", "ch10", "ch11",
				"ch12", "ch13", "ch14";
		clocks = <&mstp2_clks R8A7790_CLK_SYS_DMAC1>;
		clock-names = "fck";
		#dma-cells = <1>;
		dma-channels = <15>;
	};<|MERGE_RESOLUTION|>--- conflicted
+++ resolved
@@ -22,10 +22,7 @@
 		- "renesas,dmac-r8a774a1" (RZ/G2M)
 		- "renesas,dmac-r8a774b1" (RZ/G2N)
 		- "renesas,dmac-r8a774c0" (RZ/G2E)
-<<<<<<< HEAD
-=======
 		- "renesas,dmac-r8a774e1" (RZ/G2H)
->>>>>>> 1d9c4c7e
 		- "renesas,dmac-r8a7790" (R-Car H2)
 		- "renesas,dmac-r8a7791" (R-Car M2-W)
 		- "renesas,dmac-r8a7792" (R-Car V2H)
