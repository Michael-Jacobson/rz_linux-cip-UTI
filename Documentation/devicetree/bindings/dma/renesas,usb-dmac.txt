* Renesas USB DMA Controller Device Tree bindings

Required Properties:
-compatible: "renesas,<soctype>-usb-dmac", "renesas,usb-dmac" as fallback.
	Examples with soctypes are:
	  - "renesas,r8a7743-usb-dmac" (RZ/G1M)
	  - "renesas,r8a7745-usb-dmac" (RZ/G1E)
	  - "renesas,r8a774a1-usb-dmac" (RZ/G2M)
	  - "renesas,r8a774b1-usb-dmac" (RZ/G2N)
	  - "renesas,r8a774c0-usb-dmac" (RZ/G2E)
<<<<<<< HEAD
=======
	  - "renesas,r8a774e1-usb-dmac" (RZ/G2H)
>>>>>>> d0a2919c
	  - "renesas,r8a7790-usb-dmac" (R-Car H2)
	  - "renesas,r8a7791-usb-dmac" (R-Car M2-W)
	  - "renesas,r8a7793-usb-dmac" (R-Car M2-N)
	  - "renesas,r8a7794-usb-dmac" (R-Car E2)
	  - "renesas,r8a7795-usb-dmac" (R-Car H3)
	  - "renesas,r8a7796-usb-dmac" (R-Car M3-W)
	  - "renesas,r8a77965-usb-dmac" (R-Car M3-N)
	  - "renesas,r8a77990-usb-dmac" (R-Car E3)
	  - "renesas,r8a77995-usb-dmac" (R-Car D3)
- reg: base address and length of the registers block for the DMAC
- interrupts: interrupt specifiers for the DMAC, one for each entry in
  interrupt-names.
- interrupt-names: one entry per channel, named "ch%u", where %u is the
  channel number ranging from zero to the number of channels minus one.
- clocks: a list of phandle + clock-specifier pairs.
- #dma-cells: must be <1>, the cell specifies the channel number of the DMAC
  port connected to the DMA client.
- dma-channels: number of DMA channels

Example: R8A7790 (R-Car H2) USB-DMACs

	usb_dmac0: dma-controller@e65a0000 {
		compatible = "renesas,r8a7790-usb-dmac", "renesas,usb-dmac";
		reg = <0 0xe65a0000 0 0x100>;
		interrupts = <0 109 IRQ_TYPE_LEVEL_HIGH
			      0 109 IRQ_TYPE_LEVEL_HIGH>;
		interrupt-names = "ch0", "ch1";
		clocks = <&mstp3_clks R8A7790_CLK_USBDMAC0>;
		#dma-cells = <1>;
		dma-channels = <2>;
	};

	usb_dmac1: dma-controller@e65b0000 {
		compatible = "renesas,usb-dmac";
		reg = <0 0xe65b0000 0 0x100>;
		interrupts = <0 110 IRQ_TYPE_LEVEL_HIGH
			      0 110 IRQ_TYPE_LEVEL_HIGH>;
		interrupt-names = "ch0", "ch1";
		clocks = <&mstp3_clks R8A7790_CLK_USBDMAC1>;
		#dma-cells = <1>;
		dma-channels = <2>;
	};<|MERGE_RESOLUTION|>--- conflicted
+++ resolved
@@ -8,10 +8,7 @@
 	  - "renesas,r8a774a1-usb-dmac" (RZ/G2M)
 	  - "renesas,r8a774b1-usb-dmac" (RZ/G2N)
 	  - "renesas,r8a774c0-usb-dmac" (RZ/G2E)
-<<<<<<< HEAD
-=======
 	  - "renesas,r8a774e1-usb-dmac" (RZ/G2H)
->>>>>>> d0a2919c
 	  - "renesas,r8a7790-usb-dmac" (R-Car H2)
 	  - "renesas,r8a7791-usb-dmac" (R-Car M2-W)
 	  - "renesas,r8a7793-usb-dmac" (R-Car M2-N)
