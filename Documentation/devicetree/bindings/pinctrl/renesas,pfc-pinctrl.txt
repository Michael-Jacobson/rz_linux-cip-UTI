--- conflicted
+++ resolved
@@ -17,10 +17,7 @@
     - "renesas,pfc-r8a7745": for R8A7745 (RZ/G1E) compatible pin-controller.
     - "renesas,pfc-r8a77470": for R8A77470 (RZ/G1C) compatible pin-controller.
     - "renesas,pfc-r8a774a1": for R8A774A1 (RZ/G2M) compatible pin-controller.
-<<<<<<< HEAD
-=======
     - "renesas,pfc-r8a774b1": for R8A774B1 (RZ/G2N) compatible pin-controller.
->>>>>>> 983d5408
     - "renesas,pfc-r8a774c0": for R8A774C0 (RZ/G2E) compatible pin-controller.
     - "renesas,pfc-r8a7778": for R8A7778 (R-Car M1) compatible pin-controller.
     - "renesas,pfc-r8a7779": for R8A7779 (R-Car H1) compatible pin-controller.
