* Renesas Pin Function Controller (GPIO and Pin Mux/Config)

The Pin Function Controller (PFC) is a Pin Mux/Config controller. On SH73A0,
R8A73A4 and R8A7740 it also acts as a GPIO controller.


Pin Control
-----------

Required Properties:

  - compatible: should be one of the following.
    - "renesas,pfc-emev2": for EMEV2 (EMMA Mobile EV2) compatible pin-controller.
    - "renesas,pfc-r8a73a4": for R8A73A4 (R-Mobile APE6) compatible pin-controller.
    - "renesas,pfc-r8a7740": for R8A7740 (R-Mobile A1) compatible pin-controller.
    - "renesas,pfc-r8a7743": for R8A7743 (RZ/G1M) compatible pin-controller.
    - "renesas,pfc-r8a7745": for R8A7745 (RZ/G1E) compatible pin-controller.
    - "renesas,pfc-r8a77470": for R8A77470 (RZ/G1C) compatible pin-controller.
    - "renesas,pfc-r8a774a1": for R8A774A1 (RZ/G2M) compatible pin-controller.
    - "renesas,pfc-r8a774b1": for R8A774B1 (RZ/G2N) compatible pin-controller.
    - "renesas,pfc-r8a774c0": for R8A774C0 (RZ/G2E) compatible pin-controller.
<<<<<<< HEAD
=======
    - "renesas,pfc-r8a774e1": for R8A774E1 (RZ/G2H) compatible pin-controller.
>>>>>>> 1d9c4c7e
    - "renesas,pfc-r8a7778": for R8A7778 (R-Car M1) compatible pin-controller.
    - "renesas,pfc-r8a7779": for R8A7779 (R-Car H1) compatible pin-controller.
    - "renesas,pfc-r8a7790": for R8A7790 (R-Car H2) compatible pin-controller.
    - "renesas,pfc-r8a7791": for R8A7791 (R-Car M2-W) compatible pin-controller.
    - "renesas,pfc-r8a7792": for R8A7792 (R-Car V2H) compatible pin-controller.
    - "renesas,pfc-r8a7793": for R8A7793 (R-Car M2-N) compatible pin-controller.
    - "renesas,pfc-r8a7794": for R8A7794 (R-Car E2) compatible pin-controller.
    - "renesas,pfc-r8a7795": for R8A7795 (R-Car H3) compatible pin-controller.
    - "renesas,pfc-r8a7796": for R8A7796 (R-Car M3-W) compatible pin-controller.
    - "renesas,pfc-r8a77965": for R8A77965 (R-Car M3-N) compatible pin-controller.
    - "renesas,pfc-r8a77970": for R8A77970 (R-Car V3M) compatible pin-controller.
    - "renesas,pfc-r8a77980": for R8A77980 (R-Car V3H) compatible pin-controller.
    - "renesas,pfc-r8a77990": for R8A77990 (R-Car E3) compatible pin-controller.
    - "renesas,pfc-r8a77995": for R8A77995 (R-Car D3) compatible pin-controller.
    - "renesas,pfc-sh73a0": for SH73A0 (SH-Mobile AG5) compatible pin-controller.

  - reg: Base address and length of each memory resource used by the pin
    controller hardware module.

Optional properties:

  - #gpio-range-cells: Mandatory when the PFC doesn't handle GPIO, forbidden
    otherwise. Should be 3.

  - interrupts-extended: Specify the interrupts associated with external
    IRQ pins. This property is mandatory when the PFC handles GPIOs and
    forbidden otherwise. When specified, it must contain one interrupt per
    external IRQ, sorted by external IRQ number.

The PFC node also acts as a container for pin configuration nodes. Please refer
to pinctrl-bindings.txt in this directory for the definition of the term "pin
configuration node" and for the common pinctrl bindings used by client devices.

Each pin configuration node represents a desired configuration for a pin, a
pin group, or a list of pins or pin groups. The configuration can include the
function to select on those pin(s) and pin configuration parameters (such as
pull-up and pull-down).

Pin configuration nodes contain pin configuration properties, either directly
or grouped in child subnodes. Both pin muxing and configuration parameters can
be grouped in that way and referenced as a single pin configuration node by
client devices.

A configuration node or subnode must reference at least one pin (through the
pins or pin groups properties) and contain at least a function or one
configuration parameter. When the function is present only pin groups can be
used to reference pins.

All pin configuration nodes and subnodes names are ignored. All of those nodes
are parsed through phandles and processed purely based on their content.

Pin Configuration Node Properties:

- pins : An array of strings, each string containing the name of a pin.
- groups : An array of strings, each string containing the name of a pin
  group.

- function: A string containing the name of the function to mux to the pin
  group(s) specified by the groups property.

  Valid values for pin, group and function names can be found in the group and
  function arrays of the PFC data file corresponding to the SoC
  (drivers/pinctrl/sh-pfc/pfc-*.c)

The pin configuration parameters use the generic pinconf bindings defined in
pinctrl-bindings.txt in this directory. The supported parameters are
bias-disable, bias-pull-up, bias-pull-down, drive-strength and power-source. For
pins that have a configurable I/O voltage, the power-source value should be the
nominal I/O voltage in millivolts.


GPIO
----

On SH73A0, R8A73A4 and R8A7740 the PFC node is also a GPIO controller node.

Required Properties:

  - gpio-controller: Marks the device node as a gpio controller.

  - #gpio-cells: Should be 2. The first cell is the GPIO number and the second
    cell specifies GPIO flags, as defined in <dt-bindings/gpio/gpio.h>. Only the
    GPIO_ACTIVE_HIGH and GPIO_ACTIVE_LOW flags are supported.

The syntax of the gpio specifier used by client nodes should be the following
with values derived from the SoC user manual.

  <[phandle of the gpio controller node]
   [pin number within the gpio controller]
   [flags]>

On other mach-shmobile platforms GPIO is handled by the gpio-rcar driver.
Please refer to Documentation/devicetree/bindings/gpio/renesas,gpio-rcar.txt
for documentation of the GPIO device tree bindings on those platforms.


Examples
--------

Example 1: SH73A0 (SH-Mobile AG5) pin controller node

	pfc: pin-controller@e6050000 {
		compatible = "renesas,pfc-sh73a0";
		reg = <0xe6050000 0x8000>,
		      <0xe605801c 0x1c>;
		gpio-controller;
		#gpio-cells = <2>;
		interrupts-extended =
			<&irqpin0 0 0>, <&irqpin0 1 0>, <&irqpin0 2 0>, <&irqpin0 3 0>,
			<&irqpin0 4 0>, <&irqpin0 5 0>, <&irqpin0 6 0>, <&irqpin0 7 0>,
			<&irqpin1 0 0>, <&irqpin1 1 0>, <&irqpin1 2 0>, <&irqpin1 3 0>,
			<&irqpin1 4 0>, <&irqpin1 5 0>, <&irqpin1 6 0>, <&irqpin1 7 0>,
			<&irqpin2 0 0>, <&irqpin2 1 0>, <&irqpin2 2 0>, <&irqpin2 3 0>,
			<&irqpin2 4 0>, <&irqpin2 5 0>, <&irqpin2 6 0>, <&irqpin2 7 0>,
			<&irqpin3 0 0>, <&irqpin3 1 0>, <&irqpin3 2 0>, <&irqpin3 3 0>,
			<&irqpin3 4 0>, <&irqpin3 5 0>, <&irqpin3 6 0>, <&irqpin3 7 0>;
	};

Example 2: A GPIO LED node that references a GPIO

	#include <dt-bindings/gpio/gpio.h>

	leds {
		compatible = "gpio-leds";
		led1 {
			gpios = <&pfc 20 GPIO_ACTIVE_LOW>;
		};
	};

Example 3: KZM-A9-GT (SH-Mobile AG5) default pin state hog and pin control maps
           for the MMCIF and SCIFA4 devices

	&pfc {
		pinctrl-0 = <&scifa4_pins>;
		pinctrl-names = "default";

		mmcif_pins: mmcif {
			mux {
				groups = "mmc0_data8_0", "mmc0_ctrl_0";
				function = "mmc0";
			};
			cfg {
				groups = "mmc0_data8_0";
				pins = "PORT279";
				bias-pull-up;
			};
		};

		scifa4_pins: scifa4 {
			groups = "scifa4_data", "scifa4_ctrl";
			function = "scifa4";
		};
	};

Example 4: KZM-A9-GT (SH-Mobile AG5) default pin state for the MMCIF device

	&mmcif {
		pinctrl-0 = <&mmcif_pins>;
		pinctrl-names = "default";

		bus-width = <8>;
		vmmc-supply = <&reg_1p8v>;
	};<|MERGE_RESOLUTION|>--- conflicted
+++ resolved
@@ -19,10 +19,7 @@
     - "renesas,pfc-r8a774a1": for R8A774A1 (RZ/G2M) compatible pin-controller.
     - "renesas,pfc-r8a774b1": for R8A774B1 (RZ/G2N) compatible pin-controller.
     - "renesas,pfc-r8a774c0": for R8A774C0 (RZ/G2E) compatible pin-controller.
-<<<<<<< HEAD
-=======
     - "renesas,pfc-r8a774e1": for R8A774E1 (RZ/G2H) compatible pin-controller.
->>>>>>> 1d9c4c7e
     - "renesas,pfc-r8a7778": for R8A7778 (R-Car M1) compatible pin-controller.
     - "renesas,pfc-r8a7779": for R8A7779 (R-Car H1) compatible pin-controller.
     - "renesas,pfc-r8a7790": for R8A7790 (R-Car H2) compatible pin-controller.
