* Renesas R-Car Thermal

Required properties:
- compatible		: "renesas,thermal-<soctype>",
			   "renesas,rcar-gen2-thermal" (with thermal-zone) or
			   "renesas,rcar-thermal" (without thermal-zone) as fallback.
			  Examples with soctypes are:
			    - "renesas,thermal-r8a73a4" (R-Mobile APE6)
<<<<<<< HEAD
=======
			    - "renesas,thermal-r8a7742" (RZ/G1H)
>>>>>>> c9f71781
			    - "renesas,thermal-r8a7743" (RZ/G1M)
			    - "renesas,thermal-r8a7744" (RZ/G1N)
			    - "renesas,thermal-r8a7779" (R-Car H1)
			    - "renesas,thermal-r8a7790" (R-Car H2)
			    - "renesas,thermal-r8a7791" (R-Car M2-W)
			    - "renesas,thermal-r8a7792" (R-Car V2H)
			    - "renesas,thermal-r8a7793" (R-Car M2-N)
			    - "renesas,thermal-r8a7794" (R-Car E2)
- reg			: Address range of the thermal registers.
			  The 1st reg will be recognized as common register
			  if it has "interrupts".

Option properties:

- interrupts		: use interrupt

Example (non interrupt support):

thermal@ffc48000 {
	compatible = "renesas,thermal-r8a7779", "renesas,rcar-thermal";
	reg = <0xffc48000 0x38>;
};

Example (interrupt support):

thermal@e61f0000 {
	compatible = "renesas,thermal-r8a73a4", "renesas,rcar-thermal";
	reg = <0xe61f0000 0x14
		0xe61f0100 0x38
		0xe61f0200 0x38
		0xe61f0300 0x38>;
	interrupts = <0 69 IRQ_TYPE_LEVEL_HIGH>;
};

Example (with thermal-zone):

thermal-zones {
	cpu_thermal: cpu-thermal {
		polling-delay-passive	= <1000>;
		polling-delay		= <5000>;

		thermal-sensors = <&thermal>;

		trips {
			cpu-crit {
				temperature	= <115000>;
				hysteresis	= <0>;
				type		= "critical";
			};
		};
		cooling-maps {
		};
	};
};

thermal: thermal@e61f0000 {
	compatible =	"renesas,thermal-r8a7790",
			"renesas,rcar-gen2-thermal",
			"renesas,rcar-thermal";
	reg = <0 0xe61f0000 0 0x14>, <0 0xe61f0100 0 0x38>;
	interrupts = <0 69 IRQ_TYPE_LEVEL_HIGH>;
	clocks = <&mstp5_clks R8A7790_CLK_THERMAL>;
	power-domains = <&cpg_clocks>;
	#thermal-sensor-cells = <0>;
};<|MERGE_RESOLUTION|>--- conflicted
+++ resolved
@@ -6,10 +6,7 @@
 			   "renesas,rcar-thermal" (without thermal-zone) as fallback.
 			  Examples with soctypes are:
 			    - "renesas,thermal-r8a73a4" (R-Mobile APE6)
-<<<<<<< HEAD
-=======
 			    - "renesas,thermal-r8a7742" (RZ/G1H)
->>>>>>> c9f71781
 			    - "renesas,thermal-r8a7743" (RZ/G1M)
 			    - "renesas,thermal-r8a7744" (RZ/G1N)
 			    - "renesas,thermal-r8a7779" (R-Car H1)
