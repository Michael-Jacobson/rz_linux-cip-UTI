--- conflicted
+++ resolved
@@ -4,10 +4,7 @@
 
   - compatible: must be one of the following.
     - "renesas,du-r8a7743" for R8A7743 (RZ/G1M) compatible DU
-<<<<<<< HEAD
-=======
     - "renesas,du-r8a7744" for R8A7744 (RZ/G1N) compatible DU
->>>>>>> ba8dc2a2
     - "renesas,du-r8a7745" for R8A7745 (RZ/G1E) compatible DU
     - "renesas,du-r8a7779" for R8A7779 (R-Car H1) compatible DU
     - "renesas,du-r8a7790" for R8A7790 (R-Car H2) compatible DU
@@ -50,10 +47,7 @@
                       Port 0         Port1          Port2
 -----------------------------------------------------------------------------
  R8A7743 (RZ/G1M)     DPAD 0         LVDS 0         -
-<<<<<<< HEAD
-=======
  R8A7744 (RZ/G1N)     DPAD 0         LVDS 0         -
->>>>>>> ba8dc2a2
  R8A7745 (RZ/G1E)     DPAD 0         DPAD 1         -
  R8A7779 (R-Car H1)   DPAD 0         DPAD 1         -
  R8A7790 (R-Car H2)   DPAD 0         LVDS 0         LVDS 1
