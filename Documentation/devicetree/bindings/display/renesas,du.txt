--- conflicted
+++ resolved
@@ -3,10 +3,7 @@
 Required Properties:
 
   - compatible: must be one of the following.
-<<<<<<< HEAD
-=======
     - "renesas,du-r8a7742" for R8A7742 (RZ/G1H) compatible DU
->>>>>>> 7d472e4a
     - "renesas,du-r8a7743" for R8A7743 (RZ/G1M) compatible DU
     - "renesas,du-r8a7744" for R8A7744 (RZ/G1N) compatible DU
     - "renesas,du-r8a7745" for R8A7745 (RZ/G1E) compatible DU
@@ -50,10 +47,7 @@
 
                       Port 0         Port1          Port2
 -----------------------------------------------------------------------------
-<<<<<<< HEAD
-=======
  R8A7742 (RZ/G1H)     DPAD 0         LVDS 0         LVDS 1
->>>>>>> 7d472e4a
  R8A7743 (RZ/G1M)     DPAD 0         LVDS 0         -
  R8A7744 (RZ/G1N)     DPAD 0         LVDS 0         -
  R8A7745 (RZ/G1E)     DPAD 0         DPAD 1         -
