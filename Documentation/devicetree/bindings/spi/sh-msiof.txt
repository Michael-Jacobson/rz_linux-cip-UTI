--- conflicted
+++ resolved
@@ -6,10 +6,7 @@
 			 "renesas,msiof-r8a774a1" (RZ/G2M)
 			 "renesas,msiof-r8a774b1" (RZ/G2N)
 			 "renesas,msiof-r8a774c0" (RZ/G2E)
-<<<<<<< HEAD
-=======
 			 "renesas,msiof-r8a774e1" (RZ/G2H)
->>>>>>> 1d9c4c7e
 			 "renesas,msiof-r8a7790" (R-Car H2)
 			 "renesas,msiof-r8a7791" (R-Car M2-W)
 			 "renesas,msiof-r8a7792" (R-Car V2H)
