--- conflicted
+++ resolved
@@ -3,10 +3,7 @@
 
 Required properties:
 - compatible: "renesas,can-r8a7743" if CAN controller is a part of R8A7743 SoC.
-<<<<<<< HEAD
-=======
 	      "renesas,can-r8a7744" if CAN controller is a part of R8A7744 SoC.
->>>>>>> 0cddb349
 	      "renesas,can-r8a7745" if CAN controller is a part of R8A7745 SoC.
 	      "renesas,can-r8a7778" if CAN controller is a part of R8A7778 SoC.
 	      "renesas,can-r8a7779" if CAN controller is a part of R8A7779 SoC.
