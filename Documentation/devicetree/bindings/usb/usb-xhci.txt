--- conflicted
+++ resolved
@@ -3,13 +3,8 @@
 Required properties:
   - compatible: should be one of "generic-xhci",
     "marvell,armada-375-xhci", "marvell,armada-380-xhci",
-<<<<<<< HEAD
-    "renesas,xhci-r8a7790", "renesas,xhci-r8a7791", "renesas,xhci-r8a7743",
-    "renesas,xhci-r8a7744"
-=======
     "renesas,xhci-r8a7790", "renesas,xhci-r8a7791", "renesas,xhci-r8a7742"
     "renesas,xhci-r8a7743", "renesas,xhci-r8a7744"
->>>>>>> 3fecc3c2
     (deprecated: "xhci-platform").
   - reg: should contain address and length of the standard XHCI
     register set for the device.
