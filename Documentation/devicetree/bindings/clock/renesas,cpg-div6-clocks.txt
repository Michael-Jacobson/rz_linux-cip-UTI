--- conflicted
+++ resolved
@@ -9,10 +9,7 @@
   - compatible: Must be one of the following
     - "renesas,r8a73a4-div6-clock" for R8A73A4 (R-Mobile APE6) DIV6 clocks
     - "renesas,r8a7740-div6-clock" for R8A7740 (R-Mobile A1) DIV6 clocks
-<<<<<<< HEAD
-=======
     - "renesas,r8a7742-div6-clock" for R8A7742 (RZ/G1H) DIV6 clocks
->>>>>>> c9f71781
     - "renesas,r8a7743-div6-clock" for R8A7743 (RZ/G1M) DIV6 clocks
     - "renesas,r8a7744-div6-clock" for R8A7744 (RZ/G1N) DIV6 clocks
     - "renesas,r8a7745-div6-clock" for R8A7745 (RZ/G1E) DIV6 clocks
