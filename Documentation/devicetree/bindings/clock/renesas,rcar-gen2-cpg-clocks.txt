--- conflicted
+++ resolved
@@ -9,10 +9,7 @@
 
   - compatible: Must be one of
     - "renesas,r8a7743-cpg-clocks" for the r8a7743 CPG
-<<<<<<< HEAD
-=======
     - "renesas,r8a7744-cpg-clocks" for the r8a7744 CPG
->>>>>>> 0cddb349
     - "renesas,r8a7745-cpg-clocks" for the r8a7745 CPG
     - "renesas,r8a77470-cpg-clocks" for the r8a77470 CPG
     - "renesas,r8a7790-cpg-clocks" for the r8a7790 CPG
