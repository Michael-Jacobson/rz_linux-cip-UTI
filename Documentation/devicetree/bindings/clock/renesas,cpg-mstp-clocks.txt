* Renesas CPG Module Stop (MSTP) Clocks

The CPG can gate SoC device clocks. The gates are organized in groups of up to
32 gates.

This device tree binding describes a single 32 gate clocks group per node.
Clocks are referenced by user nodes by the MSTP node phandle and the clock
index in the group, from 0 to 31.

Required Properties:

  - compatible: Must be one of the following
    - "renesas,r7s72100-mstp-clocks" for R7S72100 (RZ) MSTP gate clocks
    - "renesas,r8a73a4-mstp-clocks" for R8A73A4 (R-Mobile APE6) MSTP gate clocks
    - "renesas,r8a7740-mstp-clocks" for R8A7740 (R-Mobile A1) MSTP gate clocks
    - "renesas,r8a7743-mstp-clocks" for R8A7743 (RZ/G1M) MSTP gate clocks
<<<<<<< HEAD
=======
    - "renesas,r8a7744-mstp-clocks" for R8A7744 (RZ/G1N) MSTP gate clocks
>>>>>>> 0cddb349
    - "renesas,r8a7745-mstp-clocks" for R8A7745 (RZ/G1E) MSTP gate clocks
    - "renesas,r8a77470-mstp-clocks" for R8A77470 (RZ/G1C) MSTP gate clocks
    - "renesas,r8a7778-mstp-clocks" for R8A7778 (R-Car M1) MSTP gate clocks
    - "renesas,r8a7779-mstp-clocks" for R8A7779 (R-Car H1) MSTP gate clocks
    - "renesas,r8a7790-mstp-clocks" for R8A7790 (R-Car H2) MSTP gate clocks
    - "renesas,r8a7791-mstp-clocks" for R8A7791 (R-Car M2-W) MSTP gate clocks
    - "renesas,r8a7793-mstp-clocks" for R8A7793 (R-Car M2-N) MSTP gate clocks
    - "renesas,r8a7794-mstp-clocks" for R8A7794 (R-Car E2) MSTP gate clocks
    - "renesas,sh73a0-mstp-clocks" for SH73A0 (SH-MobileAG5) MSTP gate clocks
    and "renesas,cpg-mstp-clocks" as a fallback.
  - reg: Base address and length of the I/O mapped registers used by the MSTP
    clocks. The first register is the clock control register and is mandatory.
    The second register is the clock status register and is optional when not
    implemented in hardware.
  - clocks: Reference to the parent clocks, one per output clock. The parents
    must appear in the same order as the output clocks.
  - #clock-cells: Must be 1
  - clock-output-names: The name of the clocks as free-form strings
  - clock-indices: Indices of the gate clocks into the group (0 to 31)

The clocks, clock-output-names and clock-indices properties contain one entry
per gate clock. The MSTP groups are sparsely populated. Unimplemented gate
clocks must not be declared.


Example
-------

	#include <dt-bindings/clock/r8a7790-clock.h>

	mstp3_clks: mstp3_clks@e615013c {
		compatible = "renesas,r8a7790-mstp-clocks", "renesas,cpg-mstp-clocks";
		reg = <0 0xe615013c 0 4>, <0 0xe6150048 0 4>;
		clocks = <&cp_clk>, <&mmc1_clk>, <&sd3_clk>, <&sd2_clk>,
			 <&cpg_clocks R8A7790_CLK_SD1>, <&cpg_clocks R8A7790_CLK_SD0>,
			 <&mmc0_clk>;
		#clock-cells = <1>;
		clock-output-names =
			"tpu0", "mmcif1", "sdhi3", "sdhi2",
			 "sdhi1", "sdhi0", "mmcif0";
		clock-indices = <
			R8A7790_CLK_TPU0 R8A7790_CLK_MMCIF1 R8A7790_CLK_SDHI3
			R8A7790_CLK_SDHI2 R8A7790_CLK_SDHI1 R8A7790_CLK_SDHI0
			R8A7790_CLK_MMCIF0
		>;
	};<|MERGE_RESOLUTION|>--- conflicted
+++ resolved
@@ -14,10 +14,7 @@
     - "renesas,r8a73a4-mstp-clocks" for R8A73A4 (R-Mobile APE6) MSTP gate clocks
     - "renesas,r8a7740-mstp-clocks" for R8A7740 (R-Mobile A1) MSTP gate clocks
     - "renesas,r8a7743-mstp-clocks" for R8A7743 (RZ/G1M) MSTP gate clocks
-<<<<<<< HEAD
-=======
     - "renesas,r8a7744-mstp-clocks" for R8A7744 (RZ/G1N) MSTP gate clocks
->>>>>>> 0cddb349
     - "renesas,r8a7745-mstp-clocks" for R8A7745 (RZ/G1E) MSTP gate clocks
     - "renesas,r8a77470-mstp-clocks" for R8A77470 (RZ/G1C) MSTP gate clocks
     - "renesas,r8a7778-mstp-clocks" for R8A7778 (R-Car M1) MSTP gate clocks
