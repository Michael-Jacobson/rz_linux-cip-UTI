--- conflicted
+++ resolved
@@ -13,10 +13,7 @@
     - "renesas,r7s72100-mstp-clocks" for R7S72100 (RZ) MSTP gate clocks
     - "renesas,r8a73a4-mstp-clocks" for R8A73A4 (R-Mobile APE6) MSTP gate clocks
     - "renesas,r8a7740-mstp-clocks" for R8A7740 (R-Mobile A1) MSTP gate clocks
-<<<<<<< HEAD
-=======
     - "renesas,r8a7742-mstp-clocks" for R8A7742 (RZ/G1H) MSTP gate clocks
->>>>>>> c9f71781
     - "renesas,r8a7743-mstp-clocks" for R8A7743 (RZ/G1M) MSTP gate clocks
     - "renesas,r8a7744-mstp-clocks" for R8A7744 (RZ/G1N) MSTP gate clocks
     - "renesas,r8a7745-mstp-clocks" for R8A7745 (RZ/G1E) MSTP gate clocks
