--- conflicted
+++ resolved
@@ -19,10 +19,7 @@
       - "renesas,r8a774a1-cpg-mssr" for the r8a774a1 SoC (RZ/G2M)
       - "renesas,r8a774b1-cpg-mssr" for the r8a774a1 SoC (RZ/G2N)
       - "renesas,r8a774c0-cpg-mssr" for the r8a774c0 SoC (RZ/G2E)
-<<<<<<< HEAD
-=======
       - "renesas,r8a774e1-cpg-mssr" for the r8a774e1 SoC (RZ/G2H)
->>>>>>> 1d9c4c7e
       - "renesas,r8a7790-cpg-mssr" for the r8a7790 SoC (R-Car H2)
       - "renesas,r8a7791-cpg-mssr" for the r8a7791 SoC (R-Car M2-W)
       - "renesas,r8a7792-cpg-mssr" for the r8a7792 SoC (R-Car V2H)
