--- conflicted
+++ resolved
@@ -2513,12 +2513,8 @@
 	deactivate_slab(s, page, get_freepointer(s, freelist));
 	c->page = NULL;
 	c->freelist = NULL;
-<<<<<<< HEAD
+	c->tid = next_tid(c->tid);
 	goto out;
-=======
-	c->tid = next_tid(c->tid);
-	return freelist;
->>>>>>> 0d18c1b0
 }
 
 /*
