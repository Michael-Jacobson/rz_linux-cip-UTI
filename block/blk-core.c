/*
 * Copyright (C) 1991, 1992 Linus Torvalds
 * Copyright (C) 1994,      Karl Keyte: Added support for disk statistics
 * Elevator latency, (C) 2000  Andrea Arcangeli <andrea@suse.de> SuSE
 * Queue request tables / lock, selectable elevator, Jens Axboe <axboe@suse.de>
 * kernel-doc documentation started by NeilBrown <neilb@cse.unsw.edu.au>
 *	-  July2000
 * bio rewrite, highmem i/o, etc, Jens Axboe <axboe@suse.de> - may 2001
 */

/*
 * This handles all read/write requests to block devices
 */
#include <linux/kernel.h>
#include <linux/module.h>
#include <linux/backing-dev.h>
#include <linux/bio.h>
#include <linux/blkdev.h>
#include <linux/blk-mq.h>
#include <linux/highmem.h>
#include <linux/mm.h>
#include <linux/kernel_stat.h>
#include <linux/string.h>
#include <linux/init.h>
#include <linux/completion.h>
#include <linux/slab.h>
#include <linux/swap.h>
#include <linux/writeback.h>
#include <linux/task_io_accounting_ops.h>
#include <linux/fault-inject.h>
#include <linux/list_sort.h>
#include <linux/delay.h>
#include <linux/ratelimit.h>
#include <linux/pm_runtime.h>
#include <linux/blk-cgroup.h>

#define CREATE_TRACE_POINTS
#include <trace/events/block.h>

#include "blk.h"
#include "blk-mq.h"

EXPORT_TRACEPOINT_SYMBOL_GPL(block_bio_remap);
EXPORT_TRACEPOINT_SYMBOL_GPL(block_rq_remap);
EXPORT_TRACEPOINT_SYMBOL_GPL(block_bio_complete);
EXPORT_TRACEPOINT_SYMBOL_GPL(block_split);
EXPORT_TRACEPOINT_SYMBOL_GPL(block_unplug);

DEFINE_IDA(blk_queue_ida);

/*
 * For the allocated request tables
 */
struct kmem_cache *request_cachep = NULL;

/*
 * For queue allocation
 */
struct kmem_cache *blk_requestq_cachep;

/*
 * Controlling structure to kblockd
 */
static struct workqueue_struct *kblockd_workqueue;

static void blk_clear_congested(struct request_list *rl, int sync)
{
#ifdef CONFIG_CGROUP_WRITEBACK
	clear_wb_congested(rl->blkg->wb_congested, sync);
#else
	/*
	 * If !CGROUP_WRITEBACK, all blkg's map to bdi->wb and we shouldn't
	 * flip its congestion state for events on other blkcgs.
	 */
	if (rl == &rl->q->root_rl)
		clear_wb_congested(rl->q->backing_dev_info.wb.congested, sync);
#endif
}

static void blk_set_congested(struct request_list *rl, int sync)
{
#ifdef CONFIG_CGROUP_WRITEBACK
	set_wb_congested(rl->blkg->wb_congested, sync);
#else
	/* see blk_clear_congested() */
	if (rl == &rl->q->root_rl)
		set_wb_congested(rl->q->backing_dev_info.wb.congested, sync);
#endif
}

void blk_queue_congestion_threshold(struct request_queue *q)
{
	int nr;

	nr = q->nr_requests - (q->nr_requests / 8) + 1;
	if (nr > q->nr_requests)
		nr = q->nr_requests;
	q->nr_congestion_on = nr;

	nr = q->nr_requests - (q->nr_requests / 8) - (q->nr_requests / 16) - 1;
	if (nr < 1)
		nr = 1;
	q->nr_congestion_off = nr;
}

/**
 * blk_get_backing_dev_info - get the address of a queue's backing_dev_info
 * @bdev:	device
 *
 * Locates the passed device's request queue and returns the address of its
 * backing_dev_info.  This function can only be called if @bdev is opened
 * and the return value is never NULL.
 */
struct backing_dev_info *blk_get_backing_dev_info(struct block_device *bdev)
{
	struct request_queue *q = bdev_get_queue(bdev);

	return &q->backing_dev_info;
}
EXPORT_SYMBOL(blk_get_backing_dev_info);

void blk_rq_init(struct request_queue *q, struct request *rq)
{
	memset(rq, 0, sizeof(*rq));

	INIT_LIST_HEAD(&rq->queuelist);
	INIT_LIST_HEAD(&rq->timeout_list);
#ifdef CONFIG_PREEMPT_RT_FULL
	INIT_WORK(&rq->work, __blk_mq_complete_request_remote_work);
#endif
	rq->cpu = -1;
	rq->q = q;
	rq->__sector = (sector_t) -1;
	INIT_HLIST_NODE(&rq->hash);
	RB_CLEAR_NODE(&rq->rb_node);
	rq->cmd = rq->__cmd;
	rq->cmd_len = BLK_MAX_CDB;
	rq->tag = -1;
	rq->start_time = jiffies;
	set_start_time_ns(rq);
	rq->part = NULL;
}
EXPORT_SYMBOL(blk_rq_init);

static void req_bio_endio(struct request *rq, struct bio *bio,
			  unsigned int nbytes, int error)
{
	if (error)
		bio->bi_error = error;

	if (unlikely(rq->cmd_flags & REQ_QUIET))
		bio_set_flag(bio, BIO_QUIET);

	bio_advance(bio, nbytes);

	/* don't actually finish bio if it's part of flush sequence */
	if (bio->bi_iter.bi_size == 0 && !(rq->cmd_flags & REQ_FLUSH_SEQ))
		bio_endio(bio);
}

void blk_dump_rq_flags(struct request *rq, char *msg)
{
	int bit;

	printk(KERN_INFO "%s: dev %s: type=%x, flags=%llx\n", msg,
		rq->rq_disk ? rq->rq_disk->disk_name : "?", rq->cmd_type,
		(unsigned long long) rq->cmd_flags);

	printk(KERN_INFO "  sector %llu, nr/cnr %u/%u\n",
	       (unsigned long long)blk_rq_pos(rq),
	       blk_rq_sectors(rq), blk_rq_cur_sectors(rq));
	printk(KERN_INFO "  bio %p, biotail %p, len %u\n",
	       rq->bio, rq->biotail, blk_rq_bytes(rq));

	if (rq->cmd_type == REQ_TYPE_BLOCK_PC) {
		printk(KERN_INFO "  cdb: ");
		for (bit = 0; bit < BLK_MAX_CDB; bit++)
			printk("%02x ", rq->cmd[bit]);
		printk("\n");
	}
}
EXPORT_SYMBOL(blk_dump_rq_flags);

static void blk_delay_work(struct work_struct *work)
{
	struct request_queue *q;

	q = container_of(work, struct request_queue, delay_work.work);
	spin_lock_irq(q->queue_lock);
	__blk_run_queue(q);
	spin_unlock_irq(q->queue_lock);
}

/**
 * blk_delay_queue - restart queueing after defined interval
 * @q:		The &struct request_queue in question
 * @msecs:	Delay in msecs
 *
 * Description:
 *   Sometimes queueing needs to be postponed for a little while, to allow
 *   resources to come back. This function will make sure that queueing is
 *   restarted around the specified time. Queue lock must be held.
 */
void blk_delay_queue(struct request_queue *q, unsigned long msecs)
{
	if (likely(!blk_queue_dead(q)))
		queue_delayed_work(kblockd_workqueue, &q->delay_work,
				   msecs_to_jiffies(msecs));
}
EXPORT_SYMBOL(blk_delay_queue);

/**
 * blk_start_queue_async - asynchronously restart a previously stopped queue
 * @q:    The &struct request_queue in question
 *
 * Description:
 *   blk_start_queue_async() will clear the stop flag on the queue, and
 *   ensure that the request_fn for the queue is run from an async
 *   context.
 **/
void blk_start_queue_async(struct request_queue *q)
{
	queue_flag_clear(QUEUE_FLAG_STOPPED, q);
	blk_run_queue_async(q);
}
EXPORT_SYMBOL(blk_start_queue_async);

/**
 * blk_start_queue - restart a previously stopped queue
 * @q:    The &struct request_queue in question
 *
 * Description:
 *   blk_start_queue() will clear the stop flag on the queue, and call
 *   the request_fn for the queue if it was in a stopped state when
 *   entered. Also see blk_stop_queue(). Queue lock must be held.
 **/
void blk_start_queue(struct request_queue *q)
{
	WARN_ON_NONRT(!irqs_disabled());

	queue_flag_clear(QUEUE_FLAG_STOPPED, q);
	__blk_run_queue(q);
}
EXPORT_SYMBOL(blk_start_queue);

/**
 * blk_stop_queue - stop a queue
 * @q:    The &struct request_queue in question
 *
 * Description:
 *   The Linux block layer assumes that a block driver will consume all
 *   entries on the request queue when the request_fn strategy is called.
 *   Often this will not happen, because of hardware limitations (queue
 *   depth settings). If a device driver gets a 'queue full' response,
 *   or if it simply chooses not to queue more I/O at one point, it can
 *   call this function to prevent the request_fn from being called until
 *   the driver has signalled it's ready to go again. This happens by calling
 *   blk_start_queue() to restart queue operations. Queue lock must be held.
 **/
void blk_stop_queue(struct request_queue *q)
{
	cancel_delayed_work(&q->delay_work);
	queue_flag_set(QUEUE_FLAG_STOPPED, q);
}
EXPORT_SYMBOL(blk_stop_queue);

/**
 * blk_sync_queue - cancel any pending callbacks on a queue
 * @q: the queue
 *
 * Description:
 *     The block layer may perform asynchronous callback activity
 *     on a queue, such as calling the unplug function after a timeout.
 *     A block device may call blk_sync_queue to ensure that any
 *     such activity is cancelled, thus allowing it to release resources
 *     that the callbacks might use. The caller must already have made sure
 *     that its ->make_request_fn will not re-add plugging prior to calling
 *     this function.
 *
 *     This function does not cancel any asynchronous activity arising
 *     out of elevator or throttling code. That would require elevator_exit()
 *     and blkcg_exit_queue() to be called with queue lock initialized.
 *
 */
void blk_sync_queue(struct request_queue *q)
{
	del_timer_sync(&q->timeout);

	if (q->mq_ops) {
		struct blk_mq_hw_ctx *hctx;
		int i;

		queue_for_each_hw_ctx(q, hctx, i) {
			cancel_delayed_work_sync(&hctx->run_work);
			cancel_delayed_work_sync(&hctx->delay_work);
		}
	} else {
		cancel_delayed_work_sync(&q->delay_work);
	}
}
EXPORT_SYMBOL(blk_sync_queue);

/**
 * __blk_run_queue_uncond - run a queue whether or not it has been stopped
 * @q:	The queue to run
 *
 * Description:
 *    Invoke request handling on a queue if there are any pending requests.
 *    May be used to restart request handling after a request has completed.
 *    This variant runs the queue whether or not the queue has been
 *    stopped. Must be called with the queue lock held and interrupts
 *    disabled. See also @blk_run_queue.
 */
inline void __blk_run_queue_uncond(struct request_queue *q)
{
	if (unlikely(blk_queue_dead(q)))
		return;

	/*
	 * Some request_fn implementations, e.g. scsi_request_fn(), unlock
	 * the queue lock internally. As a result multiple threads may be
	 * running such a request function concurrently. Keep track of the
	 * number of active request_fn invocations such that blk_drain_queue()
	 * can wait until all these request_fn calls have finished.
	 */
	q->request_fn_active++;
	q->request_fn(q);
	q->request_fn_active--;
}
EXPORT_SYMBOL_GPL(__blk_run_queue_uncond);

/**
 * __blk_run_queue - run a single device queue
 * @q:	The queue to run
 *
 * Description:
 *    See @blk_run_queue. This variant must be called with the queue lock
 *    held and interrupts disabled.
 */
void __blk_run_queue(struct request_queue *q)
{
	if (unlikely(blk_queue_stopped(q)))
		return;

	__blk_run_queue_uncond(q);
}
EXPORT_SYMBOL(__blk_run_queue);

/**
 * blk_run_queue_async - run a single device queue in workqueue context
 * @q:	The queue to run
 *
 * Description:
 *    Tells kblockd to perform the equivalent of @blk_run_queue on behalf
 *    of us. The caller must hold the queue lock.
 */
void blk_run_queue_async(struct request_queue *q)
{
	if (likely(!blk_queue_stopped(q) && !blk_queue_dead(q)))
		mod_delayed_work(kblockd_workqueue, &q->delay_work, 0);
}
EXPORT_SYMBOL(blk_run_queue_async);

/**
 * blk_run_queue - run a single device queue
 * @q: The queue to run
 *
 * Description:
 *    Invoke request handling on this queue, if it has pending work to do.
 *    May be used to restart queueing when a request has completed.
 */
void blk_run_queue(struct request_queue *q)
{
	unsigned long flags;

	spin_lock_irqsave(q->queue_lock, flags);
	__blk_run_queue(q);
	spin_unlock_irqrestore(q->queue_lock, flags);
}
EXPORT_SYMBOL(blk_run_queue);

void blk_put_queue(struct request_queue *q)
{
	kobject_put(&q->kobj);
}
EXPORT_SYMBOL(blk_put_queue);

/**
 * __blk_drain_queue - drain requests from request_queue
 * @q: queue to drain
 * @drain_all: whether to drain all requests or only the ones w/ ELVPRIV
 *
 * Drain requests from @q.  If @drain_all is set, all requests are drained.
 * If not, only ELVPRIV requests are drained.  The caller is responsible
 * for ensuring that no new requests which need to be drained are queued.
 */
static void __blk_drain_queue(struct request_queue *q, bool drain_all)
	__releases(q->queue_lock)
	__acquires(q->queue_lock)
{
	int i;

	lockdep_assert_held(q->queue_lock);

	while (true) {
		bool drain = false;

		/*
		 * The caller might be trying to drain @q before its
		 * elevator is initialized.
		 */
		if (q->elevator)
			elv_drain_elevator(q);

		blkcg_drain_queue(q);

		/*
		 * This function might be called on a queue which failed
		 * driver init after queue creation or is not yet fully
		 * active yet.  Some drivers (e.g. fd and loop) get unhappy
		 * in such cases.  Kick queue iff dispatch queue has
		 * something on it and @q has request_fn set.
		 */
		if (!list_empty(&q->queue_head) && q->request_fn)
			__blk_run_queue(q);

		drain |= q->nr_rqs_elvpriv;
		drain |= q->request_fn_active;

		/*
		 * Unfortunately, requests are queued at and tracked from
		 * multiple places and there's no single counter which can
		 * be drained.  Check all the queues and counters.
		 */
		if (drain_all) {
			struct blk_flush_queue *fq = blk_get_flush_queue(q, NULL);
			drain |= !list_empty(&q->queue_head);
			for (i = 0; i < 2; i++) {
				drain |= q->nr_rqs[i];
				drain |= q->in_flight[i];
				if (fq)
				    drain |= !list_empty(&fq->flush_queue[i]);
			}
		}

		if (!drain)
			break;

		spin_unlock_irq(q->queue_lock);

		msleep(10);

		spin_lock_irq(q->queue_lock);
	}

	/*
	 * With queue marked dead, any woken up waiter will fail the
	 * allocation path, so the wakeup chaining is lost and we're
	 * left with hung waiters. We need to wake up those waiters.
	 */
	if (q->request_fn) {
		struct request_list *rl;

		blk_queue_for_each_rl(rl, q)
			for (i = 0; i < ARRAY_SIZE(rl->wait); i++)
				wake_up_all(&rl->wait[i]);
	}
}

/**
 * blk_queue_bypass_start - enter queue bypass mode
 * @q: queue of interest
 *
 * In bypass mode, only the dispatch FIFO queue of @q is used.  This
 * function makes @q enter bypass mode and drains all requests which were
 * throttled or issued before.  On return, it's guaranteed that no request
 * is being throttled or has ELVPRIV set and blk_queue_bypass() %true
 * inside queue or RCU read lock.
 */
void blk_queue_bypass_start(struct request_queue *q)
{
	spin_lock_irq(q->queue_lock);
	q->bypass_depth++;
	queue_flag_set(QUEUE_FLAG_BYPASS, q);
	spin_unlock_irq(q->queue_lock);

	/*
	 * Queues start drained.  Skip actual draining till init is
	 * complete.  This avoids lenghty delays during queue init which
	 * can happen many times during boot.
	 */
	if (blk_queue_init_done(q)) {
		spin_lock_irq(q->queue_lock);
		__blk_drain_queue(q, false);
		spin_unlock_irq(q->queue_lock);

		/* ensure blk_queue_bypass() is %true inside RCU read lock */
		synchronize_rcu();
	}
}
EXPORT_SYMBOL_GPL(blk_queue_bypass_start);

/**
 * blk_queue_bypass_end - leave queue bypass mode
 * @q: queue of interest
 *
 * Leave bypass mode and restore the normal queueing behavior.
 */
void blk_queue_bypass_end(struct request_queue *q)
{
	spin_lock_irq(q->queue_lock);
	if (!--q->bypass_depth)
		queue_flag_clear(QUEUE_FLAG_BYPASS, q);
	WARN_ON_ONCE(q->bypass_depth < 0);
	spin_unlock_irq(q->queue_lock);
}
EXPORT_SYMBOL_GPL(blk_queue_bypass_end);

void blk_set_queue_dying(struct request_queue *q)
{
	spin_lock_irq(q->queue_lock);
	queue_flag_set(QUEUE_FLAG_DYING, q);
	spin_unlock_irq(q->queue_lock);

	if (q->mq_ops)
		blk_mq_wake_waiters(q);
	else {
		struct request_list *rl;

		blk_queue_for_each_rl(rl, q) {
			if (rl->rq_pool) {
				wake_up_all(&rl->wait[BLK_RW_SYNC]);
				wake_up_all(&rl->wait[BLK_RW_ASYNC]);
			}
		}
	}
}
EXPORT_SYMBOL_GPL(blk_set_queue_dying);

/**
 * blk_cleanup_queue - shutdown a request queue
 * @q: request queue to shutdown
 *
 * Mark @q DYING, drain all pending requests, mark @q DEAD, destroy and
 * put it.  All future requests will be failed immediately with -ENODEV.
 */
void blk_cleanup_queue(struct request_queue *q)
{
	spinlock_t *lock = q->queue_lock;

	/* mark @q DYING, no new request or merges will be allowed afterwards */
	mutex_lock(&q->sysfs_lock);
	blk_set_queue_dying(q);
	spin_lock_irq(lock);

	/*
	 * A dying queue is permanently in bypass mode till released.  Note
	 * that, unlike blk_queue_bypass_start(), we aren't performing
	 * synchronize_rcu() after entering bypass mode to avoid the delay
	 * as some drivers create and destroy a lot of queues while
	 * probing.  This is still safe because blk_release_queue() will be
	 * called only after the queue refcnt drops to zero and nothing,
	 * RCU or not, would be traversing the queue by then.
	 */
	q->bypass_depth++;
	queue_flag_set(QUEUE_FLAG_BYPASS, q);

	queue_flag_set(QUEUE_FLAG_NOMERGES, q);
	queue_flag_set(QUEUE_FLAG_NOXMERGES, q);
	queue_flag_set(QUEUE_FLAG_DYING, q);
	spin_unlock_irq(lock);
	mutex_unlock(&q->sysfs_lock);

	/*
	 * Drain all requests queued before DYING marking. Set DEAD flag to
	 * prevent that q->request_fn() gets invoked after draining finished.
	 */
	blk_freeze_queue(q);
	spin_lock_irq(lock);
	if (!q->mq_ops)
		__blk_drain_queue(q, true);
	queue_flag_set(QUEUE_FLAG_DEAD, q);
	spin_unlock_irq(lock);

	/* for synchronous bio-based driver finish in-flight integrity i/o */
	blk_flush_integrity();

	/* @q won't process any more request, flush async actions */
	del_timer_sync(&q->backing_dev_info.laptop_mode_wb_timer);
	blk_sync_queue(q);

	if (q->mq_ops)
		blk_mq_free_queue(q);
	percpu_ref_exit(&q->q_usage_counter);

	spin_lock_irq(lock);
	if (q->queue_lock != &q->__queue_lock)
		q->queue_lock = &q->__queue_lock;
	spin_unlock_irq(lock);

	bdi_unregister(&q->backing_dev_info);

	/* @q is and will stay empty, shutdown and put */
	blk_put_queue(q);
}
EXPORT_SYMBOL(blk_cleanup_queue);

/* Allocate memory local to the request queue */
static void *alloc_request_struct(gfp_t gfp_mask, void *data)
{
	int nid = (int)(long)data;
	return kmem_cache_alloc_node(request_cachep, gfp_mask, nid);
}

static void free_request_struct(void *element, void *unused)
{
	kmem_cache_free(request_cachep, element);
}

int blk_init_rl(struct request_list *rl, struct request_queue *q,
		gfp_t gfp_mask)
{
	if (unlikely(rl->rq_pool))
		return 0;

	rl->q = q;
	rl->count[BLK_RW_SYNC] = rl->count[BLK_RW_ASYNC] = 0;
	rl->starved[BLK_RW_SYNC] = rl->starved[BLK_RW_ASYNC] = 0;
	init_waitqueue_head(&rl->wait[BLK_RW_SYNC]);
	init_waitqueue_head(&rl->wait[BLK_RW_ASYNC]);

	rl->rq_pool = mempool_create_node(BLKDEV_MIN_RQ, alloc_request_struct,
					  free_request_struct,
					  (void *)(long)q->node, gfp_mask,
					  q->node);
	if (!rl->rq_pool)
		return -ENOMEM;

	return 0;
}

void blk_exit_rl(struct request_list *rl)
{
	if (rl->rq_pool)
		mempool_destroy(rl->rq_pool);
}

struct request_queue *blk_alloc_queue(gfp_t gfp_mask)
{
	return blk_alloc_queue_node(gfp_mask, NUMA_NO_NODE);
}
EXPORT_SYMBOL(blk_alloc_queue);

int blk_queue_enter(struct request_queue *q, gfp_t gfp)
{
	while (true) {
		if (percpu_ref_tryget_live(&q->q_usage_counter))
			return 0;

		if (!gfpflags_allow_blocking(gfp))
			return -EBUSY;

<<<<<<< HEAD
		ret = swait_event_interruptible(q->mq_freeze_wq,
				!atomic_read(&q->mq_freeze_depth) ||
				blk_queue_dying(q));
=======
		wait_event(q->mq_freeze_wq,
			   !atomic_read(&q->mq_freeze_depth) ||
			   blk_queue_dying(q));
>>>>>>> 5dcb70a7
		if (blk_queue_dying(q))
			return -ENODEV;
	}
}

void blk_queue_exit(struct request_queue *q)
{
	percpu_ref_put(&q->q_usage_counter);
}

static void blk_queue_usage_counter_release(struct percpu_ref *ref)
{
	struct request_queue *q =
		container_of(ref, struct request_queue, q_usage_counter);

	swake_up_all(&q->mq_freeze_wq);
}

struct request_queue *blk_alloc_queue_node(gfp_t gfp_mask, int node_id)
{
	struct request_queue *q;
	int err;

	q = kmem_cache_alloc_node(blk_requestq_cachep,
				gfp_mask | __GFP_ZERO, node_id);
	if (!q)
		return NULL;

	q->id = ida_simple_get(&blk_queue_ida, 0, 0, gfp_mask);
	if (q->id < 0)
		goto fail_q;

	q->bio_split = bioset_create(BIO_POOL_SIZE, 0);
	if (!q->bio_split)
		goto fail_id;

	q->backing_dev_info.ra_pages =
			(VM_MAX_READAHEAD * 1024) / PAGE_CACHE_SIZE;
	q->backing_dev_info.capabilities = BDI_CAP_CGROUP_WRITEBACK;
	q->backing_dev_info.name = "block";
	q->node = node_id;

	err = bdi_init(&q->backing_dev_info);
	if (err)
		goto fail_split;

	setup_timer(&q->backing_dev_info.laptop_mode_wb_timer,
		    laptop_mode_timer_fn, (unsigned long) q);
	setup_timer(&q->timeout, blk_rq_timed_out_timer, (unsigned long) q);
	INIT_LIST_HEAD(&q->queue_head);
	INIT_LIST_HEAD(&q->timeout_list);
	INIT_LIST_HEAD(&q->icq_list);
#ifdef CONFIG_BLK_CGROUP
	INIT_LIST_HEAD(&q->blkg_list);
#endif
	INIT_DELAYED_WORK(&q->delay_work, blk_delay_work);

	kobject_init(&q->kobj, &blk_queue_ktype);

	mutex_init(&q->sysfs_lock);
	spin_lock_init(&q->__queue_lock);

	/*
	 * By default initialize queue_lock to internal lock and driver can
	 * override it later if need be.
	 */
	q->queue_lock = &q->__queue_lock;

	/*
	 * A queue starts its life with bypass turned on to avoid
	 * unnecessary bypass on/off overhead and nasty surprises during
	 * init.  The initial bypass will be finished when the queue is
	 * registered by blk_register_queue().
	 */
	q->bypass_depth = 1;
	__set_bit(QUEUE_FLAG_BYPASS, &q->queue_flags);

	init_swait_queue_head(&q->mq_freeze_wq);

	/*
	 * Init percpu_ref in atomic mode so that it's faster to shutdown.
	 * See blk_register_queue() for details.
	 */
	if (percpu_ref_init(&q->q_usage_counter,
				blk_queue_usage_counter_release,
				PERCPU_REF_INIT_ATOMIC, GFP_KERNEL))
		goto fail_bdi;

	if (blkcg_init_queue(q))
		goto fail_ref;

	return q;

fail_ref:
	percpu_ref_exit(&q->q_usage_counter);
fail_bdi:
	bdi_destroy(&q->backing_dev_info);
fail_split:
	bioset_free(q->bio_split);
fail_id:
	ida_simple_remove(&blk_queue_ida, q->id);
fail_q:
	kmem_cache_free(blk_requestq_cachep, q);
	return NULL;
}
EXPORT_SYMBOL(blk_alloc_queue_node);

/**
 * blk_init_queue  - prepare a request queue for use with a block device
 * @rfn:  The function to be called to process requests that have been
 *        placed on the queue.
 * @lock: Request queue spin lock
 *
 * Description:
 *    If a block device wishes to use the standard request handling procedures,
 *    which sorts requests and coalesces adjacent requests, then it must
 *    call blk_init_queue().  The function @rfn will be called when there
 *    are requests on the queue that need to be processed.  If the device
 *    supports plugging, then @rfn may not be called immediately when requests
 *    are available on the queue, but may be called at some time later instead.
 *    Plugged queues are generally unplugged when a buffer belonging to one
 *    of the requests on the queue is needed, or due to memory pressure.
 *
 *    @rfn is not required, or even expected, to remove all requests off the
 *    queue, but only as many as it can handle at a time.  If it does leave
 *    requests on the queue, it is responsible for arranging that the requests
 *    get dealt with eventually.
 *
 *    The queue spin lock must be held while manipulating the requests on the
 *    request queue; this lock will be taken also from interrupt context, so irq
 *    disabling is needed for it.
 *
 *    Function returns a pointer to the initialized request queue, or %NULL if
 *    it didn't succeed.
 *
 * Note:
 *    blk_init_queue() must be paired with a blk_cleanup_queue() call
 *    when the block device is deactivated (such as at module unload).
 **/

struct request_queue *blk_init_queue(request_fn_proc *rfn, spinlock_t *lock)
{
	return blk_init_queue_node(rfn, lock, NUMA_NO_NODE);
}
EXPORT_SYMBOL(blk_init_queue);

struct request_queue *
blk_init_queue_node(request_fn_proc *rfn, spinlock_t *lock, int node_id)
{
	struct request_queue *uninit_q, *q;

	uninit_q = blk_alloc_queue_node(GFP_KERNEL, node_id);
	if (!uninit_q)
		return NULL;

	q = blk_init_allocated_queue(uninit_q, rfn, lock);
	if (!q)
		blk_cleanup_queue(uninit_q);

	return q;
}
EXPORT_SYMBOL(blk_init_queue_node);

static blk_qc_t blk_queue_bio(struct request_queue *q, struct bio *bio);

struct request_queue *
blk_init_allocated_queue(struct request_queue *q, request_fn_proc *rfn,
			 spinlock_t *lock)
{
	if (!q)
		return NULL;

	q->fq = blk_alloc_flush_queue(q, NUMA_NO_NODE, 0);
	if (!q->fq)
		return NULL;

	if (blk_init_rl(&q->root_rl, q, GFP_KERNEL))
		goto fail;

	q->request_fn		= rfn;
	q->prep_rq_fn		= NULL;
	q->unprep_rq_fn		= NULL;
	q->queue_flags		|= QUEUE_FLAG_DEFAULT;

	/* Override internal queue lock with supplied lock pointer */
	if (lock)
		q->queue_lock		= lock;

	/*
	 * This also sets hw/phys segments, boundary and size
	 */
	blk_queue_make_request(q, blk_queue_bio);

	q->sg_reserved_size = INT_MAX;

	/* Protect q->elevator from elevator_change */
	mutex_lock(&q->sysfs_lock);

	/* init elevator */
	if (elevator_init(q, NULL)) {
		mutex_unlock(&q->sysfs_lock);
		goto fail;
	}

	mutex_unlock(&q->sysfs_lock);

	return q;

fail:
	blk_free_flush_queue(q->fq);
	return NULL;
}
EXPORT_SYMBOL(blk_init_allocated_queue);

bool blk_get_queue(struct request_queue *q)
{
	if (likely(!blk_queue_dying(q))) {
		__blk_get_queue(q);
		return true;
	}

	return false;
}
EXPORT_SYMBOL(blk_get_queue);

static inline void blk_free_request(struct request_list *rl, struct request *rq)
{
	if (rq->cmd_flags & REQ_ELVPRIV) {
		elv_put_request(rl->q, rq);
		if (rq->elv.icq)
			put_io_context(rq->elv.icq->ioc);
	}

	mempool_free(rq, rl->rq_pool);
}

/*
 * ioc_batching returns true if the ioc is a valid batching request and
 * should be given priority access to a request.
 */
static inline int ioc_batching(struct request_queue *q, struct io_context *ioc)
{
	if (!ioc)
		return 0;

	/*
	 * Make sure the process is able to allocate at least 1 request
	 * even if the batch times out, otherwise we could theoretically
	 * lose wakeups.
	 */
	return ioc->nr_batch_requests == q->nr_batching ||
		(ioc->nr_batch_requests > 0
		&& time_before(jiffies, ioc->last_waited + BLK_BATCH_TIME));
}

/*
 * ioc_set_batching sets ioc to be a new "batcher" if it is not one. This
 * will cause the process to be a "batcher" on all queues in the system. This
 * is the behaviour we want though - once it gets a wakeup it should be given
 * a nice run.
 */
static void ioc_set_batching(struct request_queue *q, struct io_context *ioc)
{
	if (!ioc || ioc_batching(q, ioc))
		return;

	ioc->nr_batch_requests = q->nr_batching;
	ioc->last_waited = jiffies;
}

static void __freed_request(struct request_list *rl, int sync)
{
	struct request_queue *q = rl->q;

	if (rl->count[sync] < queue_congestion_off_threshold(q))
		blk_clear_congested(rl, sync);

	if (rl->count[sync] + 1 <= q->nr_requests) {
		if (waitqueue_active(&rl->wait[sync]))
			wake_up(&rl->wait[sync]);

		blk_clear_rl_full(rl, sync);
	}
}

/*
 * A request has just been released.  Account for it, update the full and
 * congestion status, wake up any waiters.   Called under q->queue_lock.
 */
static void freed_request(struct request_list *rl, unsigned int flags)
{
	struct request_queue *q = rl->q;
	int sync = rw_is_sync(flags);

	q->nr_rqs[sync]--;
	rl->count[sync]--;
	if (flags & REQ_ELVPRIV)
		q->nr_rqs_elvpriv--;

	__freed_request(rl, sync);

	if (unlikely(rl->starved[sync ^ 1]))
		__freed_request(rl, sync ^ 1);
}

int blk_update_nr_requests(struct request_queue *q, unsigned int nr)
{
	struct request_list *rl;
	int on_thresh, off_thresh;

	spin_lock_irq(q->queue_lock);
	q->nr_requests = nr;
	blk_queue_congestion_threshold(q);
	on_thresh = queue_congestion_on_threshold(q);
	off_thresh = queue_congestion_off_threshold(q);

	blk_queue_for_each_rl(rl, q) {
		if (rl->count[BLK_RW_SYNC] >= on_thresh)
			blk_set_congested(rl, BLK_RW_SYNC);
		else if (rl->count[BLK_RW_SYNC] < off_thresh)
			blk_clear_congested(rl, BLK_RW_SYNC);

		if (rl->count[BLK_RW_ASYNC] >= on_thresh)
			blk_set_congested(rl, BLK_RW_ASYNC);
		else if (rl->count[BLK_RW_ASYNC] < off_thresh)
			blk_clear_congested(rl, BLK_RW_ASYNC);

		if (rl->count[BLK_RW_SYNC] >= q->nr_requests) {
			blk_set_rl_full(rl, BLK_RW_SYNC);
		} else {
			blk_clear_rl_full(rl, BLK_RW_SYNC);
			wake_up(&rl->wait[BLK_RW_SYNC]);
		}

		if (rl->count[BLK_RW_ASYNC] >= q->nr_requests) {
			blk_set_rl_full(rl, BLK_RW_ASYNC);
		} else {
			blk_clear_rl_full(rl, BLK_RW_ASYNC);
			wake_up(&rl->wait[BLK_RW_ASYNC]);
		}
	}

	spin_unlock_irq(q->queue_lock);
	return 0;
}

/*
 * Determine if elevator data should be initialized when allocating the
 * request associated with @bio.
 */
static bool blk_rq_should_init_elevator(struct bio *bio)
{
	if (!bio)
		return true;

	/*
	 * Flush requests do not use the elevator so skip initialization.
	 * This allows a request to share the flush and elevator data.
	 */
	if (bio->bi_rw & (REQ_FLUSH | REQ_FUA))
		return false;

	return true;
}

/**
 * rq_ioc - determine io_context for request allocation
 * @bio: request being allocated is for this bio (can be %NULL)
 *
 * Determine io_context to use for request allocation for @bio.  May return
 * %NULL if %current->io_context doesn't exist.
 */
static struct io_context *rq_ioc(struct bio *bio)
{
#ifdef CONFIG_BLK_CGROUP
	if (bio && bio->bi_ioc)
		return bio->bi_ioc;
#endif
	return current->io_context;
}

/**
 * __get_request - get a free request
 * @rl: request list to allocate from
 * @rw_flags: RW and SYNC flags
 * @bio: bio to allocate request for (can be %NULL)
 * @gfp_mask: allocation mask
 *
 * Get a free request from @q.  This function may fail under memory
 * pressure or if @q is dead.
 *
 * Must be called with @q->queue_lock held and,
 * Returns ERR_PTR on failure, with @q->queue_lock held.
 * Returns request pointer on success, with @q->queue_lock *not held*.
 */
static struct request *__get_request(struct request_list *rl, int rw_flags,
				     struct bio *bio, gfp_t gfp_mask)
{
	struct request_queue *q = rl->q;
	struct request *rq;
	struct elevator_type *et = q->elevator->type;
	struct io_context *ioc = rq_ioc(bio);
	struct io_cq *icq = NULL;
	const bool is_sync = rw_is_sync(rw_flags) != 0;
	int may_queue;

	if (unlikely(blk_queue_dying(q)))
		return ERR_PTR(-ENODEV);

	may_queue = elv_may_queue(q, rw_flags);
	if (may_queue == ELV_MQUEUE_NO)
		goto rq_starved;

	if (rl->count[is_sync]+1 >= queue_congestion_on_threshold(q)) {
		if (rl->count[is_sync]+1 >= q->nr_requests) {
			/*
			 * The queue will fill after this allocation, so set
			 * it as full, and mark this process as "batching".
			 * This process will be allowed to complete a batch of
			 * requests, others will be blocked.
			 */
			if (!blk_rl_full(rl, is_sync)) {
				ioc_set_batching(q, ioc);
				blk_set_rl_full(rl, is_sync);
			} else {
				if (may_queue != ELV_MQUEUE_MUST
						&& !ioc_batching(q, ioc)) {
					/*
					 * The queue is full and the allocating
					 * process is not a "batcher", and not
					 * exempted by the IO scheduler
					 */
					return ERR_PTR(-ENOMEM);
				}
			}
		}
		blk_set_congested(rl, is_sync);
	}

	/*
	 * Only allow batching queuers to allocate up to 50% over the defined
	 * limit of requests, otherwise we could have thousands of requests
	 * allocated with any setting of ->nr_requests
	 */
	if (rl->count[is_sync] >= (3 * q->nr_requests / 2))
		return ERR_PTR(-ENOMEM);

	q->nr_rqs[is_sync]++;
	rl->count[is_sync]++;
	rl->starved[is_sync] = 0;

	/*
	 * Decide whether the new request will be managed by elevator.  If
	 * so, mark @rw_flags and increment elvpriv.  Non-zero elvpriv will
	 * prevent the current elevator from being destroyed until the new
	 * request is freed.  This guarantees icq's won't be destroyed and
	 * makes creating new ones safe.
	 *
	 * Also, lookup icq while holding queue_lock.  If it doesn't exist,
	 * it will be created after releasing queue_lock.
	 */
	if (blk_rq_should_init_elevator(bio) && !blk_queue_bypass(q)) {
		rw_flags |= REQ_ELVPRIV;
		q->nr_rqs_elvpriv++;
		if (et->icq_cache && ioc)
			icq = ioc_lookup_icq(ioc, q);
	}

	if (blk_queue_io_stat(q))
		rw_flags |= REQ_IO_STAT;
	spin_unlock_irq(q->queue_lock);

	/* allocate and init request */
	rq = mempool_alloc(rl->rq_pool, gfp_mask);
	if (!rq)
		goto fail_alloc;

	blk_rq_init(q, rq);
	blk_rq_set_rl(rq, rl);
	rq->cmd_flags = rw_flags | REQ_ALLOCED;

	/* init elvpriv */
	if (rw_flags & REQ_ELVPRIV) {
		if (unlikely(et->icq_cache && !icq)) {
			if (ioc)
				icq = ioc_create_icq(ioc, q, gfp_mask);
			if (!icq)
				goto fail_elvpriv;
		}

		rq->elv.icq = icq;
		if (unlikely(elv_set_request(q, rq, bio, gfp_mask)))
			goto fail_elvpriv;

		/* @rq->elv.icq holds io_context until @rq is freed */
		if (icq)
			get_io_context(icq->ioc);
	}
out:
	/*
	 * ioc may be NULL here, and ioc_batching will be false. That's
	 * OK, if the queue is under the request limit then requests need
	 * not count toward the nr_batch_requests limit. There will always
	 * be some limit enforced by BLK_BATCH_TIME.
	 */
	if (ioc_batching(q, ioc))
		ioc->nr_batch_requests--;

	trace_block_getrq(q, bio, rw_flags & 1);
	return rq;

fail_elvpriv:
	/*
	 * elvpriv init failed.  ioc, icq and elvpriv aren't mempool backed
	 * and may fail indefinitely under memory pressure and thus
	 * shouldn't stall IO.  Treat this request as !elvpriv.  This will
	 * disturb iosched and blkcg but weird is bettern than dead.
	 */
	printk_ratelimited(KERN_WARNING "%s: dev %s: request aux data allocation failed, iosched may be disturbed\n",
			   __func__, dev_name(q->backing_dev_info.dev));

	rq->cmd_flags &= ~REQ_ELVPRIV;
	rq->elv.icq = NULL;

	spin_lock_irq(q->queue_lock);
	q->nr_rqs_elvpriv--;
	spin_unlock_irq(q->queue_lock);
	goto out;

fail_alloc:
	/*
	 * Allocation failed presumably due to memory. Undo anything we
	 * might have messed up.
	 *
	 * Allocating task should really be put onto the front of the wait
	 * queue, but this is pretty rare.
	 */
	spin_lock_irq(q->queue_lock);
	freed_request(rl, rw_flags);

	/*
	 * in the very unlikely event that allocation failed and no
	 * requests for this direction was pending, mark us starved so that
	 * freeing of a request in the other direction will notice
	 * us. another possible fix would be to split the rq mempool into
	 * READ and WRITE
	 */
rq_starved:
	if (unlikely(rl->count[is_sync] == 0))
		rl->starved[is_sync] = 1;
	return ERR_PTR(-ENOMEM);
}

/**
 * get_request - get a free request
 * @q: request_queue to allocate request from
 * @rw_flags: RW and SYNC flags
 * @bio: bio to allocate request for (can be %NULL)
 * @gfp_mask: allocation mask
 *
 * Get a free request from @q.  If %__GFP_DIRECT_RECLAIM is set in @gfp_mask,
 * this function keeps retrying under memory pressure and fails iff @q is dead.
 *
 * Must be called with @q->queue_lock held and,
 * Returns ERR_PTR on failure, with @q->queue_lock held.
 * Returns request pointer on success, with @q->queue_lock *not held*.
 */
static struct request *get_request(struct request_queue *q, int rw_flags,
				   struct bio *bio, gfp_t gfp_mask)
{
	const bool is_sync = rw_is_sync(rw_flags) != 0;
	DEFINE_WAIT(wait);
	struct request_list *rl;
	struct request *rq;

	rl = blk_get_rl(q, bio);	/* transferred to @rq on success */
retry:
	rq = __get_request(rl, rw_flags, bio, gfp_mask);
	if (!IS_ERR(rq))
		return rq;

	if (!gfpflags_allow_blocking(gfp_mask) || unlikely(blk_queue_dying(q))) {
		blk_put_rl(rl);
		return rq;
	}

	/* wait on @rl and retry */
	prepare_to_wait_exclusive(&rl->wait[is_sync], &wait,
				  TASK_UNINTERRUPTIBLE);

	trace_block_sleeprq(q, bio, rw_flags & 1);

	spin_unlock_irq(q->queue_lock);
	io_schedule();

	/*
	 * After sleeping, we become a "batching" process and will be able
	 * to allocate at least one request, and up to a big batch of them
	 * for a small period time.  See ioc_batching, ioc_set_batching
	 */
	ioc_set_batching(q, current->io_context);

	spin_lock_irq(q->queue_lock);
	finish_wait(&rl->wait[is_sync], &wait);

	goto retry;
}

static struct request *blk_old_get_request(struct request_queue *q, int rw,
		gfp_t gfp_mask)
{
	struct request *rq;

	BUG_ON(rw != READ && rw != WRITE);

	/* create ioc upfront */
	create_io_context(gfp_mask, q->node);

	spin_lock_irq(q->queue_lock);
	rq = get_request(q, rw, NULL, gfp_mask);
	if (IS_ERR(rq))
		spin_unlock_irq(q->queue_lock);
	/* q->queue_lock is unlocked at this point */

	return rq;
}

struct request *blk_get_request(struct request_queue *q, int rw, gfp_t gfp_mask)
{
	if (q->mq_ops)
		return blk_mq_alloc_request(q, rw, gfp_mask, false);
	else
		return blk_old_get_request(q, rw, gfp_mask);
}
EXPORT_SYMBOL(blk_get_request);

/**
 * blk_make_request - given a bio, allocate a corresponding struct request.
 * @q: target request queue
 * @bio:  The bio describing the memory mappings that will be submitted for IO.
 *        It may be a chained-bio properly constructed by block/bio layer.
 * @gfp_mask: gfp flags to be used for memory allocation
 *
 * blk_make_request is the parallel of generic_make_request for BLOCK_PC
 * type commands. Where the struct request needs to be farther initialized by
 * the caller. It is passed a &struct bio, which describes the memory info of
 * the I/O transfer.
 *
 * The caller of blk_make_request must make sure that bi_io_vec
 * are set to describe the memory buffers. That bio_data_dir() will return
 * the needed direction of the request. (And all bio's in the passed bio-chain
 * are properly set accordingly)
 *
 * If called under none-sleepable conditions, mapped bio buffers must not
 * need bouncing, by calling the appropriate masked or flagged allocator,
 * suitable for the target device. Otherwise the call to blk_queue_bounce will
 * BUG.
 *
 * WARNING: When allocating/cloning a bio-chain, careful consideration should be
 * given to how you allocate bios. In particular, you cannot use
 * __GFP_DIRECT_RECLAIM for anything but the first bio in the chain. Otherwise
 * you risk waiting for IO completion of a bio that hasn't been submitted yet,
 * thus resulting in a deadlock. Alternatively bios should be allocated using
 * bio_kmalloc() instead of bio_alloc(), as that avoids the mempool deadlock.
 * If possible a big IO should be split into smaller parts when allocation
 * fails. Partial allocation should not be an error, or you risk a live-lock.
 */
struct request *blk_make_request(struct request_queue *q, struct bio *bio,
				 gfp_t gfp_mask)
{
	struct request *rq = blk_get_request(q, bio_data_dir(bio), gfp_mask);

	if (IS_ERR(rq))
		return rq;

	blk_rq_set_block_pc(rq);

	for_each_bio(bio) {
		struct bio *bounce_bio = bio;
		int ret;

		blk_queue_bounce(q, &bounce_bio);
		ret = blk_rq_append_bio(q, rq, bounce_bio);
		if (unlikely(ret)) {
			blk_put_request(rq);
			return ERR_PTR(ret);
		}
	}

	return rq;
}
EXPORT_SYMBOL(blk_make_request);

/**
 * blk_rq_set_block_pc - initialize a request to type BLOCK_PC
 * @rq:		request to be initialized
 *
 */
void blk_rq_set_block_pc(struct request *rq)
{
	rq->cmd_type = REQ_TYPE_BLOCK_PC;
	rq->__data_len = 0;
	rq->__sector = (sector_t) -1;
	rq->bio = rq->biotail = NULL;
	memset(rq->__cmd, 0, sizeof(rq->__cmd));
}
EXPORT_SYMBOL(blk_rq_set_block_pc);

/**
 * blk_requeue_request - put a request back on queue
 * @q:		request queue where request should be inserted
 * @rq:		request to be inserted
 *
 * Description:
 *    Drivers often keep queueing requests until the hardware cannot accept
 *    more, when that condition happens we need to put the request back
 *    on the queue. Must be called with queue lock held.
 */
void blk_requeue_request(struct request_queue *q, struct request *rq)
{
	blk_delete_timer(rq);
	blk_clear_rq_complete(rq);
	trace_block_rq_requeue(q, rq);

	if (rq->cmd_flags & REQ_QUEUED)
		blk_queue_end_tag(q, rq);

	BUG_ON(blk_queued_rq(rq));

	elv_requeue_request(q, rq);
}
EXPORT_SYMBOL(blk_requeue_request);

static void add_acct_request(struct request_queue *q, struct request *rq,
			     int where)
{
	blk_account_io_start(rq, true);
	__elv_add_request(q, rq, where);
}

static void part_round_stats_single(int cpu, struct hd_struct *part,
				    unsigned long now)
{
	int inflight;

	if (now == part->stamp)
		return;

	inflight = part_in_flight(part);
	if (inflight) {
		__part_stat_add(cpu, part, time_in_queue,
				inflight * (now - part->stamp));
		__part_stat_add(cpu, part, io_ticks, (now - part->stamp));
	}
	part->stamp = now;
}

/**
 * part_round_stats() - Round off the performance stats on a struct disk_stats.
 * @cpu: cpu number for stats access
 * @part: target partition
 *
 * The average IO queue length and utilisation statistics are maintained
 * by observing the current state of the queue length and the amount of
 * time it has been in this state for.
 *
 * Normally, that accounting is done on IO completion, but that can result
 * in more than a second's worth of IO being accounted for within any one
 * second, leading to >100% utilisation.  To deal with that, we call this
 * function to do a round-off before returning the results when reading
 * /proc/diskstats.  This accounts immediately for all queue usage up to
 * the current jiffies and restarts the counters again.
 */
void part_round_stats(int cpu, struct hd_struct *part)
{
	unsigned long now = jiffies;

	if (part->partno)
		part_round_stats_single(cpu, &part_to_disk(part)->part0, now);
	part_round_stats_single(cpu, part, now);
}
EXPORT_SYMBOL_GPL(part_round_stats);

#ifdef CONFIG_PM
static void blk_pm_put_request(struct request *rq)
{
	if (rq->q->dev && !(rq->cmd_flags & REQ_PM) && !--rq->q->nr_pending)
		pm_runtime_mark_last_busy(rq->q->dev);
}
#else
static inline void blk_pm_put_request(struct request *rq) {}
#endif

/*
 * queue lock must be held
 */
void __blk_put_request(struct request_queue *q, struct request *req)
{
	if (unlikely(!q))
		return;

	if (q->mq_ops) {
		blk_mq_free_request(req);
		return;
	}

	blk_pm_put_request(req);

	elv_completed_request(q, req);

	/* this is a bio leak */
	WARN_ON(req->bio != NULL);

	/*
	 * Request may not have originated from ll_rw_blk. if not,
	 * it didn't come out of our reserved rq pools
	 */
	if (req->cmd_flags & REQ_ALLOCED) {
		unsigned int flags = req->cmd_flags;
		struct request_list *rl = blk_rq_rl(req);

		BUG_ON(!list_empty(&req->queuelist));
		BUG_ON(ELV_ON_HASH(req));

		blk_free_request(rl, req);
		freed_request(rl, flags);
		blk_put_rl(rl);
	}
}
EXPORT_SYMBOL_GPL(__blk_put_request);

void blk_put_request(struct request *req)
{
	struct request_queue *q = req->q;

	if (q->mq_ops)
		blk_mq_free_request(req);
	else {
		unsigned long flags;

		spin_lock_irqsave(q->queue_lock, flags);
		__blk_put_request(q, req);
		spin_unlock_irqrestore(q->queue_lock, flags);
	}
}
EXPORT_SYMBOL(blk_put_request);

/**
 * blk_add_request_payload - add a payload to a request
 * @rq: request to update
 * @page: page backing the payload
 * @len: length of the payload.
 *
 * This allows to later add a payload to an already submitted request by
 * a block driver.  The driver needs to take care of freeing the payload
 * itself.
 *
 * Note that this is a quite horrible hack and nothing but handling of
 * discard requests should ever use it.
 */
void blk_add_request_payload(struct request *rq, struct page *page,
		unsigned int len)
{
	struct bio *bio = rq->bio;

	bio->bi_io_vec->bv_page = page;
	bio->bi_io_vec->bv_offset = 0;
	bio->bi_io_vec->bv_len = len;

	bio->bi_iter.bi_size = len;
	bio->bi_vcnt = 1;
	bio->bi_phys_segments = 1;

	rq->__data_len = rq->resid_len = len;
	rq->nr_phys_segments = 1;
}
EXPORT_SYMBOL_GPL(blk_add_request_payload);

bool bio_attempt_back_merge(struct request_queue *q, struct request *req,
			    struct bio *bio)
{
	const int ff = bio->bi_rw & REQ_FAILFAST_MASK;

	if (!ll_back_merge_fn(q, req, bio))
		return false;

	trace_block_bio_backmerge(q, req, bio);

	if ((req->cmd_flags & REQ_FAILFAST_MASK) != ff)
		blk_rq_set_mixed_merge(req);

	req->biotail->bi_next = bio;
	req->biotail = bio;
	req->__data_len += bio->bi_iter.bi_size;
	req->ioprio = ioprio_best(req->ioprio, bio_prio(bio));

	blk_account_io_start(req, false);
	return true;
}

bool bio_attempt_front_merge(struct request_queue *q, struct request *req,
			     struct bio *bio)
{
	const int ff = bio->bi_rw & REQ_FAILFAST_MASK;

	if (!ll_front_merge_fn(q, req, bio))
		return false;

	trace_block_bio_frontmerge(q, req, bio);

	if ((req->cmd_flags & REQ_FAILFAST_MASK) != ff)
		blk_rq_set_mixed_merge(req);

	bio->bi_next = req->bio;
	req->bio = bio;

	req->__sector = bio->bi_iter.bi_sector;
	req->__data_len += bio->bi_iter.bi_size;
	req->ioprio = ioprio_best(req->ioprio, bio_prio(bio));

	blk_account_io_start(req, false);
	return true;
}

/**
 * blk_attempt_plug_merge - try to merge with %current's plugged list
 * @q: request_queue new bio is being queued at
 * @bio: new bio being queued
 * @request_count: out parameter for number of traversed plugged requests
 * @same_queue_rq: pointer to &struct request that gets filled in when
 * another request associated with @q is found on the plug list
 * (optional, may be %NULL)
 *
 * Determine whether @bio being queued on @q can be merged with a request
 * on %current's plugged list.  Returns %true if merge was successful,
 * otherwise %false.
 *
 * Plugging coalesces IOs from the same issuer for the same purpose without
 * going through @q->queue_lock.  As such it's more of an issuing mechanism
 * than scheduling, and the request, while may have elvpriv data, is not
 * added on the elevator at this point.  In addition, we don't have
 * reliable access to the elevator outside queue lock.  Only check basic
 * merging parameters without querying the elevator.
 *
 * Caller must ensure !blk_queue_nomerges(q) beforehand.
 */
bool blk_attempt_plug_merge(struct request_queue *q, struct bio *bio,
			    unsigned int *request_count,
			    struct request **same_queue_rq)
{
	struct blk_plug *plug;
	struct request *rq;
	bool ret = false;
	struct list_head *plug_list;

	plug = current->plug;
	if (!plug)
		goto out;
	*request_count = 0;

	if (q->mq_ops)
		plug_list = &plug->mq_list;
	else
		plug_list = &plug->list;

	list_for_each_entry_reverse(rq, plug_list, queuelist) {
		int el_ret;

		if (rq->q == q) {
			(*request_count)++;
			/*
			 * Only blk-mq multiple hardware queues case checks the
			 * rq in the same queue, there should be only one such
			 * rq in a queue
			 **/
			if (same_queue_rq)
				*same_queue_rq = rq;
		}

		if (rq->q != q || !blk_rq_merge_ok(rq, bio))
			continue;

		el_ret = blk_try_merge(rq, bio);
		if (el_ret == ELEVATOR_BACK_MERGE) {
			ret = bio_attempt_back_merge(q, rq, bio);
			if (ret)
				break;
		} else if (el_ret == ELEVATOR_FRONT_MERGE) {
			ret = bio_attempt_front_merge(q, rq, bio);
			if (ret)
				break;
		}
	}
out:
	return ret;
}

unsigned int blk_plug_queued_count(struct request_queue *q)
{
	struct blk_plug *plug;
	struct request *rq;
	struct list_head *plug_list;
	unsigned int ret = 0;

	plug = current->plug;
	if (!plug)
		goto out;

	if (q->mq_ops)
		plug_list = &plug->mq_list;
	else
		plug_list = &plug->list;

	list_for_each_entry(rq, plug_list, queuelist) {
		if (rq->q == q)
			ret++;
	}
out:
	return ret;
}

void init_request_from_bio(struct request *req, struct bio *bio)
{
	req->cmd_type = REQ_TYPE_FS;

	req->cmd_flags |= bio->bi_rw & REQ_COMMON_MASK;
	if (bio->bi_rw & REQ_RAHEAD)
		req->cmd_flags |= REQ_FAILFAST_MASK;

	req->errors = 0;
	req->__sector = bio->bi_iter.bi_sector;
	req->ioprio = bio_prio(bio);
	blk_rq_bio_prep(req->q, req, bio);
}

static blk_qc_t blk_queue_bio(struct request_queue *q, struct bio *bio)
{
	const bool sync = !!(bio->bi_rw & REQ_SYNC);
	struct blk_plug *plug;
	int el_ret, rw_flags, where = ELEVATOR_INSERT_SORT;
	struct request *req;
	unsigned int request_count = 0;

	/*
	 * low level driver can indicate that it wants pages above a
	 * certain limit bounced to low memory (ie for highmem, or even
	 * ISA dma in theory)
	 */
	blk_queue_bounce(q, &bio);

	blk_queue_split(q, &bio, q->bio_split);

	if (bio_integrity_enabled(bio) && bio_integrity_prep(bio)) {
		bio->bi_error = -EIO;
		bio_endio(bio);
		return BLK_QC_T_NONE;
	}

	if (bio->bi_rw & (REQ_FLUSH | REQ_FUA)) {
		spin_lock_irq(q->queue_lock);
		where = ELEVATOR_INSERT_FLUSH;
		goto get_rq;
	}

	/*
	 * Check if we can merge with the plugged list before grabbing
	 * any locks.
	 */
	if (!blk_queue_nomerges(q)) {
		if (blk_attempt_plug_merge(q, bio, &request_count, NULL))
			return BLK_QC_T_NONE;
	} else
		request_count = blk_plug_queued_count(q);

	spin_lock_irq(q->queue_lock);

	el_ret = elv_merge(q, &req, bio);
	if (el_ret == ELEVATOR_BACK_MERGE) {
		if (bio_attempt_back_merge(q, req, bio)) {
			elv_bio_merged(q, req, bio);
			if (!attempt_back_merge(q, req))
				elv_merged_request(q, req, el_ret);
			goto out_unlock;
		}
	} else if (el_ret == ELEVATOR_FRONT_MERGE) {
		if (bio_attempt_front_merge(q, req, bio)) {
			elv_bio_merged(q, req, bio);
			if (!attempt_front_merge(q, req))
				elv_merged_request(q, req, el_ret);
			goto out_unlock;
		}
	}

get_rq:
	/*
	 * This sync check and mask will be re-done in init_request_from_bio(),
	 * but we need to set it earlier to expose the sync flag to the
	 * rq allocator and io schedulers.
	 */
	rw_flags = bio_data_dir(bio);
	if (sync)
		rw_flags |= REQ_SYNC;

	/*
	 * Grab a free request. This is might sleep but can not fail.
	 * Returns with the queue unlocked.
	 */
	req = get_request(q, rw_flags, bio, GFP_NOIO);
	if (IS_ERR(req)) {
		bio->bi_error = PTR_ERR(req);
		bio_endio(bio);
		goto out_unlock;
	}

	/*
	 * After dropping the lock and possibly sleeping here, our request
	 * may now be mergeable after it had proven unmergeable (above).
	 * We don't worry about that case for efficiency. It won't happen
	 * often, and the elevators are able to handle it.
	 */
	init_request_from_bio(req, bio);

	if (test_bit(QUEUE_FLAG_SAME_COMP, &q->queue_flags))
		req->cpu = raw_smp_processor_id();

	plug = current->plug;
	if (plug) {
		/*
		 * If this is the first request added after a plug, fire
		 * of a plug trace.
		 */
		if (!request_count)
			trace_block_plug(q);
		else {
			if (request_count >= BLK_MAX_REQUEST_COUNT) {
				blk_flush_plug_list(plug, false);
				trace_block_plug(q);
			}
		}
		list_add_tail(&req->queuelist, &plug->list);
		blk_account_io_start(req, true);
	} else {
		spin_lock_irq(q->queue_lock);
		add_acct_request(q, req, where);
		__blk_run_queue(q);
out_unlock:
		spin_unlock_irq(q->queue_lock);
	}

	return BLK_QC_T_NONE;
}

/*
 * If bio->bi_dev is a partition, remap the location
 */
static inline void blk_partition_remap(struct bio *bio)
{
	struct block_device *bdev = bio->bi_bdev;

	if (bio_sectors(bio) && bdev != bdev->bd_contains) {
		struct hd_struct *p = bdev->bd_part;

		bio->bi_iter.bi_sector += p->start_sect;
		bio->bi_bdev = bdev->bd_contains;

		trace_block_bio_remap(bdev_get_queue(bio->bi_bdev), bio,
				      bdev->bd_dev,
				      bio->bi_iter.bi_sector - p->start_sect);
	}
}

static void handle_bad_sector(struct bio *bio)
{
	char b[BDEVNAME_SIZE];

	printk(KERN_INFO "attempt to access beyond end of device\n");
	printk(KERN_INFO "%s: rw=%ld, want=%Lu, limit=%Lu\n",
			bdevname(bio->bi_bdev, b),
			bio->bi_rw,
			(unsigned long long)bio_end_sector(bio),
			(long long)(i_size_read(bio->bi_bdev->bd_inode) >> 9));
}

#ifdef CONFIG_FAIL_MAKE_REQUEST

static DECLARE_FAULT_ATTR(fail_make_request);

static int __init setup_fail_make_request(char *str)
{
	return setup_fault_attr(&fail_make_request, str);
}
__setup("fail_make_request=", setup_fail_make_request);

static bool should_fail_request(struct hd_struct *part, unsigned int bytes)
{
	return part->make_it_fail && should_fail(&fail_make_request, bytes);
}

static int __init fail_make_request_debugfs(void)
{
	struct dentry *dir = fault_create_debugfs_attr("fail_make_request",
						NULL, &fail_make_request);

	return PTR_ERR_OR_ZERO(dir);
}

late_initcall(fail_make_request_debugfs);

#else /* CONFIG_FAIL_MAKE_REQUEST */

static inline bool should_fail_request(struct hd_struct *part,
					unsigned int bytes)
{
	return false;
}

#endif /* CONFIG_FAIL_MAKE_REQUEST */

/*
 * Check whether this bio extends beyond the end of the device.
 */
static inline int bio_check_eod(struct bio *bio, unsigned int nr_sectors)
{
	sector_t maxsector;

	if (!nr_sectors)
		return 0;

	/* Test device or partition size, when known. */
	maxsector = i_size_read(bio->bi_bdev->bd_inode) >> 9;
	if (maxsector) {
		sector_t sector = bio->bi_iter.bi_sector;

		if (maxsector < nr_sectors || maxsector - nr_sectors < sector) {
			/*
			 * This may well happen - the kernel calls bread()
			 * without checking the size of the device, e.g., when
			 * mounting a device.
			 */
			handle_bad_sector(bio);
			return 1;
		}
	}

	return 0;
}

static noinline_for_stack bool
generic_make_request_checks(struct bio *bio)
{
	struct request_queue *q;
	int nr_sectors = bio_sectors(bio);
	int err = -EIO;
	char b[BDEVNAME_SIZE];
	struct hd_struct *part;

	might_sleep();

	if (bio_check_eod(bio, nr_sectors))
		goto end_io;

	q = bdev_get_queue(bio->bi_bdev);
	if (unlikely(!q)) {
		printk(KERN_ERR
		       "generic_make_request: Trying to access "
			"nonexistent block-device %s (%Lu)\n",
			bdevname(bio->bi_bdev, b),
			(long long) bio->bi_iter.bi_sector);
		goto end_io;
	}

	part = bio->bi_bdev->bd_part;
	if (should_fail_request(part, bio->bi_iter.bi_size) ||
	    should_fail_request(&part_to_disk(part)->part0,
				bio->bi_iter.bi_size))
		goto end_io;

	/*
	 * If this device has partitions, remap block n
	 * of partition p to block n+start(p) of the disk.
	 */
	blk_partition_remap(bio);

	if (bio_check_eod(bio, nr_sectors))
		goto end_io;

	/*
	 * Filter flush bio's early so that make_request based
	 * drivers without flush support don't have to worry
	 * about them.
	 */
	if ((bio->bi_rw & (REQ_FLUSH | REQ_FUA)) && !q->flush_flags) {
		bio->bi_rw &= ~(REQ_FLUSH | REQ_FUA);
		if (!nr_sectors) {
			err = 0;
			goto end_io;
		}
	}

	if ((bio->bi_rw & REQ_DISCARD) &&
	    (!blk_queue_discard(q) ||
	     ((bio->bi_rw & REQ_SECURE) && !blk_queue_secdiscard(q)))) {
		err = -EOPNOTSUPP;
		goto end_io;
	}

	if (bio->bi_rw & REQ_WRITE_SAME && !bdev_write_same(bio->bi_bdev)) {
		err = -EOPNOTSUPP;
		goto end_io;
	}

	/*
	 * Various block parts want %current->io_context and lazy ioc
	 * allocation ends up trading a lot of pain for a small amount of
	 * memory.  Just allocate it upfront.  This may fail and block
	 * layer knows how to live with it.
	 */
	create_io_context(GFP_ATOMIC, q->node);

	if (!blkcg_bio_issue_check(q, bio))
		return false;

	trace_block_bio_queue(q, bio);
	return true;

end_io:
	bio->bi_error = err;
	bio_endio(bio);
	return false;
}

/**
 * generic_make_request - hand a buffer to its device driver for I/O
 * @bio:  The bio describing the location in memory and on the device.
 *
 * generic_make_request() is used to make I/O requests of block
 * devices. It is passed a &struct bio, which describes the I/O that needs
 * to be done.
 *
 * generic_make_request() does not return any status.  The
 * success/failure status of the request, along with notification of
 * completion, is delivered asynchronously through the bio->bi_end_io
 * function described (one day) else where.
 *
 * The caller of generic_make_request must make sure that bi_io_vec
 * are set to describe the memory buffer, and that bi_dev and bi_sector are
 * set to describe the device address, and the
 * bi_end_io and optionally bi_private are set to describe how
 * completion notification should be signaled.
 *
 * generic_make_request and the drivers it calls may use bi_next if this
 * bio happens to be merged with someone else, and may resubmit the bio to
 * a lower device by calling into generic_make_request recursively, which
 * means the bio should NOT be touched after the call to ->make_request_fn.
 */
blk_qc_t generic_make_request(struct bio *bio)
{
	/*
	 * bio_list_on_stack[0] contains bios submitted by the current
	 * make_request_fn.
	 * bio_list_on_stack[1] contains bios that were submitted before
	 * the current make_request_fn, but that haven't been processed
	 * yet.
	 */
	struct bio_list bio_list_on_stack[2];
	blk_qc_t ret = BLK_QC_T_NONE;

	if (!generic_make_request_checks(bio))
		goto out;

	/*
	 * We only want one ->make_request_fn to be active at a time, else
	 * stack usage with stacked devices could be a problem.  So use
	 * current->bio_list to keep a list of requests submited by a
	 * make_request_fn function.  current->bio_list is also used as a
	 * flag to say if generic_make_request is currently active in this
	 * task or not.  If it is NULL, then no make_request is active.  If
	 * it is non-NULL, then a make_request is active, and new requests
	 * should be added at the tail
	 */
	if (current->bio_list) {
		bio_list_add(&current->bio_list[0], bio);
		goto out;
	}

	/* following loop may be a bit non-obvious, and so deserves some
	 * explanation.
	 * Before entering the loop, bio->bi_next is NULL (as all callers
	 * ensure that) so we have a list with a single bio.
	 * We pretend that we have just taken it off a longer list, so
	 * we assign bio_list to a pointer to the bio_list_on_stack,
	 * thus initialising the bio_list of new bios to be
	 * added.  ->make_request() may indeed add some more bios
	 * through a recursive call to generic_make_request.  If it
	 * did, we find a non-NULL value in bio_list and re-enter the loop
	 * from the top.  In this case we really did just take the bio
	 * of the top of the list (no pretending) and so remove it from
	 * bio_list, and call into ->make_request() again.
	 */
	BUG_ON(bio->bi_next);
	bio_list_init(&bio_list_on_stack[0]);
	current->bio_list = bio_list_on_stack;
	do {
		struct request_queue *q = bdev_get_queue(bio->bi_bdev);

		if (likely(blk_queue_enter(q, __GFP_DIRECT_RECLAIM) == 0)) {
			struct bio_list lower, same;

			/* Create a fresh bio_list for all subordinate requests */
			bio_list_on_stack[1] = bio_list_on_stack[0];
			bio_list_init(&bio_list_on_stack[0]);

			ret = q->make_request_fn(q, bio);

			blk_queue_exit(q);
			/* sort new bios into those for a lower level
			 * and those for the same level
			 */
			bio_list_init(&lower);
			bio_list_init(&same);
			while ((bio = bio_list_pop(&bio_list_on_stack[0])) != NULL)
				if (q == bdev_get_queue(bio->bi_bdev))
					bio_list_add(&same, bio);
				else
					bio_list_add(&lower, bio);
			/* now assemble so we handle the lowest level first */
			bio_list_merge(&bio_list_on_stack[0], &lower);
			bio_list_merge(&bio_list_on_stack[0], &same);
			bio_list_merge(&bio_list_on_stack[0], &bio_list_on_stack[1]);
		} else {
			bio_io_error(bio);
		}
		bio = bio_list_pop(&bio_list_on_stack[0]);
	} while (bio);
	current->bio_list = NULL; /* deactivate */

out:
	return ret;
}
EXPORT_SYMBOL(generic_make_request);

/**
 * submit_bio - submit a bio to the block device layer for I/O
 * @rw: whether to %READ or %WRITE, or maybe to %READA (read ahead)
 * @bio: The &struct bio which describes the I/O
 *
 * submit_bio() is very similar in purpose to generic_make_request(), and
 * uses that function to do most of the work. Both are fairly rough
 * interfaces; @bio must be presetup and ready for I/O.
 *
 */
blk_qc_t submit_bio(int rw, struct bio *bio)
{
	bio->bi_rw |= rw;

	/*
	 * If it's a regular read/write or a barrier with data attached,
	 * go through the normal accounting stuff before submission.
	 */
	if (bio_has_data(bio)) {
		unsigned int count;

		if (unlikely(rw & REQ_WRITE_SAME))
			count = bdev_logical_block_size(bio->bi_bdev) >> 9;
		else
			count = bio_sectors(bio);

		if (rw & WRITE) {
			count_vm_events(PGPGOUT, count);
		} else {
			task_io_account_read(bio->bi_iter.bi_size);
			count_vm_events(PGPGIN, count);
		}

		if (unlikely(block_dump)) {
			char b[BDEVNAME_SIZE];
			printk(KERN_DEBUG "%s(%d): %s block %Lu on %s (%u sectors)\n",
			current->comm, task_pid_nr(current),
				(rw & WRITE) ? "WRITE" : "READ",
				(unsigned long long)bio->bi_iter.bi_sector,
				bdevname(bio->bi_bdev, b),
				count);
		}
	}

	return generic_make_request(bio);
}
EXPORT_SYMBOL(submit_bio);

/**
 * blk_cloned_rq_check_limits - Helper function to check a cloned request
 *                              for new the queue limits
 * @q:  the queue
 * @rq: the request being checked
 *
 * Description:
 *    @rq may have been made based on weaker limitations of upper-level queues
 *    in request stacking drivers, and it may violate the limitation of @q.
 *    Since the block layer and the underlying device driver trust @rq
 *    after it is inserted to @q, it should be checked against @q before
 *    the insertion using this generic function.
 *
 *    Request stacking drivers like request-based dm may change the queue
 *    limits when retrying requests on other queues. Those requests need
 *    to be checked against the new queue limits again during dispatch.
 */
static int blk_cloned_rq_check_limits(struct request_queue *q,
				      struct request *rq)
{
	if (blk_rq_sectors(rq) > blk_queue_get_max_sectors(q, rq->cmd_flags)) {
		printk(KERN_ERR "%s: over max size limit.\n", __func__);
		return -EIO;
	}

	/*
	 * queue's settings related to segment counting like q->bounce_pfn
	 * may differ from that of other stacking queues.
	 * Recalculate it to check the request correctly on this queue's
	 * limitation.
	 */
	blk_recalc_rq_segments(rq);
	if (rq->nr_phys_segments > queue_max_segments(q)) {
		printk(KERN_ERR "%s: over max segments limit.\n", __func__);
		return -EIO;
	}

	return 0;
}

/**
 * blk_insert_cloned_request - Helper for stacking drivers to submit a request
 * @q:  the queue to submit the request
 * @rq: the request being queued
 */
int blk_insert_cloned_request(struct request_queue *q, struct request *rq)
{
	unsigned long flags;
	int where = ELEVATOR_INSERT_BACK;

	if (blk_cloned_rq_check_limits(q, rq))
		return -EIO;

	if (rq->rq_disk &&
	    should_fail_request(&rq->rq_disk->part0, blk_rq_bytes(rq)))
		return -EIO;

	if (q->mq_ops) {
		if (blk_queue_io_stat(q))
			blk_account_io_start(rq, true);
		blk_mq_insert_request(rq, false, true, false);
		return 0;
	}

	spin_lock_irqsave(q->queue_lock, flags);
	if (unlikely(blk_queue_dying(q))) {
		spin_unlock_irqrestore(q->queue_lock, flags);
		return -ENODEV;
	}

	/*
	 * Submitting request must be dequeued before calling this function
	 * because it will be linked to another request_queue
	 */
	BUG_ON(blk_queued_rq(rq));

	if (rq->cmd_flags & (REQ_FLUSH|REQ_FUA))
		where = ELEVATOR_INSERT_FLUSH;

	add_acct_request(q, rq, where);
	if (where == ELEVATOR_INSERT_FLUSH)
		__blk_run_queue(q);
	spin_unlock_irqrestore(q->queue_lock, flags);

	return 0;
}
EXPORT_SYMBOL_GPL(blk_insert_cloned_request);

/**
 * blk_rq_err_bytes - determine number of bytes till the next failure boundary
 * @rq: request to examine
 *
 * Description:
 *     A request could be merge of IOs which require different failure
 *     handling.  This function determines the number of bytes which
 *     can be failed from the beginning of the request without
 *     crossing into area which need to be retried further.
 *
 * Return:
 *     The number of bytes to fail.
 *
 * Context:
 *     queue_lock must be held.
 */
unsigned int blk_rq_err_bytes(const struct request *rq)
{
	unsigned int ff = rq->cmd_flags & REQ_FAILFAST_MASK;
	unsigned int bytes = 0;
	struct bio *bio;

	if (!(rq->cmd_flags & REQ_MIXED_MERGE))
		return blk_rq_bytes(rq);

	/*
	 * Currently the only 'mixing' which can happen is between
	 * different fastfail types.  We can safely fail portions
	 * which have all the failfast bits that the first one has -
	 * the ones which are at least as eager to fail as the first
	 * one.
	 */
	for (bio = rq->bio; bio; bio = bio->bi_next) {
		if ((bio->bi_rw & ff) != ff)
			break;
		bytes += bio->bi_iter.bi_size;
	}

	/* this could lead to infinite loop */
	BUG_ON(blk_rq_bytes(rq) && !bytes);
	return bytes;
}
EXPORT_SYMBOL_GPL(blk_rq_err_bytes);

void blk_account_io_completion(struct request *req, unsigned int bytes)
{
	if (blk_do_io_stat(req)) {
		const int rw = rq_data_dir(req);
		struct hd_struct *part;
		int cpu;

		cpu = part_stat_lock();
		part = req->part;
		part_stat_add(cpu, part, sectors[rw], bytes >> 9);
		part_stat_unlock();
	}
}

void blk_account_io_done(struct request *req)
{
	/*
	 * Account IO completion.  flush_rq isn't accounted as a
	 * normal IO on queueing nor completion.  Accounting the
	 * containing request is enough.
	 */
	if (blk_do_io_stat(req) && !(req->cmd_flags & REQ_FLUSH_SEQ)) {
		unsigned long duration = jiffies - req->start_time;
		const int rw = rq_data_dir(req);
		struct hd_struct *part;
		int cpu;

		cpu = part_stat_lock();
		part = req->part;

		part_stat_inc(cpu, part, ios[rw]);
		part_stat_add(cpu, part, ticks[rw], duration);
		part_round_stats(cpu, part);
		part_dec_in_flight(part, rw);

		hd_struct_put(part);
		part_stat_unlock();
	}
}

#ifdef CONFIG_PM
/*
 * Don't process normal requests when queue is suspended
 * or in the process of suspending/resuming
 */
static struct request *blk_pm_peek_request(struct request_queue *q,
					   struct request *rq)
{
	if (q->dev && (q->rpm_status == RPM_SUSPENDED ||
	    (q->rpm_status != RPM_ACTIVE && !(rq->cmd_flags & REQ_PM))))
		return NULL;
	else
		return rq;
}
#else
static inline struct request *blk_pm_peek_request(struct request_queue *q,
						  struct request *rq)
{
	return rq;
}
#endif

void blk_account_io_start(struct request *rq, bool new_io)
{
	struct hd_struct *part;
	int rw = rq_data_dir(rq);
	int cpu;

	if (!blk_do_io_stat(rq))
		return;

	cpu = part_stat_lock();

	if (!new_io) {
		part = rq->part;
		part_stat_inc(cpu, part, merges[rw]);
	} else {
		part = disk_map_sector_rcu(rq->rq_disk, blk_rq_pos(rq));
		if (!hd_struct_try_get(part)) {
			/*
			 * The partition is already being removed,
			 * the request will be accounted on the disk only
			 *
			 * We take a reference on disk->part0 although that
			 * partition will never be deleted, so we can treat
			 * it as any other partition.
			 */
			part = &rq->rq_disk->part0;
			hd_struct_get(part);
		}
		part_round_stats(cpu, part);
		part_inc_in_flight(part, rw);
		rq->part = part;
	}

	part_stat_unlock();
}

/**
 * blk_peek_request - peek at the top of a request queue
 * @q: request queue to peek at
 *
 * Description:
 *     Return the request at the top of @q.  The returned request
 *     should be started using blk_start_request() before LLD starts
 *     processing it.
 *
 * Return:
 *     Pointer to the request at the top of @q if available.  Null
 *     otherwise.
 *
 * Context:
 *     queue_lock must be held.
 */
struct request *blk_peek_request(struct request_queue *q)
{
	struct request *rq;
	int ret;

	while ((rq = __elv_next_request(q)) != NULL) {

		rq = blk_pm_peek_request(q, rq);
		if (!rq)
			break;

		if (!(rq->cmd_flags & REQ_STARTED)) {
			/*
			 * This is the first time the device driver
			 * sees this request (possibly after
			 * requeueing).  Notify IO scheduler.
			 */
			if (rq->cmd_flags & REQ_SORTED)
				elv_activate_rq(q, rq);

			/*
			 * just mark as started even if we don't start
			 * it, a request that has been delayed should
			 * not be passed by new incoming requests
			 */
			rq->cmd_flags |= REQ_STARTED;
			trace_block_rq_issue(q, rq);
		}

		if (!q->boundary_rq || q->boundary_rq == rq) {
			q->end_sector = rq_end_sector(rq);
			q->boundary_rq = NULL;
		}

		if (rq->cmd_flags & REQ_DONTPREP)
			break;

		if (q->dma_drain_size && blk_rq_bytes(rq)) {
			/*
			 * make sure space for the drain appears we
			 * know we can do this because max_hw_segments
			 * has been adjusted to be one fewer than the
			 * device can handle
			 */
			rq->nr_phys_segments++;
		}

		if (!q->prep_rq_fn)
			break;

		ret = q->prep_rq_fn(q, rq);
		if (ret == BLKPREP_OK) {
			break;
		} else if (ret == BLKPREP_DEFER) {
			/*
			 * the request may have been (partially) prepped.
			 * we need to keep this request in the front to
			 * avoid resource deadlock.  REQ_STARTED will
			 * prevent other fs requests from passing this one.
			 */
			if (q->dma_drain_size && blk_rq_bytes(rq) &&
			    !(rq->cmd_flags & REQ_DONTPREP)) {
				/*
				 * remove the space for the drain we added
				 * so that we don't add it again
				 */
				--rq->nr_phys_segments;
			}

			rq = NULL;
			break;
		} else if (ret == BLKPREP_KILL) {
			rq->cmd_flags |= REQ_QUIET;
			/*
			 * Mark this request as started so we don't trigger
			 * any debug logic in the end I/O path.
			 */
			blk_start_request(rq);
			__blk_end_request_all(rq, -EIO);
		} else {
			printk(KERN_ERR "%s: bad return=%d\n", __func__, ret);
			break;
		}
	}

	return rq;
}
EXPORT_SYMBOL(blk_peek_request);

void blk_dequeue_request(struct request *rq)
{
	struct request_queue *q = rq->q;

	BUG_ON(list_empty(&rq->queuelist));
	BUG_ON(ELV_ON_HASH(rq));

	list_del_init(&rq->queuelist);

	/*
	 * the time frame between a request being removed from the lists
	 * and to it is freed is accounted as io that is in progress at
	 * the driver side.
	 */
	if (blk_account_rq(rq)) {
		q->in_flight[rq_is_sync(rq)]++;
		set_io_start_time_ns(rq);
	}
}

/**
 * blk_start_request - start request processing on the driver
 * @req: request to dequeue
 *
 * Description:
 *     Dequeue @req and start timeout timer on it.  This hands off the
 *     request to the driver.
 *
 *     Block internal functions which don't want to start timer should
 *     call blk_dequeue_request().
 *
 * Context:
 *     queue_lock must be held.
 */
void blk_start_request(struct request *req)
{
	blk_dequeue_request(req);

	/*
	 * We are now handing the request to the hardware, initialize
	 * resid_len to full count and add the timeout handler.
	 */
	req->resid_len = blk_rq_bytes(req);
	if (unlikely(blk_bidi_rq(req)))
		req->next_rq->resid_len = blk_rq_bytes(req->next_rq);

	BUG_ON(test_bit(REQ_ATOM_COMPLETE, &req->atomic_flags));
	blk_add_timer(req);
}
EXPORT_SYMBOL(blk_start_request);

/**
 * blk_fetch_request - fetch a request from a request queue
 * @q: request queue to fetch a request from
 *
 * Description:
 *     Return the request at the top of @q.  The request is started on
 *     return and LLD can start processing it immediately.
 *
 * Return:
 *     Pointer to the request at the top of @q if available.  Null
 *     otherwise.
 *
 * Context:
 *     queue_lock must be held.
 */
struct request *blk_fetch_request(struct request_queue *q)
{
	struct request *rq;

	rq = blk_peek_request(q);
	if (rq)
		blk_start_request(rq);
	return rq;
}
EXPORT_SYMBOL(blk_fetch_request);

/**
 * blk_update_request - Special helper function for request stacking drivers
 * @req:      the request being processed
 * @error:    %0 for success, < %0 for error
 * @nr_bytes: number of bytes to complete @req
 *
 * Description:
 *     Ends I/O on a number of bytes attached to @req, but doesn't complete
 *     the request structure even if @req doesn't have leftover.
 *     If @req has leftover, sets it up for the next range of segments.
 *
 *     This special helper function is only for request stacking drivers
 *     (e.g. request-based dm) so that they can handle partial completion.
 *     Actual device drivers should use blk_end_request instead.
 *
 *     Passing the result of blk_rq_bytes() as @nr_bytes guarantees
 *     %false return from this function.
 *
 * Return:
 *     %false - this request doesn't have any more data
 *     %true  - this request has more data
 **/
bool blk_update_request(struct request *req, int error, unsigned int nr_bytes)
{
	int total_bytes;

	trace_block_rq_complete(req->q, req, nr_bytes);

	if (!req->bio)
		return false;

	/*
	 * For fs requests, rq is just carrier of independent bio's
	 * and each partial completion should be handled separately.
	 * Reset per-request error on each partial completion.
	 *
	 * TODO: tj: This is too subtle.  It would be better to let
	 * low level drivers do what they see fit.
	 */
	if (req->cmd_type == REQ_TYPE_FS)
		req->errors = 0;

	if (error && req->cmd_type == REQ_TYPE_FS &&
	    !(req->cmd_flags & REQ_QUIET)) {
		char *error_type;

		switch (error) {
		case -ENOLINK:
			error_type = "recoverable transport";
			break;
		case -EREMOTEIO:
			error_type = "critical target";
			break;
		case -EBADE:
			error_type = "critical nexus";
			break;
		case -ETIMEDOUT:
			error_type = "timeout";
			break;
		case -ENOSPC:
			error_type = "critical space allocation";
			break;
		case -ENODATA:
			error_type = "critical medium";
			break;
		case -EIO:
		default:
			error_type = "I/O";
			break;
		}
		printk_ratelimited(KERN_ERR "%s: %s error, dev %s, sector %llu\n",
				   __func__, error_type, req->rq_disk ?
				   req->rq_disk->disk_name : "?",
				   (unsigned long long)blk_rq_pos(req));

	}

	blk_account_io_completion(req, nr_bytes);

	total_bytes = 0;
	while (req->bio) {
		struct bio *bio = req->bio;
		unsigned bio_bytes = min(bio->bi_iter.bi_size, nr_bytes);

		if (bio_bytes == bio->bi_iter.bi_size)
			req->bio = bio->bi_next;

		req_bio_endio(req, bio, bio_bytes, error);

		total_bytes += bio_bytes;
		nr_bytes -= bio_bytes;

		if (!nr_bytes)
			break;
	}

	/*
	 * completely done
	 */
	if (!req->bio) {
		/*
		 * Reset counters so that the request stacking driver
		 * can find how many bytes remain in the request
		 * later.
		 */
		req->__data_len = 0;
		return false;
	}

	req->__data_len -= total_bytes;

	/* update sector only for requests with clear definition of sector */
	if (req->cmd_type == REQ_TYPE_FS)
		req->__sector += total_bytes >> 9;

	/* mixed attributes always follow the first bio */
	if (req->cmd_flags & REQ_MIXED_MERGE) {
		req->cmd_flags &= ~REQ_FAILFAST_MASK;
		req->cmd_flags |= req->bio->bi_rw & REQ_FAILFAST_MASK;
	}

	/*
	 * If total number of sectors is less than the first segment
	 * size, something has gone terribly wrong.
	 */
	if (blk_rq_bytes(req) < blk_rq_cur_bytes(req)) {
		blk_dump_rq_flags(req, "request botched");
		req->__data_len = blk_rq_cur_bytes(req);
	}

	/* recalculate the number of segments */
	blk_recalc_rq_segments(req);

	return true;
}
EXPORT_SYMBOL_GPL(blk_update_request);

static bool blk_update_bidi_request(struct request *rq, int error,
				    unsigned int nr_bytes,
				    unsigned int bidi_bytes)
{
	if (blk_update_request(rq, error, nr_bytes))
		return true;

	/* Bidi request must be completed as a whole */
	if (unlikely(blk_bidi_rq(rq)) &&
	    blk_update_request(rq->next_rq, error, bidi_bytes))
		return true;

	if (blk_queue_add_random(rq->q))
		add_disk_randomness(rq->rq_disk);

	return false;
}

/**
 * blk_unprep_request - unprepare a request
 * @req:	the request
 *
 * This function makes a request ready for complete resubmission (or
 * completion).  It happens only after all error handling is complete,
 * so represents the appropriate moment to deallocate any resources
 * that were allocated to the request in the prep_rq_fn.  The queue
 * lock is held when calling this.
 */
void blk_unprep_request(struct request *req)
{
	struct request_queue *q = req->q;

	req->cmd_flags &= ~REQ_DONTPREP;
	if (q->unprep_rq_fn)
		q->unprep_rq_fn(q, req);
}
EXPORT_SYMBOL_GPL(blk_unprep_request);

/*
 * queue lock must be held
 */
void blk_finish_request(struct request *req, int error)
{
	if (req->cmd_flags & REQ_QUEUED)
		blk_queue_end_tag(req->q, req);

	BUG_ON(blk_queued_rq(req));

	if (unlikely(laptop_mode) && req->cmd_type == REQ_TYPE_FS)
		laptop_io_completion(&req->q->backing_dev_info);

	blk_delete_timer(req);

	if (req->cmd_flags & REQ_DONTPREP)
		blk_unprep_request(req);

	blk_account_io_done(req);

	if (req->end_io)
		req->end_io(req, error);
	else {
		if (blk_bidi_rq(req))
			__blk_put_request(req->next_rq->q, req->next_rq);

		__blk_put_request(req->q, req);
	}
}
EXPORT_SYMBOL(blk_finish_request);

/**
 * blk_end_bidi_request - Complete a bidi request
 * @rq:         the request to complete
 * @error:      %0 for success, < %0 for error
 * @nr_bytes:   number of bytes to complete @rq
 * @bidi_bytes: number of bytes to complete @rq->next_rq
 *
 * Description:
 *     Ends I/O on a number of bytes attached to @rq and @rq->next_rq.
 *     Drivers that supports bidi can safely call this member for any
 *     type of request, bidi or uni.  In the later case @bidi_bytes is
 *     just ignored.
 *
 * Return:
 *     %false - we are done with this request
 *     %true  - still buffers pending for this request
 **/
static bool blk_end_bidi_request(struct request *rq, int error,
				 unsigned int nr_bytes, unsigned int bidi_bytes)
{
	struct request_queue *q = rq->q;
	unsigned long flags;

	if (blk_update_bidi_request(rq, error, nr_bytes, bidi_bytes))
		return true;

	spin_lock_irqsave(q->queue_lock, flags);
	blk_finish_request(rq, error);
	spin_unlock_irqrestore(q->queue_lock, flags);

	return false;
}

/**
 * __blk_end_bidi_request - Complete a bidi request with queue lock held
 * @rq:         the request to complete
 * @error:      %0 for success, < %0 for error
 * @nr_bytes:   number of bytes to complete @rq
 * @bidi_bytes: number of bytes to complete @rq->next_rq
 *
 * Description:
 *     Identical to blk_end_bidi_request() except that queue lock is
 *     assumed to be locked on entry and remains so on return.
 *
 * Return:
 *     %false - we are done with this request
 *     %true  - still buffers pending for this request
 **/
bool __blk_end_bidi_request(struct request *rq, int error,
				   unsigned int nr_bytes, unsigned int bidi_bytes)
{
	if (blk_update_bidi_request(rq, error, nr_bytes, bidi_bytes))
		return true;

	blk_finish_request(rq, error);

	return false;
}

/**
 * blk_end_request - Helper function for drivers to complete the request.
 * @rq:       the request being processed
 * @error:    %0 for success, < %0 for error
 * @nr_bytes: number of bytes to complete
 *
 * Description:
 *     Ends I/O on a number of bytes attached to @rq.
 *     If @rq has leftover, sets it up for the next range of segments.
 *
 * Return:
 *     %false - we are done with this request
 *     %true  - still buffers pending for this request
 **/
bool blk_end_request(struct request *rq, int error, unsigned int nr_bytes)
{
	return blk_end_bidi_request(rq, error, nr_bytes, 0);
}
EXPORT_SYMBOL(blk_end_request);

/**
 * blk_end_request_all - Helper function for drives to finish the request.
 * @rq: the request to finish
 * @error: %0 for success, < %0 for error
 *
 * Description:
 *     Completely finish @rq.
 */
void blk_end_request_all(struct request *rq, int error)
{
	bool pending;
	unsigned int bidi_bytes = 0;

	if (unlikely(blk_bidi_rq(rq)))
		bidi_bytes = blk_rq_bytes(rq->next_rq);

	pending = blk_end_bidi_request(rq, error, blk_rq_bytes(rq), bidi_bytes);
	BUG_ON(pending);
}
EXPORT_SYMBOL(blk_end_request_all);

/**
 * blk_end_request_cur - Helper function to finish the current request chunk.
 * @rq: the request to finish the current chunk for
 * @error: %0 for success, < %0 for error
 *
 * Description:
 *     Complete the current consecutively mapped chunk from @rq.
 *
 * Return:
 *     %false - we are done with this request
 *     %true  - still buffers pending for this request
 */
bool blk_end_request_cur(struct request *rq, int error)
{
	return blk_end_request(rq, error, blk_rq_cur_bytes(rq));
}
EXPORT_SYMBOL(blk_end_request_cur);

/**
 * blk_end_request_err - Finish a request till the next failure boundary.
 * @rq: the request to finish till the next failure boundary for
 * @error: must be negative errno
 *
 * Description:
 *     Complete @rq till the next failure boundary.
 *
 * Return:
 *     %false - we are done with this request
 *     %true  - still buffers pending for this request
 */
bool blk_end_request_err(struct request *rq, int error)
{
	WARN_ON(error >= 0);
	return blk_end_request(rq, error, blk_rq_err_bytes(rq));
}
EXPORT_SYMBOL_GPL(blk_end_request_err);

/**
 * __blk_end_request - Helper function for drivers to complete the request.
 * @rq:       the request being processed
 * @error:    %0 for success, < %0 for error
 * @nr_bytes: number of bytes to complete
 *
 * Description:
 *     Must be called with queue lock held unlike blk_end_request().
 *
 * Return:
 *     %false - we are done with this request
 *     %true  - still buffers pending for this request
 **/
bool __blk_end_request(struct request *rq, int error, unsigned int nr_bytes)
{
	return __blk_end_bidi_request(rq, error, nr_bytes, 0);
}
EXPORT_SYMBOL(__blk_end_request);

/**
 * __blk_end_request_all - Helper function for drives to finish the request.
 * @rq: the request to finish
 * @error: %0 for success, < %0 for error
 *
 * Description:
 *     Completely finish @rq.  Must be called with queue lock held.
 */
void __blk_end_request_all(struct request *rq, int error)
{
	bool pending;
	unsigned int bidi_bytes = 0;

	if (unlikely(blk_bidi_rq(rq)))
		bidi_bytes = blk_rq_bytes(rq->next_rq);

	pending = __blk_end_bidi_request(rq, error, blk_rq_bytes(rq), bidi_bytes);
	BUG_ON(pending);
}
EXPORT_SYMBOL(__blk_end_request_all);

/**
 * __blk_end_request_cur - Helper function to finish the current request chunk.
 * @rq: the request to finish the current chunk for
 * @error: %0 for success, < %0 for error
 *
 * Description:
 *     Complete the current consecutively mapped chunk from @rq.  Must
 *     be called with queue lock held.
 *
 * Return:
 *     %false - we are done with this request
 *     %true  - still buffers pending for this request
 */
bool __blk_end_request_cur(struct request *rq, int error)
{
	return __blk_end_request(rq, error, blk_rq_cur_bytes(rq));
}
EXPORT_SYMBOL(__blk_end_request_cur);

/**
 * __blk_end_request_err - Finish a request till the next failure boundary.
 * @rq: the request to finish till the next failure boundary for
 * @error: must be negative errno
 *
 * Description:
 *     Complete @rq till the next failure boundary.  Must be called
 *     with queue lock held.
 *
 * Return:
 *     %false - we are done with this request
 *     %true  - still buffers pending for this request
 */
bool __blk_end_request_err(struct request *rq, int error)
{
	WARN_ON(error >= 0);
	return __blk_end_request(rq, error, blk_rq_err_bytes(rq));
}
EXPORT_SYMBOL_GPL(__blk_end_request_err);

void blk_rq_bio_prep(struct request_queue *q, struct request *rq,
		     struct bio *bio)
{
	/* Bit 0 (R/W) is identical in rq->cmd_flags and bio->bi_rw */
	rq->cmd_flags |= bio->bi_rw & REQ_WRITE;

	if (bio_has_data(bio))
		rq->nr_phys_segments = bio_phys_segments(q, bio);

	rq->__data_len = bio->bi_iter.bi_size;
	rq->bio = rq->biotail = bio;

	if (bio->bi_bdev)
		rq->rq_disk = bio->bi_bdev->bd_disk;
}

#if ARCH_IMPLEMENTS_FLUSH_DCACHE_PAGE
/**
 * rq_flush_dcache_pages - Helper function to flush all pages in a request
 * @rq: the request to be flushed
 *
 * Description:
 *     Flush all pages in @rq.
 */
void rq_flush_dcache_pages(struct request *rq)
{
	struct req_iterator iter;
	struct bio_vec bvec;

	rq_for_each_segment(bvec, rq, iter)
		flush_dcache_page(bvec.bv_page);
}
EXPORT_SYMBOL_GPL(rq_flush_dcache_pages);
#endif

/**
 * blk_lld_busy - Check if underlying low-level drivers of a device are busy
 * @q : the queue of the device being checked
 *
 * Description:
 *    Check if underlying low-level drivers of a device are busy.
 *    If the drivers want to export their busy state, they must set own
 *    exporting function using blk_queue_lld_busy() first.
 *
 *    Basically, this function is used only by request stacking drivers
 *    to stop dispatching requests to underlying devices when underlying
 *    devices are busy.  This behavior helps more I/O merging on the queue
 *    of the request stacking driver and prevents I/O throughput regression
 *    on burst I/O load.
 *
 * Return:
 *    0 - Not busy (The request stacking driver should dispatch request)
 *    1 - Busy (The request stacking driver should stop dispatching request)
 */
int blk_lld_busy(struct request_queue *q)
{
	if (q->lld_busy_fn)
		return q->lld_busy_fn(q);

	return 0;
}
EXPORT_SYMBOL_GPL(blk_lld_busy);

/**
 * blk_rq_unprep_clone - Helper function to free all bios in a cloned request
 * @rq: the clone request to be cleaned up
 *
 * Description:
 *     Free all bios in @rq for a cloned request.
 */
void blk_rq_unprep_clone(struct request *rq)
{
	struct bio *bio;

	while ((bio = rq->bio) != NULL) {
		rq->bio = bio->bi_next;

		bio_put(bio);
	}
}
EXPORT_SYMBOL_GPL(blk_rq_unprep_clone);

/*
 * Copy attributes of the original request to the clone request.
 * The actual data parts (e.g. ->cmd, ->sense) are not copied.
 */
static void __blk_rq_prep_clone(struct request *dst, struct request *src)
{
	dst->cpu = src->cpu;
	dst->cmd_flags |= (src->cmd_flags & REQ_CLONE_MASK) | REQ_NOMERGE;
	dst->cmd_type = src->cmd_type;
	dst->__sector = blk_rq_pos(src);
	dst->__data_len = blk_rq_bytes(src);
	dst->nr_phys_segments = src->nr_phys_segments;
	dst->ioprio = src->ioprio;
	dst->extra_len = src->extra_len;
}

/**
 * blk_rq_prep_clone - Helper function to setup clone request
 * @rq: the request to be setup
 * @rq_src: original request to be cloned
 * @bs: bio_set that bios for clone are allocated from
 * @gfp_mask: memory allocation mask for bio
 * @bio_ctr: setup function to be called for each clone bio.
 *           Returns %0 for success, non %0 for failure.
 * @data: private data to be passed to @bio_ctr
 *
 * Description:
 *     Clones bios in @rq_src to @rq, and copies attributes of @rq_src to @rq.
 *     The actual data parts of @rq_src (e.g. ->cmd, ->sense)
 *     are not copied, and copying such parts is the caller's responsibility.
 *     Also, pages which the original bios are pointing to are not copied
 *     and the cloned bios just point same pages.
 *     So cloned bios must be completed before original bios, which means
 *     the caller must complete @rq before @rq_src.
 */
int blk_rq_prep_clone(struct request *rq, struct request *rq_src,
		      struct bio_set *bs, gfp_t gfp_mask,
		      int (*bio_ctr)(struct bio *, struct bio *, void *),
		      void *data)
{
	struct bio *bio, *bio_src;

	if (!bs)
		bs = fs_bio_set;

	__rq_for_each_bio(bio_src, rq_src) {
		bio = bio_clone_fast(bio_src, gfp_mask, bs);
		if (!bio)
			goto free_and_out;

		if (bio_ctr && bio_ctr(bio, bio_src, data))
			goto free_and_out;

		if (rq->bio) {
			rq->biotail->bi_next = bio;
			rq->biotail = bio;
		} else
			rq->bio = rq->biotail = bio;
	}

	__blk_rq_prep_clone(rq, rq_src);

	return 0;

free_and_out:
	if (bio)
		bio_put(bio);
	blk_rq_unprep_clone(rq);

	return -ENOMEM;
}
EXPORT_SYMBOL_GPL(blk_rq_prep_clone);

int kblockd_schedule_work(struct work_struct *work)
{
	return queue_work(kblockd_workqueue, work);
}
EXPORT_SYMBOL(kblockd_schedule_work);

int kblockd_schedule_delayed_work(struct delayed_work *dwork,
				  unsigned long delay)
{
	return queue_delayed_work(kblockd_workqueue, dwork, delay);
}
EXPORT_SYMBOL(kblockd_schedule_delayed_work);

int kblockd_schedule_delayed_work_on(int cpu, struct delayed_work *dwork,
				     unsigned long delay)
{
	return queue_delayed_work_on(cpu, kblockd_workqueue, dwork, delay);
}
EXPORT_SYMBOL(kblockd_schedule_delayed_work_on);

/**
 * blk_start_plug - initialize blk_plug and track it inside the task_struct
 * @plug:	The &struct blk_plug that needs to be initialized
 *
 * Description:
 *   Tracking blk_plug inside the task_struct will help with auto-flushing the
 *   pending I/O should the task end up blocking between blk_start_plug() and
 *   blk_finish_plug(). This is important from a performance perspective, but
 *   also ensures that we don't deadlock. For instance, if the task is blocking
 *   for a memory allocation, memory reclaim could end up wanting to free a
 *   page belonging to that request that is currently residing in our private
 *   plug. By flushing the pending I/O when the process goes to sleep, we avoid
 *   this kind of deadlock.
 */
void blk_start_plug(struct blk_plug *plug)
{
	struct task_struct *tsk = current;

	/*
	 * If this is a nested plug, don't actually assign it.
	 */
	if (tsk->plug)
		return;

	INIT_LIST_HEAD(&plug->list);
	INIT_LIST_HEAD(&plug->mq_list);
	INIT_LIST_HEAD(&plug->cb_list);
	/*
	 * Store ordering should not be needed here, since a potential
	 * preempt will imply a full memory barrier
	 */
	tsk->plug = plug;
}
EXPORT_SYMBOL(blk_start_plug);

static int plug_rq_cmp(void *priv, struct list_head *a, struct list_head *b)
{
	struct request *rqa = container_of(a, struct request, queuelist);
	struct request *rqb = container_of(b, struct request, queuelist);

	return !(rqa->q < rqb->q ||
		(rqa->q == rqb->q && blk_rq_pos(rqa) < blk_rq_pos(rqb)));
}

/*
 * If 'from_schedule' is true, then postpone the dispatch of requests
 * until a safe kblockd context. We due this to avoid accidental big
 * additional stack usage in driver dispatch, in places where the originally
 * plugger did not intend it.
 */
static void queue_unplugged(struct request_queue *q, unsigned int depth,
			    bool from_schedule)
	__releases(q->queue_lock)
{
	trace_block_unplug(q, depth, !from_schedule);

	if (from_schedule)
		blk_run_queue_async(q);
	else
		__blk_run_queue(q);
	spin_unlock_irq(q->queue_lock);
}

static void flush_plug_callbacks(struct blk_plug *plug, bool from_schedule)
{
	LIST_HEAD(callbacks);

	while (!list_empty(&plug->cb_list)) {
		list_splice_init(&plug->cb_list, &callbacks);

		while (!list_empty(&callbacks)) {
			struct blk_plug_cb *cb = list_first_entry(&callbacks,
							  struct blk_plug_cb,
							  list);
			list_del(&cb->list);
			cb->callback(cb, from_schedule);
		}
	}
}

struct blk_plug_cb *blk_check_plugged(blk_plug_cb_fn unplug, void *data,
				      int size)
{
	struct blk_plug *plug = current->plug;
	struct blk_plug_cb *cb;

	if (!plug)
		return NULL;

	list_for_each_entry(cb, &plug->cb_list, list)
		if (cb->callback == unplug && cb->data == data)
			return cb;

	/* Not currently on the callback list */
	BUG_ON(size < sizeof(*cb));
	cb = kzalloc(size, GFP_ATOMIC);
	if (cb) {
		cb->data = data;
		cb->callback = unplug;
		list_add(&cb->list, &plug->cb_list);
	}
	return cb;
}
EXPORT_SYMBOL(blk_check_plugged);

void blk_flush_plug_list(struct blk_plug *plug, bool from_schedule)
{
	struct request_queue *q;
	struct request *rq;
	LIST_HEAD(list);
	unsigned int depth;

	flush_plug_callbacks(plug, from_schedule);

	if (!list_empty(&plug->mq_list))
		blk_mq_flush_plug_list(plug, from_schedule);

	if (list_empty(&plug->list))
		return;

	list_splice_init(&plug->list, &list);

	list_sort(NULL, &list, plug_rq_cmp);

	q = NULL;
	depth = 0;

	while (!list_empty(&list)) {
		rq = list_entry_rq(list.next);
		list_del_init(&rq->queuelist);
		BUG_ON(!rq->q);
		if (rq->q != q) {
			/*
			 * This drops the queue lock
			 */
			if (q)
				queue_unplugged(q, depth, from_schedule);
			q = rq->q;
			depth = 0;
			spin_lock_irq(q->queue_lock);
		}

		/*
		 * Short-circuit if @q is dead
		 */
		if (unlikely(blk_queue_dying(q))) {
			__blk_end_request_all(rq, -ENODEV);
			continue;
		}

		/*
		 * rq is already accounted, so use raw insert
		 */
		if (rq->cmd_flags & (REQ_FLUSH | REQ_FUA))
			__elv_add_request(q, rq, ELEVATOR_INSERT_FLUSH);
		else
			__elv_add_request(q, rq, ELEVATOR_INSERT_SORT_MERGE);

		depth++;
	}

	/*
	 * This drops the queue lock
	 */
	if (q)
		queue_unplugged(q, depth, from_schedule);
}

void blk_finish_plug(struct blk_plug *plug)
{
	if (plug != current->plug)
		return;
	blk_flush_plug_list(plug, false);

	current->plug = NULL;
}
EXPORT_SYMBOL(blk_finish_plug);

bool blk_poll(struct request_queue *q, blk_qc_t cookie)
{
	struct blk_plug *plug;
	long state;

	if (!q->mq_ops || !q->mq_ops->poll || !blk_qc_t_valid(cookie) ||
	    !test_bit(QUEUE_FLAG_POLL, &q->queue_flags))
		return false;

	plug = current->plug;
	if (plug)
		blk_flush_plug_list(plug, false);

	state = current->state;
	while (!need_resched()) {
		unsigned int queue_num = blk_qc_t_to_queue_num(cookie);
		struct blk_mq_hw_ctx *hctx = q->queue_hw_ctx[queue_num];
		int ret;

		hctx->poll_invoked++;

		ret = q->mq_ops->poll(hctx, blk_qc_t_to_tag(cookie));
		if (ret > 0) {
			hctx->poll_success++;
			set_current_state(TASK_RUNNING);
			return true;
		}

		if (signal_pending_state(state, current))
			set_current_state(TASK_RUNNING);

		if (current->state == TASK_RUNNING)
			return true;
		if (ret < 0)
			break;
		cpu_relax();
	}

	return false;
}

#ifdef CONFIG_PM
/**
 * blk_pm_runtime_init - Block layer runtime PM initialization routine
 * @q: the queue of the device
 * @dev: the device the queue belongs to
 *
 * Description:
 *    Initialize runtime-PM-related fields for @q and start auto suspend for
 *    @dev. Drivers that want to take advantage of request-based runtime PM
 *    should call this function after @dev has been initialized, and its
 *    request queue @q has been allocated, and runtime PM for it can not happen
 *    yet(either due to disabled/forbidden or its usage_count > 0). In most
 *    cases, driver should call this function before any I/O has taken place.
 *
 *    This function takes care of setting up using auto suspend for the device,
 *    the autosuspend delay is set to -1 to make runtime suspend impossible
 *    until an updated value is either set by user or by driver. Drivers do
 *    not need to touch other autosuspend settings.
 *
 *    The block layer runtime PM is request based, so only works for drivers
 *    that use request as their IO unit instead of those directly use bio's.
 */
void blk_pm_runtime_init(struct request_queue *q, struct device *dev)
{
	q->dev = dev;
	q->rpm_status = RPM_ACTIVE;
	pm_runtime_set_autosuspend_delay(q->dev, -1);
	pm_runtime_use_autosuspend(q->dev);
}
EXPORT_SYMBOL(blk_pm_runtime_init);

/**
 * blk_pre_runtime_suspend - Pre runtime suspend check
 * @q: the queue of the device
 *
 * Description:
 *    This function will check if runtime suspend is allowed for the device
 *    by examining if there are any requests pending in the queue. If there
 *    are requests pending, the device can not be runtime suspended; otherwise,
 *    the queue's status will be updated to SUSPENDING and the driver can
 *    proceed to suspend the device.
 *
 *    For the not allowed case, we mark last busy for the device so that
 *    runtime PM core will try to autosuspend it some time later.
 *
 *    This function should be called near the start of the device's
 *    runtime_suspend callback.
 *
 * Return:
 *    0		- OK to runtime suspend the device
 *    -EBUSY	- Device should not be runtime suspended
 */
int blk_pre_runtime_suspend(struct request_queue *q)
{
	int ret = 0;

	if (!q->dev)
		return ret;

	spin_lock_irq(q->queue_lock);
	if (q->nr_pending) {
		ret = -EBUSY;
		pm_runtime_mark_last_busy(q->dev);
	} else {
		q->rpm_status = RPM_SUSPENDING;
	}
	spin_unlock_irq(q->queue_lock);
	return ret;
}
EXPORT_SYMBOL(blk_pre_runtime_suspend);

/**
 * blk_post_runtime_suspend - Post runtime suspend processing
 * @q: the queue of the device
 * @err: return value of the device's runtime_suspend function
 *
 * Description:
 *    Update the queue's runtime status according to the return value of the
 *    device's runtime suspend function and mark last busy for the device so
 *    that PM core will try to auto suspend the device at a later time.
 *
 *    This function should be called near the end of the device's
 *    runtime_suspend callback.
 */
void blk_post_runtime_suspend(struct request_queue *q, int err)
{
	if (!q->dev)
		return;

	spin_lock_irq(q->queue_lock);
	if (!err) {
		q->rpm_status = RPM_SUSPENDED;
	} else {
		q->rpm_status = RPM_ACTIVE;
		pm_runtime_mark_last_busy(q->dev);
	}
	spin_unlock_irq(q->queue_lock);
}
EXPORT_SYMBOL(blk_post_runtime_suspend);

/**
 * blk_pre_runtime_resume - Pre runtime resume processing
 * @q: the queue of the device
 *
 * Description:
 *    Update the queue's runtime status to RESUMING in preparation for the
 *    runtime resume of the device.
 *
 *    This function should be called near the start of the device's
 *    runtime_resume callback.
 */
void blk_pre_runtime_resume(struct request_queue *q)
{
	if (!q->dev)
		return;

	spin_lock_irq(q->queue_lock);
	q->rpm_status = RPM_RESUMING;
	spin_unlock_irq(q->queue_lock);
}
EXPORT_SYMBOL(blk_pre_runtime_resume);

/**
 * blk_post_runtime_resume - Post runtime resume processing
 * @q: the queue of the device
 * @err: return value of the device's runtime_resume function
 *
 * Description:
 *    Update the queue's runtime status according to the return value of the
 *    device's runtime_resume function. If it is successfully resumed, process
 *    the requests that are queued into the device's queue when it is resuming
 *    and then mark last busy and initiate autosuspend for it.
 *
 *    This function should be called near the end of the device's
 *    runtime_resume callback.
 */
void blk_post_runtime_resume(struct request_queue *q, int err)
{
	if (!q->dev)
		return;

	spin_lock_irq(q->queue_lock);
	if (!err) {
		q->rpm_status = RPM_ACTIVE;
		__blk_run_queue(q);
		pm_runtime_mark_last_busy(q->dev);
		pm_request_autosuspend(q->dev);
	} else {
		q->rpm_status = RPM_SUSPENDED;
	}
	spin_unlock_irq(q->queue_lock);
}
EXPORT_SYMBOL(blk_post_runtime_resume);
#endif

int __init blk_dev_init(void)
{
	BUILD_BUG_ON(__REQ_NR_BITS > 8 *
			FIELD_SIZEOF(struct request, cmd_flags));

	/* used for unplugging and affects IO latency/throughput - HIGHPRI */
	kblockd_workqueue = alloc_workqueue("kblockd",
					    WQ_MEM_RECLAIM | WQ_HIGHPRI, 0);
	if (!kblockd_workqueue)
		panic("Failed to create kblockd\n");

	request_cachep = kmem_cache_create("blkdev_requests",
			sizeof(struct request), 0, SLAB_PANIC, NULL);

	blk_requestq_cachep = kmem_cache_create("blkdev_queue",
			sizeof(struct request_queue), 0, SLAB_PANIC, NULL);

	return 0;
}<|MERGE_RESOLUTION|>--- conflicted
+++ resolved
@@ -236,7 +236,7 @@
  **/
 void blk_start_queue(struct request_queue *q)
 {
-	WARN_ON_NONRT(!irqs_disabled());
+	WARN_ON_NONRT(!in_interrupt() && !irqs_disabled());
 
 	queue_flag_clear(QUEUE_FLAG_STOPPED, q);
 	__blk_run_queue(q);
@@ -660,15 +660,9 @@
 		if (!gfpflags_allow_blocking(gfp))
 			return -EBUSY;
 
-<<<<<<< HEAD
-		ret = swait_event_interruptible(q->mq_freeze_wq,
-				!atomic_read(&q->mq_freeze_depth) ||
-				blk_queue_dying(q));
-=======
-		wait_event(q->mq_freeze_wq,
-			   !atomic_read(&q->mq_freeze_depth) ||
-			   blk_queue_dying(q));
->>>>>>> 5dcb70a7
+		swait_event(q->mq_freeze_wq,
+			    !atomic_read(&q->mq_freeze_depth) ||
+			    blk_queue_dying(q));
 		if (blk_queue_dying(q))
 			return -ENODEV;
 	}
