--- conflicted
+++ resolved
@@ -1,11 +1,7 @@
 # SPDX-License-Identifier: GPL-2.0
 VERSION = 4
 PATCHLEVEL = 19
-<<<<<<< HEAD
-SUBLEVEL = 114
-=======
 SUBLEVEL = 115
->>>>>>> 3e90e7f5
 EXTRAVERSION =
 NAME = "People's Front"
 
