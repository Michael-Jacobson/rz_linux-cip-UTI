--- conflicted
+++ resolved
@@ -1,10 +1,6 @@
 VERSION = 4
 PATCHLEVEL = 4
-<<<<<<< HEAD
-SUBLEVEL = 274
-=======
 SUBLEVEL = 277
->>>>>>> 03818d52
 EXTRAVERSION =
 NAME = Blurry Fish Butt
 
