--- conflicted
+++ resolved
@@ -1,11 +1,7 @@
 # SPDX-License-Identifier: GPL-2.0
 VERSION = 4
 PATCHLEVEL = 19
-<<<<<<< HEAD
-SUBLEVEL = 128
-=======
 SUBLEVEL = 129
->>>>>>> df0e7942
 EXTRAVERSION =
 NAME = "People's Front"
 
