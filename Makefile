--- conflicted
+++ resolved
@@ -1,10 +1,6 @@
 VERSION = 4
 PATCHLEVEL = 4
-<<<<<<< HEAD
-SUBLEVEL = 222
-=======
 SUBLEVEL = 225
->>>>>>> fa195796
 EXTRAVERSION =
 NAME = Blurry Fish Butt
 
