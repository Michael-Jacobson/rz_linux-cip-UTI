# SPDX-License-Identifier: GPL-2.0
menu "SoC Audio support for Renesas SoCs"
	depends on SUPERH || ARCH_RENESAS || COMPILE_TEST

config SND_SOC_PCM_SH7760
	tristate "SoC Audio support for Renesas SH7760"
	depends on CPU_SUBTYPE_SH7760 && SH_DMABRG
	help
	  Enable this option for SH7760 AC97/I2S audio support.


##
## Audio unit modules
##

config SND_SOC_SH4_HAC
	tristate
	select AC97_BUS
	select SND_SOC_AC97_BUS

config SND_SOC_SH4_SSI
	tristate

config SND_SOC_SH4_FSI
	tristate "SH4 FSI support"
	select SND_SIMPLE_CARD
	help
	  This option enables FSI sound support

config SND_SOC_SH4_SIU
	tristate
	depends on ARCH_SHMOBILE && HAVE_CLK
	depends on DMADEVICES
	select DMA_ENGINE
	select SH_DMAE
	select FW_LOADER

config SND_SOC_RCAR
	tristate "R-Car series SRU/SCU/SSIU/SSI support"
	depends on COMMON_CLK
	depends on OF || COMPILE_TEST
	select SND_SIMPLE_CARD_UTILS
	select REGMAP_MMIO
	help
	  This option enables R-Car SRU/SCU/SSIU/SSI sound support

config SND_SOC_RZ
	tristate "RZ/G2L series SSIF-2 support"
<<<<<<< HEAD
	depends on ARCH_R9A07G044 || COMPILE_TEST
=======
	depends on ARCH_RZG2L || COMPILE_TEST
>>>>>>> e217bcd8
	help
	  This option enables RZ/G2L SSIF-2 sound support.

##
## Boards
##

config SND_SH7760_AC97
	tristate "SH7760 AC97 sound support"
	depends on CPU_SUBTYPE_SH7760 && SND_SOC_PCM_SH7760
	select SND_SOC_SH4_HAC
	select SND_SOC_AC97_CODEC
	help
	  This option enables generic sound support for the first
	  AC97 unit of the SH7760.

config SND_SIU_MIGOR
	tristate "SIU sound support on Migo-R"
	depends on SH_MIGOR && I2C
	select SND_SOC_SH4_SIU
	select SND_SOC_WM8978
	help
	  This option enables sound support for the SH7722 Migo-R board

endmenu<|MERGE_RESOLUTION|>--- conflicted
+++ resolved
@@ -46,11 +46,7 @@
 
 config SND_SOC_RZ
 	tristate "RZ/G2L series SSIF-2 support"
-<<<<<<< HEAD
-	depends on ARCH_R9A07G044 || COMPILE_TEST
-=======
 	depends on ARCH_RZG2L || COMPILE_TEST
->>>>>>> e217bcd8
 	help
 	  This option enables RZ/G2L SSIF-2 sound support.
 
