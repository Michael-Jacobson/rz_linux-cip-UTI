--- conflicted
+++ resolved
@@ -84,17 +84,6 @@
 	rt_rq->rt_nr_migratory = 0;
 	rt_rq->overloaded = 0;
 	plist_head_init(&rt_rq->pushable_tasks);
-<<<<<<< HEAD
-
-#ifdef HAVE_RT_PUSH_IPI
-	rt_rq->push_flags = 0;
-	rt_rq->push_cpu = nr_cpu_ids;
-	raw_spin_lock_init(&rt_rq->push_lock);
-	init_irq_work(&rt_rq->push_work, push_irq_work_func);
-	rt_rq->push_work.flags |= IRQ_WORK_HARD_IRQ;
-#endif
-=======
->>>>>>> 08c15ad2
 #endif /* CONFIG_SMP */
 	/* We start is dequeued state, because no RT tasks are queued */
 	rt_rq->rt_queued = 0;
