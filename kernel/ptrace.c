--- conflicted
+++ resolved
@@ -154,8 +154,8 @@
 		return ret;
 
 	spin_lock_irq(&task->sighand->siglock);
-<<<<<<< HEAD
-	if (task_is_traced(task) && !__fatal_signal_pending(task)) {
+	if (task_is_traced(task) && !looks_like_a_spurious_pid(task) &&
+	    !__fatal_signal_pending(task)) {
 		unsigned long flags;
 
 		raw_spin_lock_irqsave(&task->pi_lock, flags);
@@ -164,11 +164,6 @@
 		else
 			task->saved_state = __TASK_TRACED;
 		raw_spin_unlock_irqrestore(&task->pi_lock, flags);
-=======
-	if (task_is_traced(task) && !looks_like_a_spurious_pid(task) &&
-	    !__fatal_signal_pending(task)) {
-		task->state = __TASK_TRACED;
->>>>>>> adec72d8
 		ret = true;
 	}
 	spin_unlock_irq(&task->sighand->siglock);
