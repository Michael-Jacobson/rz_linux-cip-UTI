/*
 *  Fast Userspace Mutexes (which I call "Futexes!").
 *  (C) Rusty Russell, IBM 2002
 *
 *  Generalized futexes, futex requeueing, misc fixes by Ingo Molnar
 *  (C) Copyright 2003 Red Hat Inc, All Rights Reserved
 *
 *  Removed page pinning, fix privately mapped COW pages and other cleanups
 *  (C) Copyright 2003, 2004 Jamie Lokier
 *
 *  Robust futex support started by Ingo Molnar
 *  (C) Copyright 2006 Red Hat Inc, All Rights Reserved
 *  Thanks to Thomas Gleixner for suggestions, analysis and fixes.
 *
 *  PI-futex support started by Ingo Molnar and Thomas Gleixner
 *  Copyright (C) 2006 Red Hat, Inc., Ingo Molnar <mingo@redhat.com>
 *  Copyright (C) 2006 Timesys Corp., Thomas Gleixner <tglx@timesys.com>
 *
 *  PRIVATE futexes by Eric Dumazet
 *  Copyright (C) 2007 Eric Dumazet <dada1@cosmosbay.com>
 *
 *  Requeue-PI support by Darren Hart <dvhltc@us.ibm.com>
 *  Copyright (C) IBM Corporation, 2009
 *  Thanks to Thomas Gleixner for conceptual design and careful reviews.
 *
 *  Thanks to Ben LaHaise for yelling "hashed waitqueues" loudly
 *  enough at me, Linus for the original (flawed) idea, Matthew
 *  Kirkwood for proof-of-concept implementation.
 *
 *  "The futexes are also cursed."
 *  "But they come in a choice of three flavours!"
 *
 *  This program is free software; you can redistribute it and/or modify
 *  it under the terms of the GNU General Public License as published by
 *  the Free Software Foundation; either version 2 of the License, or
 *  (at your option) any later version.
 *
 *  This program is distributed in the hope that it will be useful,
 *  but WITHOUT ANY WARRANTY; without even the implied warranty of
 *  MERCHANTABILITY or FITNESS FOR A PARTICULAR PURPOSE.  See the
 *  GNU General Public License for more details.
 *
 *  You should have received a copy of the GNU General Public License
 *  along with this program; if not, write to the Free Software
 *  Foundation, Inc., 59 Temple Place, Suite 330, Boston, MA  02111-1307  USA
 */
#include <linux/compat.h>
#include <linux/slab.h>
#include <linux/poll.h>
#include <linux/fs.h>
#include <linux/file.h>
#include <linux/jhash.h>
#include <linux/init.h>
#include <linux/futex.h>
#include <linux/mount.h>
#include <linux/pagemap.h>
#include <linux/syscalls.h>
#include <linux/signal.h>
#include <linux/export.h>
#include <linux/magic.h>
#include <linux/pid.h>
#include <linux/nsproxy.h>
#include <linux/ptrace.h>
#include <linux/sched/rt.h>
#include <linux/hugetlb.h>
#include <linux/freezer.h>
#include <linux/bootmem.h>
#include <linux/fault-inject.h>

#include <asm/futex.h>

#include "locking/rtmutex_common.h"

/*
 * READ this before attempting to hack on futexes!
 *
 * Basic futex operation and ordering guarantees
 * =============================================
 *
 * The waiter reads the futex value in user space and calls
 * futex_wait(). This function computes the hash bucket and acquires
 * the hash bucket lock. After that it reads the futex user space value
 * again and verifies that the data has not changed. If it has not changed
 * it enqueues itself into the hash bucket, releases the hash bucket lock
 * and schedules.
 *
 * The waker side modifies the user space value of the futex and calls
 * futex_wake(). This function computes the hash bucket and acquires the
 * hash bucket lock. Then it looks for waiters on that futex in the hash
 * bucket and wakes them.
 *
 * In futex wake up scenarios where no tasks are blocked on a futex, taking
 * the hb spinlock can be avoided and simply return. In order for this
 * optimization to work, ordering guarantees must exist so that the waiter
 * being added to the list is acknowledged when the list is concurrently being
 * checked by the waker, avoiding scenarios like the following:
 *
 * CPU 0                               CPU 1
 * val = *futex;
 * sys_futex(WAIT, futex, val);
 *   futex_wait(futex, val);
 *   uval = *futex;
 *                                     *futex = newval;
 *                                     sys_futex(WAKE, futex);
 *                                       futex_wake(futex);
 *                                       if (queue_empty())
 *                                         return;
 *   if (uval == val)
 *      lock(hash_bucket(futex));
 *      queue();
 *     unlock(hash_bucket(futex));
 *     schedule();
 *
 * This would cause the waiter on CPU 0 to wait forever because it
 * missed the transition of the user space value from val to newval
 * and the waker did not find the waiter in the hash bucket queue.
 *
 * The correct serialization ensures that a waiter either observes
 * the changed user space value before blocking or is woken by a
 * concurrent waker:
 *
 * CPU 0                                 CPU 1
 * val = *futex;
 * sys_futex(WAIT, futex, val);
 *   futex_wait(futex, val);
 *
 *   waiters++; (a)
 *   mb(); (A) <-- paired with -.
 *                              |
 *   lock(hash_bucket(futex));  |
 *                              |
 *   uval = *futex;             |
 *                              |        *futex = newval;
 *                              |        sys_futex(WAKE, futex);
 *                              |          futex_wake(futex);
 *                              |
 *                              `------->  mb(); (B)
 *   if (uval == val)
 *     queue();
 *     unlock(hash_bucket(futex));
 *     schedule();                         if (waiters)
 *                                           lock(hash_bucket(futex));
 *   else                                    wake_waiters(futex);
 *     waiters--; (b)                        unlock(hash_bucket(futex));
 *
 * Where (A) orders the waiters increment and the futex value read through
 * atomic operations (see hb_waiters_inc) and where (B) orders the write
 * to futex and the waiters read -- this is done by the barriers for both
 * shared and private futexes in get_futex_key_refs().
 *
 * This yields the following case (where X:=waiters, Y:=futex):
 *
 *	X = Y = 0
 *
 *	w[X]=1		w[Y]=1
 *	MB		MB
 *	r[Y]=y		r[X]=x
 *
 * Which guarantees that x==0 && y==0 is impossible; which translates back into
 * the guarantee that we cannot both miss the futex variable change and the
 * enqueue.
 *
 * Note that a new waiter is accounted for in (a) even when it is possible that
 * the wait call can return error, in which case we backtrack from it in (b).
 * Refer to the comment in queue_lock().
 *
 * Similarly, in order to account for waiters being requeued on another
 * address we always increment the waiters for the destination bucket before
 * acquiring the lock. It then decrements them again  after releasing it -
 * the code that actually moves the futex(es) between hash buckets (requeue_futex)
 * will do the additional required waiter count housekeeping. This is done for
 * double_lock_hb() and double_unlock_hb(), respectively.
 */

#ifdef CONFIG_HAVE_FUTEX_CMPXCHG
#define futex_cmpxchg_enabled 1
#else
static int  __read_mostly futex_cmpxchg_enabled;
#endif

/*
 * Futex flags used to encode options to functions and preserve them across
 * restarts.
 */
#define FLAGS_SHARED		0x01
#define FLAGS_CLOCKRT		0x02
#define FLAGS_HAS_TIMEOUT	0x04

/*
 * Priority Inheritance state:
 */
struct futex_pi_state {
	/*
	 * list of 'owned' pi_state instances - these have to be
	 * cleaned up in do_exit() if the task exits prematurely:
	 */
	struct list_head list;

	/*
	 * The PI object:
	 */
	struct rt_mutex pi_mutex;

	struct task_struct *owner;
	atomic_t refcount;

	union futex_key key;
};

/**
 * struct futex_q - The hashed futex queue entry, one per waiting task
 * @list:		priority-sorted list of tasks waiting on this futex
 * @task:		the task waiting on the futex
 * @lock_ptr:		the hash bucket lock
 * @key:		the key the futex is hashed on
 * @pi_state:		optional priority inheritance state
 * @rt_waiter:		rt_waiter storage for use with requeue_pi
 * @requeue_pi_key:	the requeue_pi target futex key
 * @bitset:		bitset for the optional bitmasked wakeup
 *
 * We use this hashed waitqueue, instead of a normal wait_queue_t, so
 * we can wake only the relevant ones (hashed queues may be shared).
 *
 * A futex_q has a woken state, just like tasks have TASK_RUNNING.
 * It is considered woken when plist_node_empty(&q->list) || q->lock_ptr == 0.
 * The order of wakeup is always to make the first condition true, then
 * the second.
 *
 * PI futexes are typically woken before they are removed from the hash list via
 * the rt_mutex code. See unqueue_me_pi().
 */
struct futex_q {
	struct plist_node list;

	struct task_struct *task;
	spinlock_t *lock_ptr;
	union futex_key key;
	struct futex_pi_state *pi_state;
	struct rt_mutex_waiter *rt_waiter;
	union futex_key *requeue_pi_key;
	u32 bitset;
};

static const struct futex_q futex_q_init = {
	/* list gets initialized in queue_me()*/
	.key = FUTEX_KEY_INIT,
	.bitset = FUTEX_BITSET_MATCH_ANY
};

/*
 * Hash buckets are shared by all the futex_keys that hash to the same
 * location.  Each key may have multiple futex_q structures, one for each task
 * waiting on a futex.
 */
struct futex_hash_bucket {
	atomic_t waiters;
	spinlock_t lock;
	struct plist_head chain;
} ____cacheline_aligned_in_smp;

/*
 * The base of the bucket array and its size are always used together
 * (after initialization only in hash_futex()), so ensure that they
 * reside in the same cacheline.
 */
static struct {
	struct futex_hash_bucket *queues;
	unsigned long            hashsize;
} __futex_data __read_mostly __aligned(2*sizeof(long));
#define futex_queues   (__futex_data.queues)
#define futex_hashsize (__futex_data.hashsize)


/*
 * Fault injections for futexes.
 */
#ifdef CONFIG_FAIL_FUTEX

static struct {
	struct fault_attr attr;

	bool ignore_private;
} fail_futex = {
	.attr = FAULT_ATTR_INITIALIZER,
	.ignore_private = false,
};

static int __init setup_fail_futex(char *str)
{
	return setup_fault_attr(&fail_futex.attr, str);
}
__setup("fail_futex=", setup_fail_futex);

static bool should_fail_futex(bool fshared)
{
	if (fail_futex.ignore_private && !fshared)
		return false;

	return should_fail(&fail_futex.attr, 1);
}

#ifdef CONFIG_FAULT_INJECTION_DEBUG_FS

static int __init fail_futex_debugfs(void)
{
	umode_t mode = S_IFREG | S_IRUSR | S_IWUSR;
	struct dentry *dir;

	dir = fault_create_debugfs_attr("fail_futex", NULL,
					&fail_futex.attr);
	if (IS_ERR(dir))
		return PTR_ERR(dir);

	if (!debugfs_create_bool("ignore-private", mode, dir,
				 &fail_futex.ignore_private)) {
		debugfs_remove_recursive(dir);
		return -ENOMEM;
	}

	return 0;
}

late_initcall(fail_futex_debugfs);

#endif /* CONFIG_FAULT_INJECTION_DEBUG_FS */

#else
static inline bool should_fail_futex(bool fshared)
{
	return false;
}
#endif /* CONFIG_FAIL_FUTEX */

#ifdef CONFIG_COMPAT
static void compat_exit_robust_list(struct task_struct *curr);
#else
static inline void compat_exit_robust_list(struct task_struct *curr) { }
#endif

static inline void futex_get_mm(union futex_key *key)
{
	atomic_inc(&key->private.mm->mm_count);
	/*
	 * Ensure futex_get_mm() implies a full barrier such that
	 * get_futex_key() implies a full barrier. This is relied upon
	 * as full barrier (B), see the ordering comment above.
	 */
	smp_mb__after_atomic();
}

/*
 * Reflects a new waiter being added to the waitqueue.
 */
static inline void hb_waiters_inc(struct futex_hash_bucket *hb)
{
#ifdef CONFIG_SMP
	atomic_inc(&hb->waiters);
	/*
	 * Full barrier (A), see the ordering comment above.
	 */
	smp_mb__after_atomic();
#endif
}

/*
 * Reflects a waiter being removed from the waitqueue by wakeup
 * paths.
 */
static inline void hb_waiters_dec(struct futex_hash_bucket *hb)
{
#ifdef CONFIG_SMP
	atomic_dec(&hb->waiters);
#endif
}

static inline int hb_waiters_pending(struct futex_hash_bucket *hb)
{
#ifdef CONFIG_SMP
	return atomic_read(&hb->waiters);
#else
	return 1;
#endif
}

/*
 * We hash on the keys returned from get_futex_key (see below).
 */
static struct futex_hash_bucket *hash_futex(union futex_key *key)
{
	u32 hash = jhash2((u32 *)key, offsetof(typeof(*key), both.offset) / 4,
			  key->both.offset);

	return &futex_queues[hash & (futex_hashsize - 1)];
}

/*
 * Return 1 if two futex_keys are equal, 0 otherwise.
 */
static inline int match_futex(union futex_key *key1, union futex_key *key2)
{
	return (key1 && key2
		&& key1->both.word == key2->both.word
		&& key1->both.ptr == key2->both.ptr
		&& key1->both.offset == key2->both.offset);
}

/*
 * Take a reference to the resource addressed by a key.
 * Can be called while holding spinlocks.
 *
 */
static void get_futex_key_refs(union futex_key *key)
{
	if (!key->both.ptr)
		return;

	switch (key->both.offset & (FUT_OFF_INODE|FUT_OFF_MMSHARED)) {
	case FUT_OFF_INODE:
		smp_mb();		/* explicit smp_mb(); (B) */
		break;
	case FUT_OFF_MMSHARED:
		futex_get_mm(key); /* implies MB (B) */
		break;
	default:
		/*
		 * Private futexes do not hold reference on an inode or
		 * mm, therefore the only purpose of calling get_futex_key_refs
		 * is because we need the barrier for the lockless waiter check.
		 */
		smp_mb(); /* explicit MB (B) */
	}
}

/*
 * Drop a reference to the resource addressed by a key.
 * The hash bucket spinlock must not be held. This is
 * a no-op for private futexes, see comment in the get
 * counterpart.
 */
static void drop_futex_key_refs(union futex_key *key)
{
	if (!key->both.ptr) {
		/* If we're here then we tried to put a key we failed to get */
		WARN_ON_ONCE(1);
		return;
	}

	switch (key->both.offset & (FUT_OFF_INODE|FUT_OFF_MMSHARED)) {
	case FUT_OFF_INODE:
		break;
	case FUT_OFF_MMSHARED:
		mmdrop(key->private.mm);
		break;
	}
}

/*
 * Generate a machine wide unique identifier for this inode.
 *
 * This relies on u64 not wrapping in the life-time of the machine; which with
 * 1ns resolution means almost 585 years.
 *
 * This further relies on the fact that a well formed program will not unmap
 * the file while it has a (shared) futex waiting on it. This mapping will have
 * a file reference which pins the mount and inode.
 *
 * If for some reason an inode gets evicted and read back in again, it will get
 * a new sequence number and will _NOT_ match, even though it is the exact same
 * file.
 *
 * It is important that match_futex() will never have a false-positive, esp.
 * for PI futexes that can mess up the state. The above argues that false-negatives
 * are only possible for malformed programs.
 */
static u64 get_inode_sequence_number(struct inode *inode)
{
	static atomic64_t i_seq;
	u64 old;

	/* Does the inode already have a sequence number? */
	old = atomic64_read(&inode->i_sequence);
	if (likely(old))
		return old;

	for (;;) {
		u64 new = atomic64_add_return(1, &i_seq);
		if (WARN_ON_ONCE(!new))
			continue;

		old = atomic64_cmpxchg_relaxed(&inode->i_sequence, 0, new);
		if (old)
			return old;
		return new;
	}
}

/**
 * get_futex_key() - Get parameters which are the keys for a futex
 * @uaddr:	virtual address of the futex
 * @fshared:	0 for a PROCESS_PRIVATE futex, 1 for PROCESS_SHARED
 * @key:	address where result is stored.
 * @rw:		mapping needs to be read/write (values: VERIFY_READ,
 *              VERIFY_WRITE)
 *
 * Return: a negative error code or 0
 *
 * The key words are stored in *key on success.
 *
 * For shared mappings (when @fshared), the key is:
 *   ( inode->i_sequence, page->index, offset_within_page )
 * [ also see get_inode_sequence_number() ]
 *
 * For private mappings (or when !@fshared), the key is:
 *   ( current->mm, address, 0 )
 *
 * This allows (cross process, where applicable) identification of the futex
 * without keeping the page pinned for the duration of the FUTEX_WAIT.
 *
 * lock_page() might sleep, the caller should not hold a spinlock.
 */
static int
get_futex_key(u32 __user *uaddr, int fshared, union futex_key *key, int rw)
{
	unsigned long address = (unsigned long)uaddr;
	struct mm_struct *mm = current->mm;
	struct page *page, *page_head;
	struct address_space *mapping;
	int err, ro = 0;

	/*
	 * The futex address must be "naturally" aligned.
	 */
	key->both.offset = address % PAGE_SIZE;
	if (unlikely((address % sizeof(u32)) != 0))
		return -EINVAL;
	address -= key->both.offset;

	if (unlikely(!access_ok(rw, uaddr, sizeof(u32))))
		return -EFAULT;

	if (unlikely(should_fail_futex(fshared)))
		return -EFAULT;

	/*
	 * PROCESS_PRIVATE futexes are fast.
	 * As the mm cannot disappear under us and the 'key' only needs
	 * virtual address, we dont even have to find the underlying vma.
	 * Note : We do have to check 'uaddr' is a valid user address,
	 *        but access_ok() should be faster than find_vma()
	 */
	if (!fshared) {
		key->private.mm = mm;
		key->private.address = address;
		get_futex_key_refs(key);  /* implies MB (B) */
		return 0;
	}

again:
	/* Ignore any VERIFY_READ mapping (futex common case) */
	if (unlikely(should_fail_futex(fshared)))
		return -EFAULT;

	err = get_user_pages_fast(address, 1, 1, &page);
	/*
	 * If write access is not required (eg. FUTEX_WAIT), try
	 * and get read-only access.
	 */
	if (err == -EFAULT && rw == VERIFY_READ) {
		err = get_user_pages_fast(address, 1, 0, &page);
		ro = 1;
	}
	if (err < 0)
		return err;
	else
		err = 0;

#ifdef CONFIG_TRANSPARENT_HUGEPAGE
	page_head = page;
	if (unlikely(PageTail(page))) {
		put_page(page);
		/* serialize against __split_huge_page_splitting() */
		local_irq_disable();
		if (likely(__get_user_pages_fast(address, 1, !ro, &page) == 1)) {
			page_head = compound_head(page);
			/*
			 * page_head is valid pointer but we must pin
			 * it before taking the PG_lock and/or
			 * PG_compound_lock. The moment we re-enable
			 * irqs __split_huge_page_splitting() can
			 * return and the head page can be freed from
			 * under us. We can't take the PG_lock and/or
			 * PG_compound_lock on a page that could be
			 * freed from under us.
			 */
			if (page != page_head) {
				get_page(page_head);
				put_page(page);
			}
			local_irq_enable();
		} else {
			local_irq_enable();
			goto again;
		}
	}
#else
	page_head = compound_head(page);
	if (page != page_head) {
		get_page(page_head);
		put_page(page);
	}
#endif

	/*
	 * The treatment of mapping from this point on is critical. The page
	 * lock protects many things but in this context the page lock
	 * stabilizes mapping, prevents inode freeing in the shared
	 * file-backed region case and guards against movement to swap cache.
	 *
	 * Strictly speaking the page lock is not needed in all cases being
	 * considered here and page lock forces unnecessarily serialization
	 * From this point on, mapping will be re-verified if necessary and
	 * page lock will be acquired only if it is unavoidable
	 */

	mapping = READ_ONCE(page_head->mapping);

	/*
	 * If page_head->mapping is NULL, then it cannot be a PageAnon
	 * page; but it might be the ZERO_PAGE or in the gate area or
	 * in a special mapping (all cases which we are happy to fail);
	 * or it may have been a good file page when get_user_pages_fast
	 * found it, but truncated or holepunched or subjected to
	 * invalidate_complete_page2 before we got the page lock (also
	 * cases which we are happy to fail).  And we hold a reference,
	 * so refcount care in invalidate_complete_page's remove_mapping
	 * prevents drop_caches from setting mapping to NULL beneath us.
	 *
	 * The case we do have to guard against is when memory pressure made
	 * shmem_writepage move it from filecache to swapcache beneath us:
	 * an unlikely race, but we do need to retry for page_head->mapping.
	 */
	if (unlikely(!mapping)) {
		int shmem_swizzled;

		/*
		 * Page lock is required to identify which special case above
		 * applies. If this is really a shmem page then the page lock
		 * will prevent unexpected transitions.
		 */
		lock_page(page_head);
		shmem_swizzled = PageSwapCache(page_head) || page_head->mapping;
		unlock_page(page_head);
		put_page(page_head);

		if (shmem_swizzled)
			goto again;

		return -EFAULT;
	}

	/*
	 * Private mappings are handled in a simple way.
	 *
	 * If the futex key is stored on an anonymous page, then the associated
	 * object is the mm which is implicitly pinned by the calling process.
	 *
	 * NOTE: When userspace waits on a MAP_SHARED mapping, even if
	 * it's a read-only handle, it's expected that futexes attach to
	 * the object not the particular process.
	 */
	if (PageAnon(page_head)) {
		/*
		 * A RO anonymous page will never change and thus doesn't make
		 * sense for futex operations.
		 */
		if (unlikely(should_fail_futex(fshared)) || ro) {
			err = -EFAULT;
			goto out;
		}

		key->both.offset |= FUT_OFF_MMSHARED; /* ref taken on mm */
		key->private.mm = mm;
		key->private.address = address;

	} else {
		struct inode *inode;

		/*
		 * The associated futex object in this case is the inode and
		 * the page->mapping must be traversed. Ordinarily this should
		 * be stabilised under page lock but it's not strictly
		 * necessary in this case as we just want to pin the inode, not
		 * update the radix tree or anything like that.
		 *
		 * The RCU read lock is taken as the inode is finally freed
		 * under RCU. If the mapping still matches expectations then the
		 * mapping->host can be safely accessed as being a valid inode.
		 */
		rcu_read_lock();

		if (READ_ONCE(page_head->mapping) != mapping) {
			rcu_read_unlock();
			put_page(page_head);

			goto again;
		}

		inode = READ_ONCE(mapping->host);
		if (!inode) {
			rcu_read_unlock();
			put_page(page_head);

			goto again;
		}

		key->both.offset |= FUT_OFF_INODE; /* inode-based key */
		key->shared.i_seq = get_inode_sequence_number(inode);
		key->shared.pgoff = basepage_index(page);
		rcu_read_unlock();
	}

	get_futex_key_refs(key); /* implies smp_mb(); (B) */

out:
	put_page(page_head);
	return err;
}

static inline void put_futex_key(union futex_key *key)
{
	drop_futex_key_refs(key);
}

/**
 * fault_in_user_writeable() - Fault in user address and verify RW access
 * @uaddr:	pointer to faulting user space address
 *
 * Slow path to fixup the fault we just took in the atomic write
 * access to @uaddr.
 *
 * We have no generic implementation of a non-destructive write to the
 * user address. We know that we faulted in the atomic pagefault
 * disabled section so we can as well avoid the #PF overhead by
 * calling get_user_pages() right away.
 */
static int fault_in_user_writeable(u32 __user *uaddr)
{
	struct mm_struct *mm = current->mm;
	int ret;

	down_read(&mm->mmap_sem);
	ret = fixup_user_fault(current, mm, (unsigned long)uaddr,
			       FAULT_FLAG_WRITE);
	up_read(&mm->mmap_sem);

	return ret < 0 ? ret : 0;
}

/**
 * futex_top_waiter() - Return the highest priority waiter on a futex
 * @hb:		the hash bucket the futex_q's reside in
 * @key:	the futex key (to distinguish it from other futex futex_q's)
 *
 * Must be called with the hb lock held.
 */
static struct futex_q *futex_top_waiter(struct futex_hash_bucket *hb,
					union futex_key *key)
{
	struct futex_q *this;

	plist_for_each_entry(this, &hb->chain, list) {
		if (match_futex(&this->key, key))
			return this;
	}
	return NULL;
}

static int cmpxchg_futex_value_locked(u32 *curval, u32 __user *uaddr,
				      u32 uval, u32 newval)
{
	int ret;

	pagefault_disable();
	ret = futex_atomic_cmpxchg_inatomic(curval, uaddr, uval, newval);
	pagefault_enable();

	return ret;
}

static int get_futex_value_locked(u32 *dest, u32 __user *from)
{
	int ret;

	pagefault_disable();
	ret = __copy_from_user_inatomic(dest, from, sizeof(u32));
	pagefault_enable();

	return ret ? -EFAULT : 0;
}


/*
 * PI code:
 */
static int refill_pi_state_cache(void)
{
	struct futex_pi_state *pi_state;

	if (likely(current->pi_state_cache))
		return 0;

	pi_state = kzalloc(sizeof(*pi_state), GFP_KERNEL);

	if (!pi_state)
		return -ENOMEM;

	INIT_LIST_HEAD(&pi_state->list);
	/* pi_mutex gets initialized later */
	pi_state->owner = NULL;
	atomic_set(&pi_state->refcount, 1);
	pi_state->key = FUTEX_KEY_INIT;

	current->pi_state_cache = pi_state;

	return 0;
}

static struct futex_pi_state * alloc_pi_state(void)
{
	struct futex_pi_state *pi_state = current->pi_state_cache;

	WARN_ON(!pi_state);
	current->pi_state_cache = NULL;

	return pi_state;
}

static void pi_state_update_owner(struct futex_pi_state *pi_state,
				  struct task_struct *new_owner)
{
	struct task_struct *old_owner = pi_state->owner;

	lockdep_assert_held(&pi_state->pi_mutex.wait_lock);

	if (old_owner) {
		raw_spin_lock(&old_owner->pi_lock);
		WARN_ON(list_empty(&pi_state->list));
		list_del_init(&pi_state->list);
		raw_spin_unlock(&old_owner->pi_lock);
	}

	if (new_owner) {
		raw_spin_lock(&new_owner->pi_lock);
		WARN_ON(!list_empty(&pi_state->list));
		list_add(&pi_state->list, &new_owner->pi_state_list);
		pi_state->owner = new_owner;
		raw_spin_unlock(&new_owner->pi_lock);
	}
}

/*
 * Must be called with the hb lock held.
 */
static void free_pi_state(struct futex_pi_state *pi_state)
{
	if (!pi_state)
		return;

	if (!atomic_dec_and_test(&pi_state->refcount))
		return;

	/*
	 * If pi_state->owner is NULL, the owner is most probably dying
	 * and has cleaned up the pi_state already
	 */
	if (pi_state->owner) {
		pi_state_update_owner(pi_state, NULL);
		rt_mutex_proxy_unlock(&pi_state->pi_mutex);
	}

	if (current->pi_state_cache)
		kfree(pi_state);
	else {
		/*
		 * pi_state->list is already empty.
		 * clear pi_state->owner.
		 * refcount is at 0 - put it back to 1.
		 */
		pi_state->owner = NULL;
		atomic_set(&pi_state->refcount, 1);
		current->pi_state_cache = pi_state;
	}
}

/*
 * Look up the task based on what TID userspace gave us.
 * We dont trust it.
 */
static struct task_struct * futex_find_get_task(pid_t pid)
{
	struct task_struct *p;

	rcu_read_lock();
	p = find_task_by_vpid(pid);
	if (p)
		get_task_struct(p);

	rcu_read_unlock();

	return p;
}

/*
 * This task is holding PI mutexes at exit time => bad.
 * Kernel cleans up PI-state, but userspace is likely hosed.
 * (Robust-futex cleanup is separate and might save the day for userspace.)
 */
static void exit_pi_state_list(struct task_struct *curr)
{
	struct list_head *next, *head = &curr->pi_state_list;
	struct futex_pi_state *pi_state;
	struct futex_hash_bucket *hb;
	union futex_key key = FUTEX_KEY_INIT;

	if (!futex_cmpxchg_enabled)
		return;
	/*
	 * We are a ZOMBIE and nobody can enqueue itself on
	 * pi_state_list anymore, but we have to be careful
	 * versus waiters unqueueing themselves:
	 */
	raw_spin_lock_irq(&curr->pi_lock);
	while (!list_empty(head)) {

		next = head->next;
		pi_state = list_entry(next, struct futex_pi_state, list);
		key = pi_state->key;
		hb = hash_futex(&key);
		raw_spin_unlock_irq(&curr->pi_lock);

		spin_lock(&hb->lock);

		raw_spin_lock_irq(&curr->pi_lock);
		/*
		 * We dropped the pi-lock, so re-check whether this
		 * task still owns the PI-state:
		 */
		if (head->next != next) {
			raw_spin_unlock_irq(&curr->pi_lock);
			spin_unlock(&hb->lock);
			raw_spin_lock_irq(&curr->pi_lock);
			continue;
		}

		WARN_ON(pi_state->owner != curr);
		WARN_ON(list_empty(&pi_state->list));
		list_del_init(&pi_state->list);
		pi_state->owner = NULL;
		raw_spin_unlock_irq(&curr->pi_lock);

		rt_mutex_futex_unlock(&pi_state->pi_mutex);

		spin_unlock(&hb->lock);

		raw_spin_lock_irq(&curr->pi_lock);
	}
	raw_spin_unlock_irq(&curr->pi_lock);
}

/*
 * We need to check the following states:
 *
 *      Waiter | pi_state | pi->owner | uTID      | uODIED | ?
 *
 * [1]  NULL   | ---      | ---       | 0         | 0/1    | Valid
 * [2]  NULL   | ---      | ---       | >0        | 0/1    | Valid
 *
 * [3]  Found  | NULL     | --        | Any       | 0/1    | Invalid
 *
 * [4]  Found  | Found    | NULL      | 0         | 1      | Valid
 * [5]  Found  | Found    | NULL      | >0        | 1      | Invalid
 *
 * [6]  Found  | Found    | task      | 0         | 1      | Valid
 *
 * [7]  Found  | Found    | NULL      | Any       | 0      | Invalid
 *
 * [8]  Found  | Found    | task      | ==taskTID | 0/1    | Valid
 * [9]  Found  | Found    | task      | 0         | 0      | Invalid
 * [10] Found  | Found    | task      | !=taskTID | 0/1    | Invalid
 *
 * [1]	Indicates that the kernel can acquire the futex atomically. We
 *	came came here due to a stale FUTEX_WAITERS/FUTEX_OWNER_DIED bit.
 *
 * [2]	Valid, if TID does not belong to a kernel thread. If no matching
 *      thread is found then it indicates that the owner TID has died.
 *
 * [3]	Invalid. The waiter is queued on a non PI futex
 *
 * [4]	Valid state after exit_robust_list(), which sets the user space
 *	value to FUTEX_WAITERS | FUTEX_OWNER_DIED.
 *
 * [5]	The user space value got manipulated between exit_robust_list()
 *	and exit_pi_state_list()
 *
 * [6]	Valid state after exit_pi_state_list() which sets the new owner in
 *	the pi_state but cannot access the user space value.
 *
 * [7]	pi_state->owner can only be NULL when the OWNER_DIED bit is set.
 *
 * [8]	Owner and user space value match
 *
 * [9]	There is no transient state which sets the user space TID to 0
 *	except exit_robust_list(), but this is indicated by the
 *	FUTEX_OWNER_DIED bit. See [4]
 *
 * [10] There is no transient state which leaves owner and user space
 *	TID out of sync. Except one error case where the kernel is denied
 *	write access to the user address, see fixup_pi_state_owner().
 */

/*
 * Validate that the existing waiter has a pi_state and sanity check
 * the pi_state against the user space value. If correct, attach to
 * it.
 */
static int attach_to_pi_state(u32 uval, struct futex_pi_state *pi_state,
			      struct futex_pi_state **ps)
{
	pid_t pid = uval & FUTEX_TID_MASK;

	/*
	 * Userspace might have messed up non-PI and PI futexes [3]
	 */
	if (unlikely(!pi_state))
		return -EINVAL;

	WARN_ON(!atomic_read(&pi_state->refcount));

	/*
	 * Handle the owner died case:
	 */
	if (uval & FUTEX_OWNER_DIED) {
		/*
		 * exit_pi_state_list sets owner to NULL and wakes the
		 * topmost waiter. The task which acquires the
		 * pi_state->rt_mutex will fixup owner.
		 */
		if (!pi_state->owner) {
			/*
			 * No pi state owner, but the user space TID
			 * is not 0. Inconsistent state. [5]
			 */
			if (pid)
				return -EINVAL;
			/*
			 * Take a ref on the state and return success. [4]
			 */
			goto out_state;
		}

		/*
		 * If TID is 0, then either the dying owner has not
		 * yet executed exit_pi_state_list() or some waiter
		 * acquired the rtmutex in the pi state, but did not
		 * yet fixup the TID in user space.
		 *
		 * Take a ref on the state and return success. [6]
		 */
		if (!pid)
			goto out_state;
	} else {
		/*
		 * If the owner died bit is not set, then the pi_state
		 * must have an owner. [7]
		 */
		if (!pi_state->owner)
			return -EINVAL;
	}

	/*
	 * Bail out if user space manipulated the futex value. If pi
	 * state exists then the owner TID must be the same as the
	 * user space TID. [9/10]
	 */
	if (pid != task_pid_vnr(pi_state->owner))
		return -EINVAL;
out_state:
	atomic_inc(&pi_state->refcount);
	*ps = pi_state;
	return 0;
}

/**
 * wait_for_owner_exiting - Block until the owner has exited
 * @exiting:	Pointer to the exiting task
 *
 * Caller must hold a refcount on @exiting.
 */
static void wait_for_owner_exiting(int ret, struct task_struct *exiting)
{
	if (ret != -EBUSY) {
		WARN_ON_ONCE(exiting);
		return;
	}

	if (WARN_ON_ONCE(ret == -EBUSY && !exiting))
		return;

	mutex_lock(&exiting->futex_exit_mutex);
	/*
	 * No point in doing state checking here. If the waiter got here
	 * while the task was in exec()->exec_futex_release() then it can
	 * have any FUTEX_STATE_* value when the waiter has acquired the
	 * mutex. OK, if running, EXITING or DEAD if it reached exit()
	 * already. Highly unlikely and not a problem. Just one more round
	 * through the futex maze.
	 */
	mutex_unlock(&exiting->futex_exit_mutex);

	put_task_struct(exiting);
}

/*
 * Lookup the task for the TID provided from user space and attach to
 * it after doing proper sanity checks.
 */
static int attach_to_pi_owner(u32 uval, union futex_key *key,
			      struct futex_pi_state **ps,
			      struct task_struct **exiting)
{
	pid_t pid = uval & FUTEX_TID_MASK;
	struct futex_pi_state *pi_state;
	struct task_struct *p;

	/*
	 * We are the first waiter - try to look up the real owner and attach
	 * the new pi_state to it, but bail out when TID = 0 [1]
	 */
	if (!pid)
		return -ESRCH;
	p = futex_find_get_task(pid);
	if (!p)
		return -ESRCH;

	if (unlikely(p->flags & PF_KTHREAD)) {
		put_task_struct(p);
		return -EPERM;
	}

	/*
	 * We need to look at the task state to figure out, whether the
	 * task is exiting. To protect against the change of the task state
	 * in futex_exit_release(), we do this protected by p->pi_lock:
	 */
	raw_spin_lock_irq(&p->pi_lock);
	if (unlikely(p->futex_state != FUTEX_STATE_OK)) {
		/*
		 * The task is on the way out. When the futex state is
		 * FUTEX_STATE_DEAD, we know that the task has finished
		 * the cleanup:
		 */
		int ret = (p->futex_state = FUTEX_STATE_DEAD) ? -ESRCH : -EAGAIN;

		raw_spin_unlock_irq(&p->pi_lock);
		/*
		 * If the owner task is between FUTEX_STATE_EXITING and
		 * FUTEX_STATE_DEAD then store the task pointer and keep
		 * the reference on the task struct. The calling code will
		 * drop all locks, wait for the task to reach
		 * FUTEX_STATE_DEAD and then drop the refcount. This is
		 * required to prevent a live lock when the current task
		 * preempted the exiting task between the two states.
		 */
		if (ret == -EBUSY)
			*exiting = p;
		else
			put_task_struct(p);
		return ret;
	}

	/*
	 * No existing pi state. First waiter. [2]
	 */
	pi_state = alloc_pi_state();

	/*
	 * Initialize the pi_mutex in locked state and make @p
	 * the owner of it:
	 */
	rt_mutex_init_proxy_locked(&pi_state->pi_mutex, p);

	/* Store the key for possible exit cleanups: */
	pi_state->key = *key;

	WARN_ON(!list_empty(&pi_state->list));
	list_add(&pi_state->list, &p->pi_state_list);
	pi_state->owner = p;
	raw_spin_unlock_irq(&p->pi_lock);

	put_task_struct(p);

	*ps = pi_state;

	return 0;
}

static int lookup_pi_state(u32 uval, struct futex_hash_bucket *hb,
			   union futex_key *key, struct futex_pi_state **ps,
			   struct task_struct **exiting)
{
	struct futex_q *match = futex_top_waiter(hb, key);

	/*
	 * If there is a waiter on that futex, validate it and
	 * attach to the pi_state when the validation succeeds.
	 */
	if (match)
		return attach_to_pi_state(uval, match->pi_state, ps);

	/*
	 * We are the first waiter - try to look up the owner based on
	 * @uval and attach to it.
	 */
	return attach_to_pi_owner(uval, key, ps, exiting);
}

static int lock_pi_update_atomic(u32 __user *uaddr, u32 uval, u32 newval)
{
	u32 uninitialized_var(curval);

	if (unlikely(should_fail_futex(true)))
		return -EFAULT;

	if (unlikely(cmpxchg_futex_value_locked(&curval, uaddr, uval, newval)))
		return -EFAULT;

	/*If user space value changed, let the caller retry */
	return curval != uval ? -EAGAIN : 0;
}

/**
 * futex_lock_pi_atomic() - Atomic work required to acquire a pi aware futex
 * @uaddr:		the pi futex user address
 * @hb:			the pi futex hash bucket
 * @key:		the futex key associated with uaddr and hb
 * @ps:			the pi_state pointer where we store the result of the
 *			lookup
 * @task:		the task to perform the atomic lock work for.  This will
 *			be "current" except in the case of requeue pi.
 * @exiting:		Pointer to store the task pointer of the owner task
 *			which is in the middle of exiting
 * @set_waiters:	force setting the FUTEX_WAITERS bit (1) or not (0)
 *
 * Return:
 *  0 - ready to wait;
 *  1 - acquired the lock;
 * <0 - error
 *
 * The hb->lock and futex_key refs shall be held by the caller.
 *
 * @exiting is only set when the return value is -EBUSY. If so, this holds
 * a refcount on the exiting task on return and the caller needs to drop it
 * after waiting for the exit to complete.
 */
static int futex_lock_pi_atomic(u32 __user *uaddr, struct futex_hash_bucket *hb,
				union futex_key *key,
				struct futex_pi_state **ps,
				struct task_struct *task,
				struct task_struct **exiting,
				int set_waiters)
{
	u32 uval, newval, vpid = task_pid_vnr(task);
	struct futex_q *match;
	int ret;

	/*
	 * Read the user space value first so we can validate a few
	 * things before proceeding further.
	 */
	if (get_futex_value_locked(&uval, uaddr))
		return -EFAULT;

	if (unlikely(should_fail_futex(true)))
		return -EFAULT;

	/*
	 * Detect deadlocks.
	 */
	if ((unlikely((uval & FUTEX_TID_MASK) == vpid)))
		return -EDEADLK;

	if ((unlikely(should_fail_futex(true))))
		return -EDEADLK;

	/*
	 * Lookup existing state first. If it exists, try to attach to
	 * its pi_state.
	 */
	match = futex_top_waiter(hb, key);
	if (match)
		return attach_to_pi_state(uval, match->pi_state, ps);

	/*
	 * No waiter and user TID is 0. We are here because the
	 * waiters or the owner died bit is set or called from
	 * requeue_cmp_pi or for whatever reason something took the
	 * syscall.
	 */
	if (!(uval & FUTEX_TID_MASK)) {
		/*
		 * We take over the futex. No other waiters and the user space
		 * TID is 0. We preserve the owner died bit.
		 */
		newval = uval & FUTEX_OWNER_DIED;
		newval |= vpid;

		/* The futex requeue_pi code can enforce the waiters bit */
		if (set_waiters)
			newval |= FUTEX_WAITERS;

		ret = lock_pi_update_atomic(uaddr, uval, newval);
		/* If the take over worked, return 1 */
		return ret < 0 ? ret : 1;
	}

	/*
	 * First waiter. Set the waiters bit before attaching ourself to
	 * the owner. If owner tries to unlock, it will be forced into
	 * the kernel and blocked on hb->lock.
	 */
	newval = uval | FUTEX_WAITERS;
	ret = lock_pi_update_atomic(uaddr, uval, newval);
	if (ret)
		return ret;
	/*
	 * If the update of the user space value succeeded, we try to
	 * attach to the owner. If that fails, no harm done, we only
	 * set the FUTEX_WAITERS bit in the user space variable.
	 */
	return attach_to_pi_owner(uval, key, ps, exiting);
}

/**
 * __unqueue_futex() - Remove the futex_q from its futex_hash_bucket
 * @q:	The futex_q to unqueue
 *
 * The q->lock_ptr must not be NULL and must be held by the caller.
 */
static void __unqueue_futex(struct futex_q *q)
{
	struct futex_hash_bucket *hb;

	if (WARN_ON_SMP(!q->lock_ptr || !spin_is_locked(q->lock_ptr))
	    || WARN_ON(plist_node_empty(&q->list)))
		return;

	hb = container_of(q->lock_ptr, struct futex_hash_bucket, lock);
	plist_del(&q->list, &hb->chain);
	hb_waiters_dec(hb);
}

/*
 * The hash bucket lock must be held when this is called.
 * Afterwards, the futex_q must not be accessed. Callers
 * must ensure to later call wake_up_q() for the actual
 * wakeups to occur.
 */
static void mark_wake_futex(struct wake_q_head *wake_q, struct futex_q *q)
{
	struct task_struct *p = q->task;

	if (WARN(q->pi_state || q->rt_waiter, "refusing to wake PI futex\n"))
		return;

	/*
	 * Queue the task for later wakeup for after we've released
	 * the hb->lock. wake_q_add() grabs reference to p.
	 */
	wake_q_add(wake_q, p);
	__unqueue_futex(q);
	/*
	 * The waiting task can free the futex_q as soon as
	 * q->lock_ptr = NULL is written, without taking any locks. A
	 * memory barrier is required here to prevent the following
	 * store to lock_ptr from getting ahead of the plist_del.
	 */
	smp_wmb();
	q->lock_ptr = NULL;
}

static int wake_futex_pi(u32 __user *uaddr, u32 uval, struct futex_q *this,
			 struct futex_hash_bucket *hb)
{
	struct task_struct *new_owner;
	struct futex_pi_state *pi_state = this->pi_state;
	u32 uninitialized_var(curval), newval;
	WAKE_Q(wake_q);
	WAKE_Q(wake_sleeper_q);
	bool deboost;
	int ret = 0;

	if (!pi_state)
		return -EINVAL;

	/*
	 * If current does not own the pi_state then the futex is
	 * inconsistent and user space fiddled with the futex value.
	 */
	if (pi_state->owner != current)
		return -EINVAL;

	raw_spin_lock_irq(&pi_state->pi_mutex.wait_lock);
	new_owner = rt_mutex_next_owner(&pi_state->pi_mutex);

	/*
	 * When we interleave with futex_lock_pi() where it does
	 * rt_mutex_timed_futex_lock(), we might observe @this futex_q waiter,
	 * but the rt_mutex's wait_list can be empty (either still, or again,
	 * depending on which side we land).
	 *
	 * When this happens, give up our locks and try again, giving the
	 * futex_lock_pi() instance time to complete, either by waiting on the
	 * rtmutex or removing itself from the futex queue.
	 */
	if (!new_owner) {
		raw_spin_unlock_irq(&pi_state->pi_mutex.wait_lock);
		return -EAGAIN;
	}

	/*
	 * We pass it to the next owner. The WAITERS bit is always
	 * kept enabled while there is PI state around. We cleanup the
	 * owner died bit, because we are the owner.
	 */
	newval = FUTEX_WAITERS | task_pid_vnr(new_owner);

	if (unlikely(should_fail_futex(true)))
		ret = -EFAULT;

	if (cmpxchg_futex_value_locked(&curval, uaddr, uval, newval)) {
		ret = -EFAULT;
	} else if (curval != uval) {
		/*
		 * If a unconditional UNLOCK_PI operation (user space did not
		 * try the TID->0 transition) raced with a waiter setting the
		 * FUTEX_WAITERS flag between get_user() and locking the hash
		 * bucket lock, retry the operation.
		 */
		if ((FUTEX_TID_MASK & curval) == uval)
			ret = -EAGAIN;
		else
			ret = -EINVAL;
	}

	if (!ret) {
		/*
		 * This is a point of no return; once we modified the uval
		 * there is no going back and subsequent operations must
		 * not fail.
		 */
		pi_state_update_owner(pi_state, new_owner);
		deboost = __rt_mutex_futex_unlock(&pi_state->pi_mutex, &wake_q,
						  &wake_sleeper_q);
	}

	raw_spin_unlock_irq(&pi_state->pi_mutex.wait_lock);
	spin_unlock(&hb->lock);

	if (deboost) {
		wake_up_q(&wake_q);
		wake_up_q_sleeper(&wake_sleeper_q);
		rt_mutex_adjust_prio(current);
	}

	return 0;
}

/*
 * Express the locking dependencies for lockdep:
 */
static inline void
double_lock_hb(struct futex_hash_bucket *hb1, struct futex_hash_bucket *hb2)
{
	if (hb1 <= hb2) {
		spin_lock(&hb1->lock);
		if (hb1 < hb2)
			spin_lock_nested(&hb2->lock, SINGLE_DEPTH_NESTING);
	} else { /* hb1 > hb2 */
		spin_lock(&hb2->lock);
		spin_lock_nested(&hb1->lock, SINGLE_DEPTH_NESTING);
	}
}

static inline void
double_unlock_hb(struct futex_hash_bucket *hb1, struct futex_hash_bucket *hb2)
{
	spin_unlock(&hb1->lock);
	if (hb1 != hb2)
		spin_unlock(&hb2->lock);
}

/*
 * Wake up waiters matching bitset queued on this futex (uaddr).
 */
static int
futex_wake(u32 __user *uaddr, unsigned int flags, int nr_wake, u32 bitset)
{
	struct futex_hash_bucket *hb;
	struct futex_q *this, *next;
	union futex_key key = FUTEX_KEY_INIT;
	int ret;
	WAKE_Q(wake_q);

	if (!bitset)
		return -EINVAL;

	ret = get_futex_key(uaddr, flags & FLAGS_SHARED, &key, VERIFY_READ);
	if (unlikely(ret != 0))
		goto out;

	hb = hash_futex(&key);

	/* Make sure we really have tasks to wakeup */
	if (!hb_waiters_pending(hb))
		goto out_put_key;

	spin_lock(&hb->lock);

	plist_for_each_entry_safe(this, next, &hb->chain, list) {
		if (match_futex (&this->key, &key)) {
			if (this->pi_state || this->rt_waiter) {
				ret = -EINVAL;
				break;
			}

			/* Check if one of the bits is set in both bitsets */
			if (!(this->bitset & bitset))
				continue;

			mark_wake_futex(&wake_q, this);
			if (++ret >= nr_wake)
				break;
		}
	}

	spin_unlock(&hb->lock);
	wake_up_q(&wake_q);
out_put_key:
	put_futex_key(&key);
out:
	return ret;
}

static int futex_atomic_op_inuser(unsigned int encoded_op, u32 __user *uaddr)
{
	unsigned int op =	  (encoded_op & 0x70000000) >> 28;
	unsigned int cmp =	  (encoded_op & 0x0f000000) >> 24;
	int oparg = sign_extend32((encoded_op & 0x00fff000) >> 12, 11);
	int cmparg = sign_extend32(encoded_op & 0x00000fff, 11);
	int oldval, ret;

	if (encoded_op & (FUTEX_OP_OPARG_SHIFT << 28)) {
		if (oparg < 0 || oparg > 31) {
			char comm[sizeof(current->comm)];
			/*
			 * kill this print and return -EINVAL when userspace
			 * is sane again
			 */
			pr_info_ratelimited("futex_wake_op: %s tries to shift op by %d; fix this program\n",
					get_task_comm(comm, current), oparg);
			oparg &= 31;
		}
		oparg = 1 << oparg;
	}

	if (!access_ok(VERIFY_WRITE, uaddr, sizeof(u32)))
		return -EFAULT;

	ret = arch_futex_atomic_op_inuser(op, oparg, &oldval, uaddr);
	if (ret)
		return ret;

	switch (cmp) {
	case FUTEX_OP_CMP_EQ:
		return oldval == cmparg;
	case FUTEX_OP_CMP_NE:
		return oldval != cmparg;
	case FUTEX_OP_CMP_LT:
		return oldval < cmparg;
	case FUTEX_OP_CMP_GE:
		return oldval >= cmparg;
	case FUTEX_OP_CMP_LE:
		return oldval <= cmparg;
	case FUTEX_OP_CMP_GT:
		return oldval > cmparg;
	default:
		return -ENOSYS;
	}
}

/*
 * Wake up all waiters hashed on the physical page that is mapped
 * to this virtual address:
 */
static int
futex_wake_op(u32 __user *uaddr1, unsigned int flags, u32 __user *uaddr2,
	      int nr_wake, int nr_wake2, int op)
{
	union futex_key key1 = FUTEX_KEY_INIT, key2 = FUTEX_KEY_INIT;
	struct futex_hash_bucket *hb1, *hb2;
	struct futex_q *this, *next;
	int ret, op_ret;
	WAKE_Q(wake_q);

retry:
	ret = get_futex_key(uaddr1, flags & FLAGS_SHARED, &key1, VERIFY_READ);
	if (unlikely(ret != 0))
		goto out;
	ret = get_futex_key(uaddr2, flags & FLAGS_SHARED, &key2, VERIFY_WRITE);
	if (unlikely(ret != 0))
		goto out_put_key1;

	hb1 = hash_futex(&key1);
	hb2 = hash_futex(&key2);

retry_private:
	double_lock_hb(hb1, hb2);
	op_ret = futex_atomic_op_inuser(op, uaddr2);
	if (unlikely(op_ret < 0)) {

		double_unlock_hb(hb1, hb2);

#ifndef CONFIG_MMU
		/*
		 * we don't get EFAULT from MMU faults if we don't have an MMU,
		 * but we might get them from range checking
		 */
		ret = op_ret;
		goto out_put_keys;
#endif

		if (unlikely(op_ret != -EFAULT)) {
			ret = op_ret;
			goto out_put_keys;
		}

		ret = fault_in_user_writeable(uaddr2);
		if (ret)
			goto out_put_keys;

		if (!(flags & FLAGS_SHARED))
			goto retry_private;

		put_futex_key(&key2);
		put_futex_key(&key1);
		goto retry;
	}

	plist_for_each_entry_safe(this, next, &hb1->chain, list) {
		if (match_futex (&this->key, &key1)) {
			if (this->pi_state || this->rt_waiter) {
				ret = -EINVAL;
				goto out_unlock;
			}
			mark_wake_futex(&wake_q, this);
			if (++ret >= nr_wake)
				break;
		}
	}

	if (op_ret > 0) {
		op_ret = 0;
		plist_for_each_entry_safe(this, next, &hb2->chain, list) {
			if (match_futex (&this->key, &key2)) {
				if (this->pi_state || this->rt_waiter) {
					ret = -EINVAL;
					goto out_unlock;
				}
				mark_wake_futex(&wake_q, this);
				if (++op_ret >= nr_wake2)
					break;
			}
		}
		ret += op_ret;
	}

out_unlock:
	double_unlock_hb(hb1, hb2);
	wake_up_q(&wake_q);
out_put_keys:
	put_futex_key(&key2);
out_put_key1:
	put_futex_key(&key1);
out:
	return ret;
}

/**
 * requeue_futex() - Requeue a futex_q from one hb to another
 * @q:		the futex_q to requeue
 * @hb1:	the source hash_bucket
 * @hb2:	the target hash_bucket
 * @key2:	the new key for the requeued futex_q
 */
static inline
void requeue_futex(struct futex_q *q, struct futex_hash_bucket *hb1,
		   struct futex_hash_bucket *hb2, union futex_key *key2)
{

	/*
	 * If key1 and key2 hash to the same bucket, no need to
	 * requeue.
	 */
	if (likely(&hb1->chain != &hb2->chain)) {
		plist_del(&q->list, &hb1->chain);
		hb_waiters_dec(hb1);
		hb_waiters_inc(hb2);
		plist_add(&q->list, &hb2->chain);
		q->lock_ptr = &hb2->lock;
	}
	get_futex_key_refs(key2);
	q->key = *key2;
}

/**
 * requeue_pi_wake_futex() - Wake a task that acquired the lock during requeue
 * @q:		the futex_q
 * @key:	the key of the requeue target futex
 * @hb:		the hash_bucket of the requeue target futex
 *
 * During futex_requeue, with requeue_pi=1, it is possible to acquire the
 * target futex if it is uncontended or via a lock steal.  Set the futex_q key
 * to the requeue target futex so the waiter can detect the wakeup on the right
 * futex, but remove it from the hb and NULL the rt_waiter so it can detect
 * atomic lock acquisition.  Set the q->lock_ptr to the requeue target hb->lock
 * to protect access to the pi_state to fixup the owner later.  Must be called
 * with both q->lock_ptr and hb->lock held.
 */
static inline
void requeue_pi_wake_futex(struct futex_q *q, union futex_key *key,
			   struct futex_hash_bucket *hb)
{
	get_futex_key_refs(key);
	q->key = *key;

	__unqueue_futex(q);

	WARN_ON(!q->rt_waiter);
	q->rt_waiter = NULL;

	q->lock_ptr = &hb->lock;

	wake_up_state(q->task, TASK_NORMAL);
}

/**
 * futex_proxy_trylock_atomic() - Attempt an atomic lock for the top waiter
 * @pifutex:		the user address of the to futex
 * @hb1:		the from futex hash bucket, must be locked by the caller
 * @hb2:		the to futex hash bucket, must be locked by the caller
 * @key1:		the from futex key
 * @key2:		the to futex key
 * @ps:			address to store the pi_state pointer
 * @exiting:		Pointer to store the task pointer of the owner task
 *			which is in the middle of exiting
 * @set_waiters:	force setting the FUTEX_WAITERS bit (1) or not (0)
 *
 * Try and get the lock on behalf of the top waiter if we can do it atomically.
 * Wake the top waiter if we succeed.  If the caller specified set_waiters,
 * then direct futex_lock_pi_atomic() to force setting the FUTEX_WAITERS bit.
 * hb1 and hb2 must be held by the caller.
 *
 * @exiting is only set when the return value is -EBUSY. If so, this holds
 * a refcount on the exiting task on return and the caller needs to drop it
 * after waiting for the exit to complete.
 *
 * Return:
 *  0 - failed to acquire the lock atomically;
 * >0 - acquired the lock, return value is vpid of the top_waiter
 * <0 - error
 */
static int
futex_proxy_trylock_atomic(u32 __user *pifutex, struct futex_hash_bucket *hb1,
			   struct futex_hash_bucket *hb2, union futex_key *key1,
			   union futex_key *key2, struct futex_pi_state **ps,
			   struct task_struct **exiting, int set_waiters)
{
	struct futex_q *top_waiter = NULL;
	u32 curval;
	int ret, vpid;

	if (get_futex_value_locked(&curval, pifutex))
		return -EFAULT;

	if (unlikely(should_fail_futex(true)))
		return -EFAULT;

	/*
	 * Find the top_waiter and determine if there are additional waiters.
	 * If the caller intends to requeue more than 1 waiter to pifutex,
	 * force futex_lock_pi_atomic() to set the FUTEX_WAITERS bit now,
	 * as we have means to handle the possible fault.  If not, don't set
	 * the bit unecessarily as it will force the subsequent unlock to enter
	 * the kernel.
	 */
	top_waiter = futex_top_waiter(hb1, key1);

	/* There are no waiters, nothing for us to do. */
	if (!top_waiter)
		return 0;

	/* Ensure we requeue to the expected futex. */
	if (!match_futex(top_waiter->requeue_pi_key, key2))
		return -EINVAL;

	/*
	 * Try to take the lock for top_waiter.  Set the FUTEX_WAITERS bit in
	 * the contended case or if set_waiters is 1.  The pi_state is returned
	 * in ps in contended cases.
	 */
	vpid = task_pid_vnr(top_waiter->task);
	ret = futex_lock_pi_atomic(pifutex, hb2, key2, ps, top_waiter->task,
				   exiting, set_waiters);
	if (ret == 1) {
		requeue_pi_wake_futex(top_waiter, key2, hb2);
		return vpid;
	}
	return ret;
}

/**
 * futex_requeue() - Requeue waiters from uaddr1 to uaddr2
 * @uaddr1:	source futex user address
 * @flags:	futex flags (FLAGS_SHARED, etc.)
 * @uaddr2:	target futex user address
 * @nr_wake:	number of waiters to wake (must be 1 for requeue_pi)
 * @nr_requeue:	number of waiters to requeue (0-INT_MAX)
 * @cmpval:	@uaddr1 expected value (or %NULL)
 * @requeue_pi:	if we are attempting to requeue from a non-pi futex to a
 *		pi futex (pi to pi requeue is not supported)
 *
 * Requeue waiters on uaddr1 to uaddr2. In the requeue_pi case, try to acquire
 * uaddr2 atomically on behalf of the top waiter.
 *
 * Return:
 * >=0 - on success, the number of tasks requeued or woken;
 *  <0 - on error
 */
static int futex_requeue(u32 __user *uaddr1, unsigned int flags,
			 u32 __user *uaddr2, int nr_wake, int nr_requeue,
			 u32 *cmpval, int requeue_pi)
{
	union futex_key key1 = FUTEX_KEY_INIT, key2 = FUTEX_KEY_INIT;
	int drop_count = 0, task_count = 0, ret;
	struct futex_pi_state *pi_state = NULL;
	struct futex_hash_bucket *hb1, *hb2;
	struct futex_q *this, *next;
	WAKE_Q(wake_q);

	if (nr_wake < 0 || nr_requeue < 0)
		return -EINVAL;

	if (requeue_pi) {
		/*
		 * Requeue PI only works on two distinct uaddrs. This
		 * check is only valid for private futexes. See below.
		 */
		if (uaddr1 == uaddr2)
			return -EINVAL;

		/*
		 * requeue_pi requires a pi_state, try to allocate it now
		 * without any locks in case it fails.
		 */
		if (refill_pi_state_cache())
			return -ENOMEM;
		/*
		 * requeue_pi must wake as many tasks as it can, up to nr_wake
		 * + nr_requeue, since it acquires the rt_mutex prior to
		 * returning to userspace, so as to not leave the rt_mutex with
		 * waiters and no owner.  However, second and third wake-ups
		 * cannot be predicted as they involve race conditions with the
		 * first wake and a fault while looking up the pi_state.  Both
		 * pthread_cond_signal() and pthread_cond_broadcast() should
		 * use nr_wake=1.
		 */
		if (nr_wake != 1)
			return -EINVAL;
	}

retry:
	ret = get_futex_key(uaddr1, flags & FLAGS_SHARED, &key1, VERIFY_READ);
	if (unlikely(ret != 0))
		goto out;
	ret = get_futex_key(uaddr2, flags & FLAGS_SHARED, &key2,
			    requeue_pi ? VERIFY_WRITE : VERIFY_READ);
	if (unlikely(ret != 0))
		goto out_put_key1;

	/*
	 * The check above which compares uaddrs is not sufficient for
	 * shared futexes. We need to compare the keys:
	 */
	if (requeue_pi && match_futex(&key1, &key2)) {
		ret = -EINVAL;
		goto out_put_keys;
	}

	hb1 = hash_futex(&key1);
	hb2 = hash_futex(&key2);

retry_private:
	hb_waiters_inc(hb2);
	double_lock_hb(hb1, hb2);

	if (likely(cmpval != NULL)) {
		u32 curval;

		ret = get_futex_value_locked(&curval, uaddr1);

		if (unlikely(ret)) {
			double_unlock_hb(hb1, hb2);
			hb_waiters_dec(hb2);

			ret = get_user(curval, uaddr1);
			if (ret)
				goto out_put_keys;

			if (!(flags & FLAGS_SHARED))
				goto retry_private;

			put_futex_key(&key2);
			put_futex_key(&key1);
			goto retry;
		}
		if (curval != *cmpval) {
			ret = -EAGAIN;
			goto out_unlock;
		}
	}

	if (requeue_pi && (task_count - nr_wake < nr_requeue)) {
		struct task_struct *exiting = NULL;

		/*
		 * Attempt to acquire uaddr2 and wake the top waiter. If we
		 * intend to requeue waiters, force setting the FUTEX_WAITERS
		 * bit.  We force this here where we are able to easily handle
		 * faults rather in the requeue loop below.
		 */
		ret = futex_proxy_trylock_atomic(uaddr2, hb1, hb2, &key1,
						 &key2, &pi_state,
						 &exiting, nr_requeue);

		/*
		 * At this point the top_waiter has either taken uaddr2 or is
		 * waiting on it.  If the former, then the pi_state will not
		 * exist yet, look it up one more time to ensure we have a
		 * reference to it. If the lock was taken, ret contains the
		 * vpid of the top waiter task.
		 */
		if (ret > 0) {
			WARN_ON(pi_state);
			drop_count++;
			task_count++;
			/*
			 * If we acquired the lock, then the user
			 * space value of uaddr2 should be vpid. It
			 * cannot be changed by the top waiter as it
			 * is blocked on hb2 lock if it tries to do
			 * so. If something fiddled with it behind our
			 * back the pi state lookup might unearth
			 * it. So we rather use the known value than
			 * rereading and handing potential crap to
			 * lookup_pi_state.
			 */
			ret = lookup_pi_state(ret, hb2, &key2,
					      &pi_state, &exiting);
		}

		switch (ret) {
		case 0:
			break;
		case -EFAULT:
			free_pi_state(pi_state);
			pi_state = NULL;
			double_unlock_hb(hb1, hb2);
			hb_waiters_dec(hb2);
			put_futex_key(&key2);
			put_futex_key(&key1);
			ret = fault_in_user_writeable(uaddr2);
			if (!ret)
				goto retry;
			goto out;
		case -EBUSY:
		case -EAGAIN:
			/*
			 * Two reasons for this:
			 * - EBUSY: Owner is exiting and we just wait for the
			 *   exit to complete.
			 * - EAGAIN: The user space value changed.
			 */
			free_pi_state(pi_state);
			pi_state = NULL;
			double_unlock_hb(hb1, hb2);
			hb_waiters_dec(hb2);
			put_futex_key(&key2);
			put_futex_key(&key1);
			/*
			 * Handle the case where the owner is in the middle of
			 * exiting. Wait for the exit to complete otherwise
			 * this task might loop forever, aka. live lock.
			 */
			wait_for_owner_exiting(ret, exiting);
			cond_resched();
			goto retry;
		default:
			goto out_unlock;
		}
	}

	plist_for_each_entry_safe(this, next, &hb1->chain, list) {
		if (task_count - nr_wake >= nr_requeue)
			break;

		if (!match_futex(&this->key, &key1))
			continue;

		/*
		 * FUTEX_WAIT_REQEUE_PI and FUTEX_CMP_REQUEUE_PI should always
		 * be paired with each other and no other futex ops.
		 *
		 * We should never be requeueing a futex_q with a pi_state,
		 * which is awaiting a futex_unlock_pi().
		 */
		if ((requeue_pi && !this->rt_waiter) ||
		    (!requeue_pi && this->rt_waiter) ||
		    this->pi_state) {
			ret = -EINVAL;
			break;
		}

		/*
		 * Wake nr_wake waiters.  For requeue_pi, if we acquired the
		 * lock, we already woke the top_waiter.  If not, it will be
		 * woken by futex_unlock_pi().
		 */
		if (++task_count <= nr_wake && !requeue_pi) {
			mark_wake_futex(&wake_q, this);
			continue;
		}

		/* Ensure we requeue to the expected futex for requeue_pi. */
		if (requeue_pi && !match_futex(this->requeue_pi_key, &key2)) {
			ret = -EINVAL;
			break;
		}

		/*
		 * Requeue nr_requeue waiters and possibly one more in the case
		 * of requeue_pi if we couldn't acquire the lock atomically.
		 */
		if (requeue_pi) {
			/* Prepare the waiter to take the rt_mutex. */
			atomic_inc(&pi_state->refcount);
			this->pi_state = pi_state;
			ret = rt_mutex_start_proxy_lock(&pi_state->pi_mutex,
							this->rt_waiter,
							this->task);
			if (ret == 1) {
				/* We got the lock. */
				requeue_pi_wake_futex(this, &key2, hb2);
				drop_count++;
				continue;
			} else if (ret == -EAGAIN) {
				/*
				 * Waiter was woken by timeout or
				 * signal and has set pi_blocked_on to
				 * PI_WAKEUP_INPROGRESS before we
				 * tried to enqueue it on the rtmutex.
				 */
				this->pi_state = NULL;
				free_pi_state(pi_state);
				continue;
			} else if (ret) {
				/* -EDEADLK */
				this->pi_state = NULL;
				free_pi_state(pi_state);
				goto out_unlock;
			}
		}
		requeue_futex(this, hb1, hb2, &key2);
		drop_count++;
	}

out_unlock:
	free_pi_state(pi_state);
	double_unlock_hb(hb1, hb2);
	wake_up_q(&wake_q);
	hb_waiters_dec(hb2);

	/*
	 * drop_futex_key_refs() must be called outside the spinlocks. During
	 * the requeue we moved futex_q's from the hash bucket at key1 to the
	 * one at key2 and updated their key pointer.  We no longer need to
	 * hold the references to key1.
	 */
	while (--drop_count >= 0)
		drop_futex_key_refs(&key1);

out_put_keys:
	put_futex_key(&key2);
out_put_key1:
	put_futex_key(&key1);
out:
	return ret ? ret : task_count;
}

/* The key must be already stored in q->key. */
static inline struct futex_hash_bucket *queue_lock(struct futex_q *q)
	__acquires(&hb->lock)
{
	struct futex_hash_bucket *hb;

	hb = hash_futex(&q->key);

	/*
	 * Increment the counter before taking the lock so that
	 * a potential waker won't miss a to-be-slept task that is
	 * waiting for the spinlock. This is safe as all queue_lock()
	 * users end up calling queue_me(). Similarly, for housekeeping,
	 * decrement the counter at queue_unlock() when some error has
	 * occurred and we don't end up adding the task to the list.
	 */
	hb_waiters_inc(hb);

	q->lock_ptr = &hb->lock;

	spin_lock(&hb->lock); /* implies MB (A) */
	return hb;
}

static inline void
queue_unlock(struct futex_hash_bucket *hb)
	__releases(&hb->lock)
{
	spin_unlock(&hb->lock);
	hb_waiters_dec(hb);
}

/**
 * queue_me() - Enqueue the futex_q on the futex_hash_bucket
 * @q:	The futex_q to enqueue
 * @hb:	The destination hash bucket
 *
 * The hb->lock must be held by the caller, and is released here. A call to
 * queue_me() is typically paired with exactly one call to unqueue_me().  The
 * exceptions involve the PI related operations, which may use unqueue_me_pi()
 * or nothing if the unqueue is done as part of the wake process and the unqueue
 * state is implicit in the state of woken task (see futex_wait_requeue_pi() for
 * an example).
 */
static inline void queue_me(struct futex_q *q, struct futex_hash_bucket *hb)
	__releases(&hb->lock)
{
	int prio;

	/*
	 * The priority used to register this element is
	 * - either the real thread-priority for the real-time threads
	 * (i.e. threads with a priority lower than MAX_RT_PRIO)
	 * - or MAX_RT_PRIO for non-RT threads.
	 * Thus, all RT-threads are woken first in priority order, and
	 * the others are woken last, in FIFO order.
	 */
	prio = min(current->normal_prio, MAX_RT_PRIO);

	plist_node_init(&q->list, prio);
	plist_add(&q->list, &hb->chain);
	q->task = current;
	spin_unlock(&hb->lock);
}

/**
 * unqueue_me() - Remove the futex_q from its futex_hash_bucket
 * @q:	The futex_q to unqueue
 *
 * The q->lock_ptr must not be held by the caller. A call to unqueue_me() must
 * be paired with exactly one earlier call to queue_me().
 *
 * Return:
 *   1 - if the futex_q was still queued (and we removed unqueued it);
 *   0 - if the futex_q was already removed by the waking thread
 */
static int unqueue_me(struct futex_q *q)
{
	spinlock_t *lock_ptr;
	int ret = 0;

	/* In the common case we don't take the spinlock, which is nice. */
retry:
	/*
	 * q->lock_ptr can change between this read and the following spin_lock.
	 * Use READ_ONCE to forbid the compiler from reloading q->lock_ptr and
	 * optimizing lock_ptr out of the logic below.
	 */
	lock_ptr = READ_ONCE(q->lock_ptr);
	if (lock_ptr != NULL) {
		spin_lock(lock_ptr);
		/*
		 * q->lock_ptr can change between reading it and
		 * spin_lock(), causing us to take the wrong lock.  This
		 * corrects the race condition.
		 *
		 * Reasoning goes like this: if we have the wrong lock,
		 * q->lock_ptr must have changed (maybe several times)
		 * between reading it and the spin_lock().  It can
		 * change again after the spin_lock() but only if it was
		 * already changed before the spin_lock().  It cannot,
		 * however, change back to the original value.  Therefore
		 * we can detect whether we acquired the correct lock.
		 */
		if (unlikely(lock_ptr != q->lock_ptr)) {
			spin_unlock(lock_ptr);
			goto retry;
		}
		__unqueue_futex(q);

		BUG_ON(q->pi_state);

		spin_unlock(lock_ptr);
		ret = 1;
	}

	drop_futex_key_refs(&q->key);
	return ret;
}

/*
 * PI futexes can not be requeued and must remove themself from the
 * hash bucket. The hash bucket lock (i.e. lock_ptr) is held on entry
 * and dropped here.
 */
static void unqueue_me_pi(struct futex_q *q)
	__releases(q->lock_ptr)
{
	__unqueue_futex(q);

	BUG_ON(!q->pi_state);
	free_pi_state(q->pi_state);
	q->pi_state = NULL;

	spin_unlock(q->lock_ptr);
}

static int __fixup_pi_state_owner(u32 __user *uaddr, struct futex_q *q,
				  struct task_struct *argowner)
{
	struct futex_pi_state *pi_state = q->pi_state;
	struct task_struct *oldowner, *newowner;
	u32 uval, curval, newval, newtid;
	int err = 0;

	oldowner = pi_state->owner;

	/*
	 * We are here because either:
	 *
	 *  - we stole the lock and pi_state->owner needs updating to reflect
	 *    that (@argowner == current),
	 *
	 * or:
	 *
	 *  - someone stole our lock and we need to fix things to point to the
	 *    new owner (@argowner == NULL).
	 *
	 * Either way, we have to replace the TID in the user space variable.
	 * This must be atomic as we have to preserve the owner died bit here.
	 *
	 * Note: We write the user space value _before_ changing the pi_state
	 * because we can fault here. Imagine swapped out pages or a fork
	 * that marked all the anonymous memory readonly for cow.
	 *
	 * Modifying pi_state _before_ the user space value would
	 * leave the pi_state in an inconsistent state when we fault
	 * here, because we need to drop the hash bucket lock to
	 * handle the fault. This might be observed in the PID check
	 * in lookup_pi_state.
	 */
retry:
	if (!argowner) {
		if (oldowner != current) {
			/*
			 * We raced against a concurrent self; things are
			 * already fixed up. Nothing to do.
			 */
			return 0;
		}

		if (__rt_mutex_futex_trylock(&pi_state->pi_mutex)) {
			/* We got the lock. pi_state is correct. Tell caller */
			return 1;
		}

		/*
		 * Since we just failed the trylock; there must be an owner.
		 */
		newowner = rt_mutex_owner(&pi_state->pi_mutex);
		BUG_ON(!newowner);
	} else {
		WARN_ON_ONCE(argowner != current);
		if (oldowner == current) {
			/*
			 * We raced against a concurrent self; things are
			 * already fixed up. Nothing to do.
			 */
			return 1;
		}
		newowner = argowner;
	}

	newtid = task_pid_vnr(newowner) | FUTEX_WAITERS;
	/* Owner died? */
	if (!pi_state->owner)
		newtid |= FUTEX_OWNER_DIED;

	if (get_futex_value_locked(&uval, uaddr))
		goto handle_fault;

	while (1) {
		newval = (uval & FUTEX_OWNER_DIED) | newtid;

		if (cmpxchg_futex_value_locked(&curval, uaddr, uval, newval))
			goto handle_fault;
		if (curval == uval)
			break;
		uval = curval;
	}

	/*
	 * We fixed up user space. Now we need to fix the pi_state
	 * itself.
	 */
	pi_state_update_owner(pi_state, newowner);

	return argowner == current;

	/*
	 * To handle the page fault we need to drop the hash bucket
	 * lock here. That gives the other task (either the highest priority
	 * waiter itself or the task which stole the rtmutex) the
	 * chance to try the fixup of the pi_state. So once we are
	 * back from handling the fault we need to check the pi_state
	 * after reacquiring the hash bucket lock and before trying to
	 * do another fixup. When the fixup has been done already we
	 * simply return.
	 */
handle_fault:
	spin_unlock(q->lock_ptr);

	err = fault_in_user_writeable(uaddr);

	spin_lock(q->lock_ptr);

	/*
	 * Check if someone else fixed it for us:
	 */
	if (pi_state->owner != oldowner)
		return argowner == current;

	/* Retry if err was -EAGAIN or the fault in succeeded */
	if (!err)
		goto retry;

	/*
	 * fault_in_user_writeable() failed so user state is immutable. At
	 * best we can make the kernel state consistent but user state will
	 * be most likely hosed and any subsequent unlock operation will be
	 * rejected due to PI futex rule [10].
	 *
	 * Ensure that the rtmutex owner is also the pi_state owner despite
	 * the user space value claiming something different. There is no
	 * point in unlocking the rtmutex if current is the owner as it
	 * would need to wait until the next waiter has taken the rtmutex
	 * to guarantee consistent state. Keep it simple. Userspace asked
	 * for this wreckaged state.
	 *
	 * The rtmutex has an owner - either current or some other
	 * task. See the EAGAIN loop above.
	 */
	pi_state_update_owner(pi_state, rt_mutex_owner(&pi_state->pi_mutex));

	return err;
}

static int fixup_pi_state_owner(u32 __user *uaddr, struct futex_q *q,
				struct task_struct *argowner)
{
	struct futex_pi_state *pi_state = q->pi_state;
	int ret;

	lockdep_assert_held(q->lock_ptr);

	raw_spin_lock_irq(&pi_state->pi_mutex.wait_lock);
	ret = __fixup_pi_state_owner(uaddr, q, argowner);
	raw_spin_unlock_irq(&pi_state->pi_mutex.wait_lock);
	return ret;
}

static long futex_wait_restart(struct restart_block *restart);

/**
 * fixup_owner() - Post lock pi_state and corner case management
 * @uaddr:	user address of the futex
 * @q:		futex_q (contains pi_state and access to the rt_mutex)
 * @locked:	if the attempt to take the rt_mutex succeeded (1) or not (0)
 *
 * After attempting to lock an rt_mutex, this function is called to cleanup
 * the pi_state owner as well as handle race conditions that may allow us to
 * acquire the lock. Must be called with the hb lock held.
 *
 * Return:
 *  1 - success, lock taken;
 *  0 - success, lock not taken;
 * <0 - on error (-EFAULT)
 */
static int fixup_owner(u32 __user *uaddr, struct futex_q *q, int locked)
{
	if (locked) {
		/*
		 * Got the lock. We might not be the anticipated owner if we
		 * did a lock-steal - fix up the PI-state in that case:
		 *
		 * Speculative pi_state->owner read (we don't hold wait_lock);
		 * since we own the lock pi_state->owner == current is the
		 * stable state, anything else needs more attention.
		 */
		if (q->pi_state->owner != current)
			return fixup_pi_state_owner(uaddr, q, current);
		return 1;
	}

	/*
	 * If we didn't get the lock; check if anybody stole it from us. In
	 * that case, we need to fix up the uval to point to them instead of
	 * us, otherwise bad things happen. [10]
	 *
	 * Another speculative read; pi_state->owner == current is unstable
	 * but needs our attention.
	 */
	if (q->pi_state->owner == current)
		return fixup_pi_state_owner(uaddr, q, NULL);

	/*
	 * Paranoia check. If we did not take the lock, then we should not be
	 * the owner of the rt_mutex. Warn and establish consistent state.
	 */
	if (WARN_ON_ONCE(rt_mutex_owner(&q->pi_state->pi_mutex) == current))
		return fixup_pi_state_owner(uaddr, q, current);

	return 0;
}

/**
 * futex_wait_queue_me() - queue_me() and wait for wakeup, timeout, or signal
 * @hb:		the futex hash bucket, must be locked by the caller
 * @q:		the futex_q to queue up on
 * @timeout:	the prepared hrtimer_sleeper, or null for no timeout
 */
static void futex_wait_queue_me(struct futex_hash_bucket *hb, struct futex_q *q,
				struct hrtimer_sleeper *timeout)
{
	/*
	 * The task state is guaranteed to be set before another task can
	 * wake it. set_current_state() is implemented using smp_store_mb() and
	 * queue_me() calls spin_unlock() upon completion, both serializing
	 * access to the hash list and forcing another memory barrier.
	 */
	set_current_state(TASK_INTERRUPTIBLE);
	queue_me(q, hb);

	/* Arm the timer */
	if (timeout)
		hrtimer_start_expires(&timeout->timer, HRTIMER_MODE_ABS);

	/*
	 * If we have been removed from the hash list, then another task
	 * has tried to wake us, and we can skip the call to schedule().
	 */
	if (likely(!plist_node_empty(&q->list))) {
		/*
		 * If the timer has already expired, current will already be
		 * flagged for rescheduling. Only call schedule if there
		 * is no timeout, or if it has yet to expire.
		 */
		if (!timeout || timeout->task)
			freezable_schedule();
	}
	__set_current_state(TASK_RUNNING);
}

/**
 * futex_wait_setup() - Prepare to wait on a futex
 * @uaddr:	the futex userspace address
 * @val:	the expected value
 * @flags:	futex flags (FLAGS_SHARED, etc.)
 * @q:		the associated futex_q
 * @hb:		storage for hash_bucket pointer to be returned to caller
 *
 * Setup the futex_q and locate the hash_bucket.  Get the futex value and
 * compare it with the expected value.  Handle atomic faults internally.
 * Return with the hb lock held and a q.key reference on success, and unlocked
 * with no q.key reference on failure.
 *
 * Return:
 *  0 - uaddr contains val and hb has been locked;
 * <1 - -EFAULT or -EWOULDBLOCK (uaddr does not contain val) and hb is unlocked
 */
static int futex_wait_setup(u32 __user *uaddr, u32 val, unsigned int flags,
			   struct futex_q *q, struct futex_hash_bucket **hb)
{
	u32 uval;
	int ret;

	/*
	 * Access the page AFTER the hash-bucket is locked.
	 * Order is important:
	 *
	 *   Userspace waiter: val = var; if (cond(val)) futex_wait(&var, val);
	 *   Userspace waker:  if (cond(var)) { var = new; futex_wake(&var); }
	 *
	 * The basic logical guarantee of a futex is that it blocks ONLY
	 * if cond(var) is known to be true at the time of blocking, for
	 * any cond.  If we locked the hash-bucket after testing *uaddr, that
	 * would open a race condition where we could block indefinitely with
	 * cond(var) false, which would violate the guarantee.
	 *
	 * On the other hand, we insert q and release the hash-bucket only
	 * after testing *uaddr.  This guarantees that futex_wait() will NOT
	 * absorb a wakeup if *uaddr does not match the desired values
	 * while the syscall executes.
	 */
retry:
	ret = get_futex_key(uaddr, flags & FLAGS_SHARED, &q->key, VERIFY_READ);
	if (unlikely(ret != 0))
		return ret;

retry_private:
	*hb = queue_lock(q);

	ret = get_futex_value_locked(&uval, uaddr);

	if (ret) {
		queue_unlock(*hb);

		ret = get_user(uval, uaddr);
		if (ret)
			goto out;

		if (!(flags & FLAGS_SHARED))
			goto retry_private;

		put_futex_key(&q->key);
		goto retry;
	}

	if (uval != val) {
		queue_unlock(*hb);
		ret = -EWOULDBLOCK;
	}

out:
	if (ret)
		put_futex_key(&q->key);
	return ret;
}

static int futex_wait(u32 __user *uaddr, unsigned int flags, u32 val,
		      ktime_t *abs_time, u32 bitset)
{
	struct hrtimer_sleeper timeout, *to = NULL;
	struct restart_block *restart;
	struct futex_hash_bucket *hb;
	struct futex_q q = futex_q_init;
	int ret;

	if (!bitset)
		return -EINVAL;
	q.bitset = bitset;

	if (abs_time) {
		to = &timeout;

		hrtimer_init_on_stack(&to->timer, (flags & FLAGS_CLOCKRT) ?
				      CLOCK_REALTIME : CLOCK_MONOTONIC,
				      HRTIMER_MODE_ABS);
		hrtimer_init_sleeper(to, current);
		hrtimer_set_expires_range_ns(&to->timer, *abs_time,
					     current->timer_slack_ns);
	}

retry:
	/*
	 * Prepare to wait on uaddr. On success, holds hb lock and increments
	 * q.key refs.
	 */
	ret = futex_wait_setup(uaddr, val, flags, &q, &hb);
	if (ret)
		goto out;

	/* queue_me and wait for wakeup, timeout, or a signal. */
	futex_wait_queue_me(hb, &q, to);

	/* If we were woken (and unqueued), we succeeded, whatever. */
	ret = 0;
	/* unqueue_me() drops q.key ref */
	if (!unqueue_me(&q))
		goto out;
	ret = -ETIMEDOUT;
	if (to && !to->task)
		goto out;

	/*
	 * We expect signal_pending(current), but we might be the
	 * victim of a spurious wakeup as well.
	 */
	if (!signal_pending(current))
		goto retry;

	ret = -ERESTARTSYS;
	if (!abs_time)
		goto out;

	restart = &current->restart_block;
	restart->fn = futex_wait_restart;
	restart->futex.uaddr = uaddr;
	restart->futex.val = val;
	restart->futex.time = abs_time->tv64;
	restart->futex.bitset = bitset;
	restart->futex.flags = flags | FLAGS_HAS_TIMEOUT;

	ret = -ERESTART_RESTARTBLOCK;

out:
	if (to) {
		hrtimer_cancel(&to->timer);
		destroy_hrtimer_on_stack(&to->timer);
	}
	return ret;
}


static long futex_wait_restart(struct restart_block *restart)
{
	u32 __user *uaddr = restart->futex.uaddr;
	ktime_t t, *tp = NULL;

	if (restart->futex.flags & FLAGS_HAS_TIMEOUT) {
		t.tv64 = restart->futex.time;
		tp = &t;
	}
	restart->fn = do_no_restart_syscall;

	return (long)futex_wait(uaddr, restart->futex.flags,
				restart->futex.val, tp, restart->futex.bitset);
}


/*
 * Userspace tried a 0 -> TID atomic transition of the futex value
 * and failed. The kernel side here does the whole locking operation:
 * if there are waiters then it will block as a consequence of relying
 * on rt-mutexes, it does PI, etc. (Due to races the kernel might see
 * a 0 value of the futex too.).
 *
 * Also serves as futex trylock_pi()'ing, and due semantics.
 */
static int futex_lock_pi(u32 __user *uaddr, unsigned int flags,
			 ktime_t *time, int trylock)
{
	struct hrtimer_sleeper timeout, *to = NULL;
	struct task_struct *exiting = NULL;
	struct futex_hash_bucket *hb;
	struct futex_q q = futex_q_init;
	int res, ret;

	if (refill_pi_state_cache())
		return -ENOMEM;

	if (time) {
		to = &timeout;
		hrtimer_init_on_stack(&to->timer, CLOCK_REALTIME,
				      HRTIMER_MODE_ABS);
		hrtimer_init_sleeper(to, current);
		hrtimer_set_expires(&to->timer, *time);
	}

retry:
	ret = get_futex_key(uaddr, flags & FLAGS_SHARED, &q.key, VERIFY_WRITE);
	if (unlikely(ret != 0))
		goto out;

retry_private:
	hb = queue_lock(&q);

	ret = futex_lock_pi_atomic(uaddr, hb, &q.key, &q.pi_state, current,
				   &exiting, 0);
	if (unlikely(ret)) {
		/*
		 * Atomic work succeeded and we got the lock,
		 * or failed. Either way, we do _not_ block.
		 */
		switch (ret) {
		case 1:
			/* We got the lock. */
			ret = 0;
			goto out_unlock_put_key;
		case -EFAULT:
			goto uaddr_faulted;
		case -EBUSY:
		case -EAGAIN:
			/*
			 * Two reasons for this:
			 * - EBUSY: Task is exiting and we just wait for the
			 *   exit to complete.
			 * - EAGAIN: The user space value changed.
			 */
			queue_unlock(hb);
			put_futex_key(&q.key);
			/*
			 * Handle the case where the owner is in the middle of
			 * exiting. Wait for the exit to complete otherwise
			 * this task might loop forever, aka. live lock.
			 */
			wait_for_owner_exiting(ret, exiting);
			cond_resched();
			goto retry;
		default:
			goto out_unlock_put_key;
		}
	}

	/*
	 * Only actually queue now that the atomic ops are done:
	 */
	queue_me(&q, hb);

	WARN_ON(!q.pi_state);
	/*
	 * Block on the PI mutex:
	 */
	if (!trylock) {
		ret = rt_mutex_timed_futex_lock(&q.pi_state->pi_mutex, to);
	} else {
		ret = rt_mutex_futex_trylock(&q.pi_state->pi_mutex);
		/* Fixup the trylock return value: */
		ret = ret ? 0 : -EWOULDBLOCK;
	}

	spin_lock(q.lock_ptr);
	/*
	 * Fixup the pi_state owner and possibly acquire the lock if we
	 * haven't already.
	 */
	res = fixup_owner(uaddr, &q, !ret);
	/*
	 * If fixup_owner() returned an error, proprogate that.  If it acquired
	 * the lock, clear our -ETIMEDOUT or -EINTR.
	 */
	if (res)
		ret = (res < 0) ? res : 0;

	/* Unqueue and drop the lock */
	unqueue_me_pi(&q);

	goto out_put_key;

out_unlock_put_key:
	queue_unlock(hb);

out_put_key:
	put_futex_key(&q.key);
out:
	if (to)
		destroy_hrtimer_on_stack(&to->timer);
	return ret != -EINTR ? ret : -ERESTARTNOINTR;

uaddr_faulted:
	queue_unlock(hb);

	ret = fault_in_user_writeable(uaddr);
	if (ret)
		goto out_put_key;

	if (!(flags & FLAGS_SHARED))
		goto retry_private;

	put_futex_key(&q.key);
	goto retry;
}

/*
 * Userspace attempted a TID -> 0 atomic transition, and failed.
 * This is the in-kernel slowpath: we look up the PI state (if any),
 * and do the rt-mutex unlock.
 */
static int futex_unlock_pi(u32 __user *uaddr, unsigned int flags)
{
	u32 uninitialized_var(curval), uval, vpid = task_pid_vnr(current);
	union futex_key key = FUTEX_KEY_INIT;
	struct futex_hash_bucket *hb;
	struct futex_q *match;
	int ret;

retry:
	if (get_user(uval, uaddr))
		return -EFAULT;
	/*
	 * We release only a lock we actually own:
	 */
	if ((uval & FUTEX_TID_MASK) != vpid)
		return -EPERM;

	ret = get_futex_key(uaddr, flags & FLAGS_SHARED, &key, VERIFY_WRITE);
	if (ret)
		return ret;

	hb = hash_futex(&key);
	spin_lock(&hb->lock);

	/*
	 * Check waiters first. We do not trust user space values at
	 * all and we at least want to know if user space fiddled
	 * with the futex value instead of blindly unlocking.
	 */
	match = futex_top_waiter(hb, &key);
	if (match) {
		ret = wake_futex_pi(uaddr, uval, match, hb);
		/*
		 * In case of success wake_futex_pi dropped the hash
		 * bucket lock.
		 */
		if (!ret)
			goto out_putkey;
		/*
		 * The atomic access to the futex value generated a
		 * pagefault, so retry the user-access and the wakeup:
		 */
		if (ret == -EFAULT)
			goto pi_faulted;
		/*
		 * A unconditional UNLOCK_PI op raced against a waiter
		 * setting the FUTEX_WAITERS bit. Try again.
		 */
		if (ret == -EAGAIN) {
			spin_unlock(&hb->lock);
			put_futex_key(&key);
			goto retry;
		}
		/*
		 * wake_futex_pi has detected invalid state. Tell user
		 * space.
		 */
		goto out_unlock;
	}

	/*
	 * We have no kernel internal state, i.e. no waiters in the
	 * kernel. Waiters which are about to queue themselves are stuck
	 * on hb->lock. So we can safely ignore them. We do neither
	 * preserve the WAITERS bit not the OWNER_DIED one. We are the
	 * owner.
	 */
	if (cmpxchg_futex_value_locked(&curval, uaddr, uval, 0))
		goto pi_faulted;

	/*
	 * If uval has changed, let user space handle it.
	 */
	ret = (curval == uval) ? 0 : -EAGAIN;

out_unlock:
	spin_unlock(&hb->lock);
out_putkey:
	put_futex_key(&key);
	return ret;

pi_faulted:
	spin_unlock(&hb->lock);
	put_futex_key(&key);

	ret = fault_in_user_writeable(uaddr);
	if (!ret)
		goto retry;

	return ret;
}

/**
 * handle_early_requeue_pi_wakeup() - Detect early wakeup on the initial futex
 * @hb:		the hash_bucket futex_q was original enqueued on
 * @q:		the futex_q woken while waiting to be requeued
 * @key2:	the futex_key of the requeue target futex
 * @timeout:	the timeout associated with the wait (NULL if none)
 *
 * Detect if the task was woken on the initial futex as opposed to the requeue
 * target futex.  If so, determine if it was a timeout or a signal that caused
 * the wakeup and return the appropriate error code to the caller.  Must be
 * called with the hb lock held.
 *
 * Return:
 *  0 = no early wakeup detected;
 * <0 = -ETIMEDOUT or -ERESTARTNOINTR
 */
static inline
int handle_early_requeue_pi_wakeup(struct futex_hash_bucket *hb,
				   struct futex_q *q, union futex_key *key2,
				   struct hrtimer_sleeper *timeout)
{
	int ret = 0;

	/*
	 * With the hb lock held, we avoid races while we process the wakeup.
	 * We only need to hold hb (and not hb2) to ensure atomicity as the
	 * wakeup code can't change q.key from uaddr to uaddr2 if we hold hb.
	 * It can't be requeued from uaddr2 to something else since we don't
	 * support a PI aware source futex for requeue.
	 */
	if (!match_futex(&q->key, key2)) {
		WARN_ON(q->lock_ptr && (&hb->lock != q->lock_ptr));
		/*
		 * We were woken prior to requeue by a timeout or a signal.
		 * Unqueue the futex_q and determine which it was.
		 */
		plist_del(&q->list, &hb->chain);
		hb_waiters_dec(hb);

		/* Handle spurious wakeups gracefully */
		ret = -EWOULDBLOCK;
		if (timeout && !timeout->task)
			ret = -ETIMEDOUT;
		else if (signal_pending(current))
			ret = -ERESTARTNOINTR;
	}
	return ret;
}

/**
 * futex_wait_requeue_pi() - Wait on uaddr and take uaddr2
 * @uaddr:	the futex we initially wait on (non-pi)
 * @flags:	futex flags (FLAGS_SHARED, FLAGS_CLOCKRT, etc.), they must be
 *		the same type, no requeueing from private to shared, etc.
 * @val:	the expected value of uaddr
 * @abs_time:	absolute timeout
 * @bitset:	32 bit wakeup bitset set by userspace, defaults to all
 * @uaddr2:	the pi futex we will take prior to returning to user-space
 *
 * The caller will wait on uaddr and will be requeued by futex_requeue() to
 * uaddr2 which must be PI aware and unique from uaddr.  Normal wakeup will wake
 * on uaddr2 and complete the acquisition of the rt_mutex prior to returning to
 * userspace.  This ensures the rt_mutex maintains an owner when it has waiters;
 * without one, the pi logic would not know which task to boost/deboost, if
 * there was a need to.
 *
 * We call schedule in futex_wait_queue_me() when we enqueue and return there
 * via the following--
 * 1) wakeup on uaddr2 after an atomic lock acquisition by futex_requeue()
 * 2) wakeup on uaddr2 after a requeue
 * 3) signal
 * 4) timeout
 *
 * If 3, cleanup and return -ERESTARTNOINTR.
 *
 * If 2, we may then block on trying to take the rt_mutex and return via:
 * 5) successful lock
 * 6) signal
 * 7) timeout
 * 8) other lock acquisition failure
 *
 * If 6, return -EWOULDBLOCK (restarting the syscall would do the same).
 *
 * If 4 or 7, we cleanup and return with -ETIMEDOUT.
 *
 * Return:
 *  0 - On success;
 * <0 - On error
 */
static int futex_wait_requeue_pi(u32 __user *uaddr, unsigned int flags,
				 u32 val, ktime_t *abs_time, u32 bitset,
				 u32 __user *uaddr2)
{
	struct hrtimer_sleeper timeout, *to = NULL;
	struct rt_mutex_waiter rt_waiter;
	struct futex_hash_bucket *hb, *hb2;
	union futex_key key2 = FUTEX_KEY_INIT;
	struct futex_q q = futex_q_init;
	int res, ret;

	if (uaddr == uaddr2)
		return -EINVAL;

	if (!bitset)
		return -EINVAL;

	if (abs_time) {
		to = &timeout;
		hrtimer_init_on_stack(&to->timer, (flags & FLAGS_CLOCKRT) ?
				      CLOCK_REALTIME : CLOCK_MONOTONIC,
				      HRTIMER_MODE_ABS);
		hrtimer_init_sleeper(to, current);
		hrtimer_set_expires_range_ns(&to->timer, *abs_time,
					     current->timer_slack_ns);
	}

	/*
	 * The waiter is allocated on our stack, manipulated by the requeue
	 * code while we sleep on uaddr.
	 */
	rt_mutex_init_waiter(&rt_waiter, false);

	ret = get_futex_key(uaddr2, flags & FLAGS_SHARED, &key2, VERIFY_WRITE);
	if (unlikely(ret != 0))
		goto out;

	q.bitset = bitset;
	q.rt_waiter = &rt_waiter;
	q.requeue_pi_key = &key2;

	/*
	 * Prepare to wait on uaddr. On success, increments q.key (key1) ref
	 * count.
	 */
	ret = futex_wait_setup(uaddr, val, flags, &q, &hb);
	if (ret)
		goto out_key2;

	/*
	 * The check above which compares uaddrs is not sufficient for
	 * shared futexes. We need to compare the keys:
	 */
	if (match_futex(&q.key, &key2)) {
		queue_unlock(hb);
		ret = -EINVAL;
		goto out_put_keys;
	}

	/* Queue the futex_q, drop the hb lock, wait for wakeup. */
	futex_wait_queue_me(hb, &q, to);

	/*
	 * On RT we must avoid races with requeue and trying to block
	 * on two mutexes (hb->lock and uaddr2's rtmutex) by
	 * serializing access to pi_blocked_on with pi_lock.
	 */
	raw_spin_lock_irq(&current->pi_lock);
	if (current->pi_blocked_on) {
		/*
		 * We have been requeued or are in the process of
		 * being requeued.
		 */
		raw_spin_unlock_irq(&current->pi_lock);
	} else {
		/*
		 * Setting pi_blocked_on to PI_WAKEUP_INPROGRESS
		 * prevents a concurrent requeue from moving us to the
		 * uaddr2 rtmutex. After that we can safely acquire
		 * (and possibly block on) hb->lock.
		 */
		current->pi_blocked_on = PI_WAKEUP_INPROGRESS;
		raw_spin_unlock_irq(&current->pi_lock);

		spin_lock(&hb->lock);

		/*
		 * Clean up pi_blocked_on. We might leak it otherwise
		 * when we succeeded with the hb->lock in the fast
		 * path.
		 */
		raw_spin_lock_irq(&current->pi_lock);
		current->pi_blocked_on = NULL;
		raw_spin_unlock_irq(&current->pi_lock);

		ret = handle_early_requeue_pi_wakeup(hb, &q, &key2, to);
		spin_unlock(&hb->lock);
		if (ret)
			goto out_put_keys;
	}

	/*
	 * In order to be here, we have either been requeued, are in
	 * the process of being requeued, or requeue successfully
	 * acquired uaddr2 on our behalf.  If pi_blocked_on was
	 * non-null above, we may be racing with a requeue.  Do not
	 * rely on q->lock_ptr to be hb2->lock until after blocking on
	 * hb->lock or hb2->lock. The futex_requeue dropped our key1
	 * reference and incremented our key2 reference count.
	 */
	hb2 = hash_futex(&key2);

	/* Check if the requeue code acquired the second futex for us. */
	if (!q.rt_waiter) {
		/*
		 * Got the lock. We might not be the anticipated owner if we
		 * did a lock-steal - fix up the PI-state in that case.
		 */
		if (q.pi_state && (q.pi_state->owner != current)) {
			spin_lock(&hb2->lock);
			BUG_ON(&hb2->lock != q.lock_ptr);
			ret = fixup_pi_state_owner(uaddr2, &q, current);
			/*
			 * Drop the reference to the pi state which
			 * the requeue_pi() code acquired for us.
			 */
			free_pi_state(q.pi_state);
<<<<<<< HEAD
			spin_unlock(&hb2->lock);
=======
			spin_unlock(q.lock_ptr);
			/*
			 * Adjust the return value. It's either -EFAULT or
			 * success (1) but the caller expects 0 for success.
			 */
			ret = ret < 0 ? ret : 0;
>>>>>>> 319f66f0
		}
	} else {
		struct rt_mutex *pi_mutex;

		/*
		 * We have been woken up by futex_unlock_pi(), a timeout, or a
		 * signal.  futex_unlock_pi() will not destroy the lock_ptr nor
		 * the pi_state.
		 */
		WARN_ON(!q.pi_state);
		pi_mutex = &q.pi_state->pi_mutex;
		ret = rt_mutex_wait_proxy_lock(pi_mutex, to, &rt_waiter);

		spin_lock(&hb2->lock);
		BUG_ON(&hb2->lock != q.lock_ptr);
		if (ret && !rt_mutex_cleanup_proxy_lock(pi_mutex, &rt_waiter))
			ret = 0;

		debug_rt_mutex_free_waiter(&rt_waiter);
		/*
		 * Fixup the pi_state owner and possibly acquire the lock if we
		 * haven't already.
		 */
		res = fixup_owner(uaddr2, &q, !ret);
		/*
		 * If fixup_owner() returned an error, proprogate that.  If it
		 * acquired the lock, clear -ETIMEDOUT or -EINTR.
		 */
		if (res)
			ret = (res < 0) ? res : 0;

		/* Unqueue and drop the lock. */
		unqueue_me_pi(&q);
	}

	if (ret == -EINTR) {
		/*
		 * We've already been requeued, but cannot restart by calling
		 * futex_lock_pi() directly. We could restart this syscall, but
		 * it would detect that the user space "val" changed and return
		 * -EWOULDBLOCK.  Save the overhead of the restart and return
		 * -EWOULDBLOCK directly.
		 */
		ret = -EWOULDBLOCK;
	}

out_put_keys:
	put_futex_key(&q.key);
out_key2:
	put_futex_key(&key2);

out:
	if (to) {
		hrtimer_cancel(&to->timer);
		destroy_hrtimer_on_stack(&to->timer);
	}
	return ret;
}

/*
 * Support for robust futexes: the kernel cleans up held futexes at
 * thread exit time.
 *
 * Implementation: user-space maintains a per-thread list of locks it
 * is holding. Upon do_exit(), the kernel carefully walks this list,
 * and marks all locks that are owned by this thread with the
 * FUTEX_OWNER_DIED bit, and wakes up a waiter (if any). The list is
 * always manipulated with the lock held, so the list is private and
 * per-thread. Userspace also maintains a per-thread 'list_op_pending'
 * field, to allow the kernel to clean up if the thread dies after
 * acquiring the lock, but just before it could have added itself to
 * the list. There can only be one such pending lock.
 */

/**
 * sys_set_robust_list() - Set the robust-futex list head of a task
 * @head:	pointer to the list-head
 * @len:	length of the list-head, as userspace expects
 */
SYSCALL_DEFINE2(set_robust_list, struct robust_list_head __user *, head,
		size_t, len)
{
	if (!futex_cmpxchg_enabled)
		return -ENOSYS;
	/*
	 * The kernel knows only one size for now:
	 */
	if (unlikely(len != sizeof(*head)))
		return -EINVAL;

	current->robust_list = head;

	return 0;
}

/**
 * sys_get_robust_list() - Get the robust-futex list head of a task
 * @pid:	pid of the process [zero for current task]
 * @head_ptr:	pointer to a list-head pointer, the kernel fills it in
 * @len_ptr:	pointer to a length field, the kernel fills in the header size
 */
SYSCALL_DEFINE3(get_robust_list, int, pid,
		struct robust_list_head __user * __user *, head_ptr,
		size_t __user *, len_ptr)
{
	struct robust_list_head __user *head;
	unsigned long ret;
	struct task_struct *p;

	if (!futex_cmpxchg_enabled)
		return -ENOSYS;

	rcu_read_lock();

	ret = -ESRCH;
	if (!pid)
		p = current;
	else {
		p = find_task_by_vpid(pid);
		if (!p)
			goto err_unlock;
	}

	ret = -EPERM;
	if (!ptrace_may_access(p, PTRACE_MODE_READ_REALCREDS))
		goto err_unlock;

	head = p->robust_list;
	rcu_read_unlock();

	if (put_user(sizeof(*head), len_ptr))
		return -EFAULT;
	return put_user(head, head_ptr);

err_unlock:
	rcu_read_unlock();

	return ret;
}

/*
 * Process a futex-list entry, check whether it's owned by the
 * dying task, and do notification if so:
 */
static int handle_futex_death(u32 __user *uaddr, struct task_struct *curr, int pi)
{
	u32 uval, uninitialized_var(nval), mval;

	/* Futex address must be 32bit aligned */
	if ((((unsigned long)uaddr) % sizeof(*uaddr)) != 0)
		return -1;

retry:
	if (get_user(uval, uaddr))
		return -1;

	if ((uval & FUTEX_TID_MASK) == task_pid_vnr(curr)) {
		/*
		 * Ok, this dying thread is truly holding a futex
		 * of interest. Set the OWNER_DIED bit atomically
		 * via cmpxchg, and if the value had FUTEX_WAITERS
		 * set, wake up a waiter (if any). (We have to do a
		 * futex_wake() even if OWNER_DIED is already set -
		 * to handle the rare but possible case of recursive
		 * thread-death.) The rest of the cleanup is done in
		 * userspace.
		 */
		mval = (uval & FUTEX_WAITERS) | FUTEX_OWNER_DIED;
		/*
		 * We are not holding a lock here, but we want to have
		 * the pagefault_disable/enable() protection because
		 * we want to handle the fault gracefully. If the
		 * access fails we try to fault in the futex with R/W
		 * verification via get_user_pages. get_user() above
		 * does not guarantee R/W access. If that fails we
		 * give up and leave the futex locked.
		 */
		if (cmpxchg_futex_value_locked(&nval, uaddr, uval, mval)) {
			if (fault_in_user_writeable(uaddr))
				return -1;
			goto retry;
		}
		if (nval != uval)
			goto retry;

		/*
		 * Wake robust non-PI futexes here. The wakeup of
		 * PI futexes happens in exit_pi_state():
		 */
		if (!pi && (uval & FUTEX_WAITERS))
			futex_wake(uaddr, 1, 1, FUTEX_BITSET_MATCH_ANY);
	}
	return 0;
}

/*
 * Fetch a robust-list pointer. Bit 0 signals PI futexes:
 */
static inline int fetch_robust_entry(struct robust_list __user **entry,
				     struct robust_list __user * __user *head,
				     unsigned int *pi)
{
	unsigned long uentry;

	if (get_user(uentry, (unsigned long __user *)head))
		return -EFAULT;

	*entry = (void __user *)(uentry & ~1UL);
	*pi = uentry & 1;

	return 0;
}

/*
 * Walk curr->robust_list (very carefully, it's a userspace list!)
 * and mark any locks found there dead, and notify any waiters.
 *
 * We silently return on any sign of list-walking problem.
 */
static void exit_robust_list(struct task_struct *curr)
{
	struct robust_list_head __user *head = curr->robust_list;
	struct robust_list __user *entry, *next_entry, *pending;
	unsigned int limit = ROBUST_LIST_LIMIT, pi, pip;
	unsigned int uninitialized_var(next_pi);
	unsigned long futex_offset;
	int rc;

	if (!futex_cmpxchg_enabled)
		return;

	/*
	 * Fetch the list head (which was registered earlier, via
	 * sys_set_robust_list()):
	 */
	if (fetch_robust_entry(&entry, &head->list.next, &pi))
		return;
	/*
	 * Fetch the relative futex offset:
	 */
	if (get_user(futex_offset, &head->futex_offset))
		return;
	/*
	 * Fetch any possibly pending lock-add first, and handle it
	 * if it exists:
	 */
	if (fetch_robust_entry(&pending, &head->list_op_pending, &pip))
		return;

	next_entry = NULL;	/* avoid warning with gcc */
	while (entry != &head->list) {
		/*
		 * Fetch the next entry in the list before calling
		 * handle_futex_death:
		 */
		rc = fetch_robust_entry(&next_entry, &entry->next, &next_pi);
		/*
		 * A pending lock might already be on the list, so
		 * don't process it twice:
		 */
		if (entry != pending)
			if (handle_futex_death((void __user *)entry + futex_offset,
						curr, pi))
				return;
		if (rc)
			return;
		entry = next_entry;
		pi = next_pi;
		/*
		 * Avoid excessively long or circular lists:
		 */
		if (!--limit)
			break;

		cond_resched();
	}

	if (pending)
		handle_futex_death((void __user *)pending + futex_offset,
				   curr, pip);
}

static void futex_cleanup(struct task_struct *tsk)
{
	if (unlikely(tsk->robust_list)) {
		exit_robust_list(tsk);
		tsk->robust_list = NULL;
	}

#ifdef CONFIG_COMPAT
	if (unlikely(tsk->compat_robust_list)) {
		compat_exit_robust_list(tsk);
		tsk->compat_robust_list = NULL;
	}
#endif

	if (unlikely(!list_empty(&tsk->pi_state_list)))
		exit_pi_state_list(tsk);
}

/**
 * futex_exit_recursive - Set the tasks futex state to FUTEX_STATE_DEAD
 * @tsk:	task to set the state on
 *
 * Set the futex exit state of the task lockless. The futex waiter code
 * observes that state when a task is exiting and loops until the task has
 * actually finished the futex cleanup. The worst case for this is that the
 * waiter runs through the wait loop until the state becomes visible.
 *
 * This is called from the recursive fault handling path in do_exit().
 *
 * This is best effort. Either the futex exit code has run already or
 * not. If the OWNER_DIED bit has been set on the futex then the waiter can
 * take it over. If not, the problem is pushed back to user space. If the
 * futex exit code did not run yet, then an already queued waiter might
 * block forever, but there is nothing which can be done about that.
 */
void futex_exit_recursive(struct task_struct *tsk)
{
	/* If the state is FUTEX_STATE_EXITING then futex_exit_mutex is held */
	if (tsk->futex_state == FUTEX_STATE_EXITING)
		mutex_unlock(&tsk->futex_exit_mutex);
	tsk->futex_state = FUTEX_STATE_DEAD;
}

static void futex_cleanup_begin(struct task_struct *tsk)
{
	/*
	 * Prevent various race issues against a concurrent incoming waiter
	 * including live locks by forcing the waiter to block on
	 * tsk->futex_exit_mutex when it observes FUTEX_STATE_EXITING in
	 * attach_to_pi_owner().
	 */
	mutex_lock(&tsk->futex_exit_mutex);

	/*
	 * Switch the state to FUTEX_STATE_EXITING under tsk->pi_lock.
	 *
	 * This ensures that all subsequent checks of tsk->futex_state in
	 * attach_to_pi_owner() must observe FUTEX_STATE_EXITING with
	 * tsk->pi_lock held.
	 *
	 * It guarantees also that a pi_state which was queued right before
	 * the state change under tsk->pi_lock by a concurrent waiter must
	 * be observed in exit_pi_state_list().
	 */
	raw_spin_lock_irq(&tsk->pi_lock);
	tsk->futex_state = FUTEX_STATE_EXITING;
	raw_spin_unlock_irq(&tsk->pi_lock);
}

static void futex_cleanup_end(struct task_struct *tsk, int state)
{
	/*
	 * Lockless store. The only side effect is that an observer might
	 * take another loop until it becomes visible.
	 */
	tsk->futex_state = state;
	/*
	 * Drop the exit protection. This unblocks waiters which observed
	 * FUTEX_STATE_EXITING to reevaluate the state.
	 */
	mutex_unlock(&tsk->futex_exit_mutex);
}

void futex_exec_release(struct task_struct *tsk)
{
	/*
	 * The state handling is done for consistency, but in the case of
	 * exec() there is no way to prevent futher damage as the PID stays
	 * the same. But for the unlikely and arguably buggy case that a
	 * futex is held on exec(), this provides at least as much state
	 * consistency protection which is possible.
	 */
	futex_cleanup_begin(tsk);
	futex_cleanup(tsk);
	/*
	 * Reset the state to FUTEX_STATE_OK. The task is alive and about
	 * exec a new binary.
	 */
	futex_cleanup_end(tsk, FUTEX_STATE_OK);
}

void futex_exit_release(struct task_struct *tsk)
{
	futex_cleanup_begin(tsk);
	futex_cleanup(tsk);
	futex_cleanup_end(tsk, FUTEX_STATE_DEAD);
}

long do_futex(u32 __user *uaddr, int op, u32 val, ktime_t *timeout,
		u32 __user *uaddr2, u32 val2, u32 val3)
{
	int cmd = op & FUTEX_CMD_MASK;
	unsigned int flags = 0;

	if (!(op & FUTEX_PRIVATE_FLAG))
		flags |= FLAGS_SHARED;

	if (op & FUTEX_CLOCK_REALTIME) {
		flags |= FLAGS_CLOCKRT;
		if (cmd != FUTEX_WAIT_BITSET && cmd != FUTEX_WAIT_REQUEUE_PI)
			return -ENOSYS;
	}

	switch (cmd) {
	case FUTEX_LOCK_PI:
	case FUTEX_UNLOCK_PI:
	case FUTEX_TRYLOCK_PI:
	case FUTEX_WAIT_REQUEUE_PI:
	case FUTEX_CMP_REQUEUE_PI:
		if (!futex_cmpxchg_enabled)
			return -ENOSYS;
	}

	switch (cmd) {
	case FUTEX_WAIT:
		val3 = FUTEX_BITSET_MATCH_ANY;
	case FUTEX_WAIT_BITSET:
		return futex_wait(uaddr, flags, val, timeout, val3);
	case FUTEX_WAKE:
		val3 = FUTEX_BITSET_MATCH_ANY;
	case FUTEX_WAKE_BITSET:
		return futex_wake(uaddr, flags, val, val3);
	case FUTEX_REQUEUE:
		return futex_requeue(uaddr, flags, uaddr2, val, val2, NULL, 0);
	case FUTEX_CMP_REQUEUE:
		return futex_requeue(uaddr, flags, uaddr2, val, val2, &val3, 0);
	case FUTEX_WAKE_OP:
		return futex_wake_op(uaddr, flags, uaddr2, val, val2, val3);
	case FUTEX_LOCK_PI:
		return futex_lock_pi(uaddr, flags, timeout, 0);
	case FUTEX_UNLOCK_PI:
		return futex_unlock_pi(uaddr, flags);
	case FUTEX_TRYLOCK_PI:
		return futex_lock_pi(uaddr, flags, NULL, 1);
	case FUTEX_WAIT_REQUEUE_PI:
		val3 = FUTEX_BITSET_MATCH_ANY;
		return futex_wait_requeue_pi(uaddr, flags, val, timeout, val3,
					     uaddr2);
	case FUTEX_CMP_REQUEUE_PI:
		return futex_requeue(uaddr, flags, uaddr2, val, val2, &val3, 1);
	}
	return -ENOSYS;
}


SYSCALL_DEFINE6(futex, u32 __user *, uaddr, int, op, u32, val,
		struct timespec __user *, utime, u32 __user *, uaddr2,
		u32, val3)
{
	struct timespec ts;
	ktime_t t, *tp = NULL;
	u32 val2 = 0;
	int cmd = op & FUTEX_CMD_MASK;

	if (utime && (cmd == FUTEX_WAIT || cmd == FUTEX_LOCK_PI ||
		      cmd == FUTEX_WAIT_BITSET ||
		      cmd == FUTEX_WAIT_REQUEUE_PI)) {
		if (unlikely(should_fail_futex(!(op & FUTEX_PRIVATE_FLAG))))
			return -EFAULT;
		if (copy_from_user(&ts, utime, sizeof(ts)) != 0)
			return -EFAULT;
		if (!timespec_valid(&ts))
			return -EINVAL;

		t = timespec_to_ktime(ts);
		if (cmd == FUTEX_WAIT)
			t = ktime_add_safe(ktime_get(), t);
		tp = &t;
	}
	/*
	 * requeue parameter in 'utime' if cmd == FUTEX_*_REQUEUE_*.
	 * number of waiters to wake in 'utime' if cmd == FUTEX_WAKE_OP.
	 */
	if (cmd == FUTEX_REQUEUE || cmd == FUTEX_CMP_REQUEUE ||
	    cmd == FUTEX_CMP_REQUEUE_PI || cmd == FUTEX_WAKE_OP)
		val2 = (u32) (unsigned long) utime;

	return do_futex(uaddr, op, val, tp, uaddr2, val2, val3);
}

#ifdef CONFIG_COMPAT
/*
 * Fetch a robust-list pointer. Bit 0 signals PI futexes:
 */
static inline int
compat_fetch_robust_entry(compat_uptr_t *uentry, struct robust_list __user **entry,
		   compat_uptr_t __user *head, unsigned int *pi)
{
	if (get_user(*uentry, head))
		return -EFAULT;

	*entry = compat_ptr((*uentry) & ~1);
	*pi = (unsigned int)(*uentry) & 1;

	return 0;
}

static void __user *futex_uaddr(struct robust_list __user *entry,
				compat_long_t futex_offset)
{
	compat_uptr_t base = ptr_to_compat(entry);
	void __user *uaddr = compat_ptr(base + futex_offset);

	return uaddr;
}

/*
 * Walk curr->robust_list (very carefully, it's a userspace list!)
 * and mark any locks found there dead, and notify any waiters.
 *
 * We silently return on any sign of list-walking problem.
 */
void compat_exit_robust_list(struct task_struct *curr)
{
	struct compat_robust_list_head __user *head = curr->compat_robust_list;
	struct robust_list __user *entry, *next_entry, *pending;
	unsigned int limit = ROBUST_LIST_LIMIT, pi, pip;
	unsigned int uninitialized_var(next_pi);
	compat_uptr_t uentry, next_uentry, upending;
	compat_long_t futex_offset;
	int rc;

	if (!futex_cmpxchg_enabled)
		return;

	/*
	 * Fetch the list head (which was registered earlier, via
	 * sys_set_robust_list()):
	 */
	if (compat_fetch_robust_entry(&uentry, &entry, &head->list.next, &pi))
		return;
	/*
	 * Fetch the relative futex offset:
	 */
	if (get_user(futex_offset, &head->futex_offset))
		return;
	/*
	 * Fetch any possibly pending lock-add first, and handle it
	 * if it exists:
	 */
	if (compat_fetch_robust_entry(&upending, &pending,
			       &head->list_op_pending, &pip))
		return;

	next_entry = NULL;	/* avoid warning with gcc */
	while (entry != (struct robust_list __user *) &head->list) {
		/*
		 * Fetch the next entry in the list before calling
		 * handle_futex_death:
		 */
		rc = compat_fetch_robust_entry(&next_uentry, &next_entry,
			(compat_uptr_t __user *)&entry->next, &next_pi);
		/*
		 * A pending lock might already be on the list, so
		 * dont process it twice:
		 */
		if (entry != pending) {
			void __user *uaddr = futex_uaddr(entry, futex_offset);

			if (handle_futex_death(uaddr, curr, pi))
				return;
		}
		if (rc)
			return;
		uentry = next_uentry;
		entry = next_entry;
		pi = next_pi;
		/*
		 * Avoid excessively long or circular lists:
		 */
		if (!--limit)
			break;

		cond_resched();
	}
	if (pending) {
		void __user *uaddr = futex_uaddr(pending, futex_offset);

		handle_futex_death(uaddr, curr, pip);
	}
}

COMPAT_SYSCALL_DEFINE2(set_robust_list,
		struct compat_robust_list_head __user *, head,
		compat_size_t, len)
{
	if (!futex_cmpxchg_enabled)
		return -ENOSYS;

	if (unlikely(len != sizeof(*head)))
		return -EINVAL;

	current->compat_robust_list = head;

	return 0;
}

COMPAT_SYSCALL_DEFINE3(get_robust_list, int, pid,
			compat_uptr_t __user *, head_ptr,
			compat_size_t __user *, len_ptr)
{
	struct compat_robust_list_head __user *head;
	unsigned long ret;
	struct task_struct *p;

	if (!futex_cmpxchg_enabled)
		return -ENOSYS;

	rcu_read_lock();

	ret = -ESRCH;
	if (!pid)
		p = current;
	else {
		p = find_task_by_vpid(pid);
		if (!p)
			goto err_unlock;
	}

	ret = -EPERM;
	if (!ptrace_may_access(p, PTRACE_MODE_READ_REALCREDS))
		goto err_unlock;

	head = p->compat_robust_list;
	rcu_read_unlock();

	if (put_user(sizeof(*head), len_ptr))
		return -EFAULT;
	return put_user(ptr_to_compat(head), head_ptr);

err_unlock:
	rcu_read_unlock();

	return ret;
}

COMPAT_SYSCALL_DEFINE6(futex, u32 __user *, uaddr, int, op, u32, val,
		struct compat_timespec __user *, utime, u32 __user *, uaddr2,
		u32, val3)
{
	struct timespec ts;
	ktime_t t, *tp = NULL;
	int val2 = 0;
	int cmd = op & FUTEX_CMD_MASK;

	if (utime && (cmd == FUTEX_WAIT || cmd == FUTEX_LOCK_PI ||
		      cmd == FUTEX_WAIT_BITSET ||
		      cmd == FUTEX_WAIT_REQUEUE_PI)) {
		if (compat_get_timespec(&ts, utime))
			return -EFAULT;
		if (!timespec_valid(&ts))
			return -EINVAL;

		t = timespec_to_ktime(ts);
		if (cmd == FUTEX_WAIT)
			t = ktime_add_safe(ktime_get(), t);
		tp = &t;
	}
	if (cmd == FUTEX_REQUEUE || cmd == FUTEX_CMP_REQUEUE ||
	    cmd == FUTEX_CMP_REQUEUE_PI || cmd == FUTEX_WAKE_OP)
		val2 = (int) (unsigned long) utime;

	return do_futex(uaddr, op, val, tp, uaddr2, val2, val3);
}
#endif /* CONFIG_COMPAT */

static void __init futex_detect_cmpxchg(void)
{
#ifndef CONFIG_HAVE_FUTEX_CMPXCHG
	u32 curval;

	/*
	 * This will fail and we want it. Some arch implementations do
	 * runtime detection of the futex_atomic_cmpxchg_inatomic()
	 * functionality. We want to know that before we call in any
	 * of the complex code paths. Also we want to prevent
	 * registration of robust lists in that case. NULL is
	 * guaranteed to fault and we get -EFAULT on functional
	 * implementation, the non-functional ones will return
	 * -ENOSYS.
	 */
	if (cmpxchg_futex_value_locked(&curval, NULL, 0, 0) == -EFAULT)
		futex_cmpxchg_enabled = 1;
#endif
}

static int __init futex_init(void)
{
	unsigned int futex_shift;
	unsigned long i;

#if CONFIG_BASE_SMALL
	futex_hashsize = 16;
#else
	futex_hashsize = roundup_pow_of_two(256 * num_possible_cpus());
#endif

	futex_queues = alloc_large_system_hash("futex", sizeof(*futex_queues),
					       futex_hashsize, 0,
					       futex_hashsize < 256 ? HASH_SMALL : 0,
					       &futex_shift, NULL,
					       futex_hashsize, futex_hashsize);
	futex_hashsize = 1UL << futex_shift;

	futex_detect_cmpxchg();

	for (i = 0; i < futex_hashsize; i++) {
		atomic_set(&futex_queues[i].waiters, 0);
		plist_head_init(&futex_queues[i].chain);
		spin_lock_init(&futex_queues[i].lock);
	}

	return 0;
}
core_initcall(futex_init);<|MERGE_RESOLUTION|>--- conflicted
+++ resolved
@@ -3112,16 +3112,12 @@
 			 * the requeue_pi() code acquired for us.
 			 */
 			free_pi_state(q.pi_state);
-<<<<<<< HEAD
 			spin_unlock(&hb2->lock);
-=======
-			spin_unlock(q.lock_ptr);
 			/*
 			 * Adjust the return value. It's either -EFAULT or
 			 * success (1) but the caller expects 0 for success.
 			 */
 			ret = ret < 0 ? ret : 0;
->>>>>>> 319f66f0
 		}
 	} else {
 		struct rt_mutex *pi_mutex;
