variables:
  GIT_STRATEGY: clone
  GIT_DEPTH: 10
  DOCKER_DRIVER: overlay2
  DOCKER_IMAGE_TAG: v2

# Building
arm_hitachi_omap_defconfig:
  stage: build
  image: registry.gitlab.com/cip-project/cip-testing/linux-cip-ci:build-$DOCKER_IMAGE_TAG
  variables:
    BUILD_ARCH: arm
    CONFIG: hitachi_omap_defconfig
    CONFIG_LOC: cip-kernel-config
    BUILD_ONLY: "true"
  script:
    - /opt/build_kernel.sh
  artifacts:
    name: "$CI_JOB_NAME"
    when: always
    paths:
      - output

arm_moxa_mxc_defconfig:
  stage: build
  image: registry.gitlab.com/cip-project/cip-testing/linux-cip-ci:build-$DOCKER_IMAGE_TAG
  variables:
    BUILD_ARCH: arm
    CONFIG: moxa_mxc_defconfig
    CONFIG_LOC: cip-kernel-config
    BUILD_ONLY: "true"
  script:
    - /opt/build_kernel.sh
  artifacts:
    name: "$CI_JOB_NAME"
    when: always
    paths:
      - output

arm_renesas_shmobile_defconfig:
  stage: build
  image: registry.gitlab.com/cip-project/cip-testing/linux-cip-ci:build-$DOCKER_IMAGE_TAG
  variables:
    BUILD_ARCH: arm
    CONFIG: renesas_shmobile_defconfig
    CONFIG_LOC: cip-kernel-config
    DEVICES: r8a7743-iwg20d-q7 r8a7745-iwg22d-sodimm r8a77470-iwg23s-sbc
    DTBS: r8a7743-iwg20d-q7-dbcm-ca.dtb r8a7745-iwg22d-sodimm-dbhd-ca.dtb r8a77470-iwg23s-sbc.dtb
  script:
    - /opt/build_kernel.sh
  artifacts:
    name: "$CI_JOB_NAME"
    when: always
    paths:
      - output

arm_siemens_am335x-axm2_defconfig:
  stage: build
  image: registry.gitlab.com/cip-project/cip-testing/linux-cip-ci:build-$DOCKER_IMAGE_TAG
  variables:
    BUILD_ARCH: arm
    CONFIG: siemens_am335x-axm2_defconfig
    CONFIG_LOC: cip-kernel-config
    BUILD_ONLY: "true"
  script:
    - /opt/build_kernel.sh
  artifacts:
    name: "$CI_JOB_NAME"
    when: always
    paths:
      - output

arm_siemens_am335x-draco_defconfig:
  stage: build
  image: registry.gitlab.com/cip-project/cip-testing/linux-cip-ci:build-$DOCKER_IMAGE_TAG
  variables:
    BUILD_ARCH: arm
    CONFIG: siemens_am335x-draco_defconfig
    CONFIG_LOC: cip-kernel-config
    BUILD_ONLY: "true"
  script:
    - /opt/build_kernel.sh
  artifacts:
    name: "$CI_JOB_NAME"
    when: always
    paths:
      - output

arm_siemens_am335x-dxr2_defconfig:
  stage: build
  image: registry.gitlab.com/cip-project/cip-testing/linux-cip-ci:build-$DOCKER_IMAGE_TAG
  variables:
    BUILD_ARCH: arm
    CONFIG: siemens_am335x-dxr2_defconfig
    CONFIG_LOC: cip-kernel-config
    BUILD_ONLY: "true"
  script:
    - /opt/build_kernel.sh
  artifacts:
    name: "$CI_JOB_NAME"
    when: always
    paths:
      - output

arm_siemens_am335x-etamin_defconfig:
  stage: build
  image: registry.gitlab.com/cip-project/cip-testing/linux-cip-ci:build-$DOCKER_IMAGE_TAG
  variables:
    BUILD_ARCH: arm
    CONFIG: siemens_am335x-etamin_defconfig
    CONFIG_LOC: cip-kernel-config
    BUILD_ONLY: "true"
  script:
    - /opt/build_kernel.sh
  artifacts:
    name: "$CI_JOB_NAME"
    when: always
    paths:
      - output

arm_siemens_am57xx-pxm3.config:
  stage: build
  image: registry.gitlab.com/cip-project/cip-testing/linux-cip-ci:build-$DOCKER_IMAGE_TAG
  variables:
    BUILD_ARCH: arm
    CONFIG: siemens_am57xx-pxm3.config
    CONFIG_LOC: cip-kernel-config
    BUILD_ONLY: "true"
  script:
    - /opt/build_kernel.sh
  artifacts:
    name: "$CI_JOB_NAME"
    when: always
    paths:
      - output

arm_siemens_dcu2.config:
  stage: build
  image: registry.gitlab.com/cip-project/cip-testing/linux-cip-ci:build-$DOCKER_IMAGE_TAG
  variables:
    BUILD_ARCH: arm
    CONFIG: siemens_dcu2.config
    CONFIG_LOC: cip-kernel-config
    BUILD_ONLY: "true"
  script:
    - /opt/build_kernel.sh
  artifacts:
    name: "$CI_JOB_NAME"
    when: always
    paths:
      - output

arm_siemens_imx6_defconfig:
  stage: build
  image: registry.gitlab.com/cip-project/cip-testing/linux-cip-ci:build-$DOCKER_IMAGE_TAG
  variables:
    BUILD_ARCH: arm
    CONFIG: siemens_imx6_defconfig
    CONFIG_LOC: cip-kernel-config
    BUILD_ONLY: "true"
  script:
    - /opt/build_kernel.sh
  artifacts:
    name: "$CI_JOB_NAME"
    when: always
    paths:
      - output

arm_toshiba_tegra_defconfig:
  stage: build
  image: registry.gitlab.com/cip-project/cip-testing/linux-cip-ci:build-$DOCKER_IMAGE_TAG
  variables:
    BUILD_ARCH: arm
    CONFIG: toshiba_tegra_defconfig
    CONFIG_LOC: cip-kernel-config
    BUILD_ONLY: "true"
  script:
    - /opt/build_kernel.sh
  artifacts:
    name: "$CI_JOB_NAME"
    when: always
    paths:
      - output

arm_toshiba_zynq_defconfig:
  stage: build
  image: registry.gitlab.com/cip-project/cip-testing/linux-cip-ci:build-$DOCKER_IMAGE_TAG
  variables:
    BUILD_ARCH: arm
    CONFIG: toshiba_zynq_defconfig
    CONFIG_LOC: cip-kernel-config
    BUILD_ONLY: "true"
  script:
    - /opt/build_kernel.sh
  artifacts:
    name: "$CI_JOB_NAME"
    when: always
    paths:
      - output

x86_plathome_obsvx1.config:
  stage: build
  image: registry.gitlab.com/cip-project/cip-testing/linux-cip-ci:build-$DOCKER_IMAGE_TAG
  variables:
    BUILD_ARCH: x86
    CONFIG: plathome_obsvx1.config
    CONFIG_LOC: cip-kernel-config
    BUILD_ONLY: "true"
  script:
    - /opt/build_kernel.sh
  artifacts:
    name: "$CI_JOB_NAME"
    when: always
    paths:
      - output

x86_siemens_iot2000.config:
  stage: build
  image: registry.gitlab.com/cip-project/cip-testing/linux-cip-ci:build-$DOCKER_IMAGE_TAG
  variables:
    BUILD_ARCH: x86
    CONFIG: siemens_iot2000.config
    CONFIG_LOC: cip-kernel-config
    BUILD_ONLY: "true"
  script:
    - /opt/build_kernel.sh
  artifacts:
    name: "$CI_JOB_NAME"
    when: always
    paths:
      - output

x86_siemens_server_defconfig:
  stage: build
  image: registry.gitlab.com/cip-project/cip-testing/linux-cip-ci:build-$DOCKER_IMAGE_TAG
  variables:
    BUILD_ARCH: x86
    CONFIG: siemens_server_defconfig
    CONFIG_LOC: cip-kernel-config
    BUILD_ONLY: "true"
  script:
    - /opt/build_kernel.sh
  artifacts:
    name: "$CI_JOB_NAME"
    when: always
    paths:
      - output

x86_toshiba_defconfig:
  stage: build
  image: registry.gitlab.com/cip-project/cip-testing/linux-cip-ci:build-$DOCKER_IMAGE_TAG
  variables:
    BUILD_ARCH: x86
    CONFIG: toshiba_defconfig
    CONFIG_LOC: cip-kernel-config
    BUILD_ONLY: "true"
  script:
    - /opt/build_kernel.sh
  artifacts:
    name: "$CI_JOB_NAME"
    when: always
<<<<<<< HEAD
    paths:
      - output

# RT build configurations
rt_x86_siemens_i386-rt.config:
  stage: build
  image: registry.gitlab.com/cip-project/cip-testing/linux-cip-ci:build-$DOCKER_IMAGE_TAG
  variables:
    BUILD_ARCH: x86
    CONFIG: siemens_i386-rt.config
    CONFIG_LOC: cip-kernel-config
    BUILD_ONLY: "true"
  script:
    - /opt/build_kernel.sh
  artifacts:
    name: "$CI_JOB_NAME"
    when: always
=======
>>>>>>> 83bce8ee
    paths:
      - output

# Extra build configurations
arm_shmobile_defconfig:
  stage: build
  image: registry.gitlab.com/cip-project/cip-testing/linux-cip-ci:build-$DOCKER_IMAGE_TAG
  variables:
    BUILD_ARCH: arm
    CONFIG: shmobile_defconfig
    CONFIG_LOC: intree
    DEVICES: r8a7743-iwg20d-q7 r8a7745-iwg22d-sodimm r8a77470-iwg23s-sbc
    DTBS: r8a7743-iwg20d-q7-dbcm-ca.dtb r8a7745-iwg22d-sodimm-dbhd-ca.dtb r8a77470-iwg23s-sbc.dtb
  script:
    - /opt/build_kernel.sh
  artifacts:
    name: "$CI_JOB_NAME"
    when: always
    paths:
      - output

# Testing
run_tests:
  stage: test
  image: registry.gitlab.com/cip-project/cip-testing/linux-cip-ci:test-$DOCKER_IMAGE_TAG
  when: always
  variables:
    GIT_STRATEGY: none
    TEST_TIMEOUT: 60
  script:
    - /opt/submit_tests.sh
  artifacts:
    name: "$CI_JOB_NAME"
    when: always
    paths:
      - output<|MERGE_RESOLUTION|>--- conflicted
+++ resolved
@@ -259,26 +259,6 @@
   artifacts:
     name: "$CI_JOB_NAME"
     when: always
-<<<<<<< HEAD
-    paths:
-      - output
-
-# RT build configurations
-rt_x86_siemens_i386-rt.config:
-  stage: build
-  image: registry.gitlab.com/cip-project/cip-testing/linux-cip-ci:build-$DOCKER_IMAGE_TAG
-  variables:
-    BUILD_ARCH: x86
-    CONFIG: siemens_i386-rt.config
-    CONFIG_LOC: cip-kernel-config
-    BUILD_ONLY: "true"
-  script:
-    - /opt/build_kernel.sh
-  artifacts:
-    name: "$CI_JOB_NAME"
-    when: always
-=======
->>>>>>> 83bce8ee
     paths:
       - output
 
