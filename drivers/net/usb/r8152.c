--- conflicted
+++ resolved
@@ -1730,11 +1730,7 @@
 	u8 checksum = CHECKSUM_NONE;
 	u32 opts2, opts3;
 
-<<<<<<< HEAD
-	if (tp->version == RTL_VER_01 || tp->version == RTL_VER_02)
-=======
 	if (!(tp->netdev->features & NETIF_F_RXCSUM))
->>>>>>> c470abd4
 		goto return_result;
 
 	opts2 = le32_to_cpu(rx_desc->opts2);
