/*
 * Broadcom GENET MDIO routines
 *
 * Copyright (c) 2014-2017 Broadcom
 *
 * This program is free software; you can redistribute it and/or modify
 * it under the terms of the GNU General Public License version 2 as
 * published by the Free Software Foundation.
 */


#include <linux/types.h>
#include <linux/delay.h>
#include <linux/wait.h>
#include <linux/mii.h>
#include <linux/ethtool.h>
#include <linux/bitops.h>
#include <linux/netdevice.h>
#include <linux/platform_device.h>
#include <linux/phy.h>
#include <linux/phy_fixed.h>
#include <linux/brcmphy.h>
#include <linux/of.h>
#include <linux/of_net.h>
#include <linux/of_mdio.h>
#include <linux/platform_data/bcmgenet.h>
#include <linux/platform_data/mdio-bcm-unimac.h>

#include "bcmgenet.h"

/* setup netdev link state when PHY link status change and
 * update UMAC and RGMII block when link up
 */
void bcmgenet_mii_setup(struct net_device *dev)
{
	struct bcmgenet_priv *priv = netdev_priv(dev);
	struct phy_device *phydev = priv->phydev;
	u32 reg, cmd_bits = 0;
	bool status_changed = false;

	if (priv->old_link != phydev->link) {
		status_changed = true;
		priv->old_link = phydev->link;
	}

	if (phydev->link) {
		/* check speed/duplex/pause changes */
		if (priv->old_speed != phydev->speed) {
			status_changed = true;
			priv->old_speed = phydev->speed;
		}

		if (priv->old_duplex != phydev->duplex) {
			status_changed = true;
			priv->old_duplex = phydev->duplex;
		}

		if (priv->old_pause != phydev->pause) {
			status_changed = true;
			priv->old_pause = phydev->pause;
		}

		/* done if nothing has changed */
		if (!status_changed)
			return;

		/* speed */
		if (phydev->speed == SPEED_1000)
			cmd_bits = UMAC_SPEED_1000;
		else if (phydev->speed == SPEED_100)
			cmd_bits = UMAC_SPEED_100;
		else
			cmd_bits = UMAC_SPEED_10;
		cmd_bits <<= CMD_SPEED_SHIFT;

		/* duplex */
		if (phydev->duplex != DUPLEX_FULL)
			cmd_bits |= CMD_HD_EN;

		/* pause capability */
		if (!phydev->pause)
			cmd_bits |= CMD_RX_PAUSE_IGNORE | CMD_TX_PAUSE_IGNORE;

		/*
		 * Program UMAC and RGMII block based on established
		 * link speed, duplex, and pause. The speed set in
		 * umac->cmd tell RGMII block which clock to use for
		 * transmit -- 25MHz(100Mbps) or 125MHz(1Gbps).
		 * Receive clock is provided by the PHY.
		 */
		reg = bcmgenet_ext_readl(priv, EXT_RGMII_OOB_CTRL);
		reg &= ~OOB_DISABLE;
		reg |= RGMII_LINK;
		bcmgenet_ext_writel(priv, reg, EXT_RGMII_OOB_CTRL);

		reg = bcmgenet_umac_readl(priv, UMAC_CMD);
		reg &= ~((CMD_SPEED_MASK << CMD_SPEED_SHIFT) |
			       CMD_HD_EN |
			       CMD_RX_PAUSE_IGNORE | CMD_TX_PAUSE_IGNORE);
		reg |= cmd_bits;
		bcmgenet_umac_writel(priv, reg, UMAC_CMD);
	} else {
		/* done if nothing has changed */
		if (!status_changed)
			return;

		/* needed for MoCA fixed PHY to reflect correct link status */
		netif_carrier_off(dev);
	}

	phy_print_status(phydev);
}


static int bcmgenet_fixed_phy_link_update(struct net_device *dev,
					  struct fixed_phy_status *status)
{
	if (dev && dev->phydev && status)
		status->link = dev->phydev->link;

	return 0;
}

/* Perform a voluntary PHY software reset, since the EPHY is very finicky about
 * not doing it and will start corrupting packets
 */
void bcmgenet_mii_reset(struct net_device *dev)
{
	struct bcmgenet_priv *priv = netdev_priv(dev);

	if (GENET_IS_V4(priv))
		return;

	if (priv->phydev) {
		phy_init_hw(priv->phydev);
		phy_start_aneg(priv->phydev);
	}
}

void bcmgenet_phy_power_set(struct net_device *dev, bool enable)
{
	struct bcmgenet_priv *priv = netdev_priv(dev);
	u32 reg = 0;

	/* EXT_GPHY_CTRL is only valid for GENETv4 and onward */
	if (GENET_IS_V4(priv)) {
		reg = bcmgenet_ext_readl(priv, EXT_GPHY_CTRL);
		if (enable) {
			reg &= ~EXT_CK25_DIS;
			bcmgenet_ext_writel(priv, reg, EXT_GPHY_CTRL);
			mdelay(1);

			reg &= ~(EXT_CFG_IDDQ_BIAS | EXT_CFG_PWR_DOWN);
			reg |= EXT_GPHY_RESET;
			bcmgenet_ext_writel(priv, reg, EXT_GPHY_CTRL);
			mdelay(1);

			reg &= ~EXT_GPHY_RESET;
		} else {
			reg |= EXT_CFG_IDDQ_BIAS | EXT_CFG_PWR_DOWN |
			       EXT_GPHY_RESET;
			bcmgenet_ext_writel(priv, reg, EXT_GPHY_CTRL);
			mdelay(1);
			reg |= EXT_CK25_DIS;
		}
		bcmgenet_ext_writel(priv, reg, EXT_GPHY_CTRL);
		udelay(60);
	} else {
		mdelay(1);
	}
}

static void bcmgenet_moca_phy_setup(struct bcmgenet_priv *priv)
{
	u32 reg;

	if (!GENET_IS_V5(priv)) {
		/* Speed settings are set in bcmgenet_mii_setup() */
		reg = bcmgenet_sys_readl(priv, SYS_PORT_CTRL);
		reg |= LED_ACT_SOURCE_MAC;
		bcmgenet_sys_writel(priv, reg, SYS_PORT_CTRL);
	}

	if (priv->hw_params->flags & GENET_HAS_MOCA_LINK_DET)
		fixed_phy_set_link_update(priv->phydev,
					  bcmgenet_fixed_phy_link_update);
}

int bcmgenet_mii_config(struct net_device *dev, bool init)
{
	struct bcmgenet_priv *priv = netdev_priv(dev);
	struct phy_device *phydev = priv->phydev;
	struct device *kdev = &priv->pdev->dev;
	const char *phy_name = NULL;
	u32 id_mode_dis = 0;
	u32 port_ctrl;
	u32 reg;

	priv->ext_phy = !priv->internal_phy &&
			(priv->phy_interface != PHY_INTERFACE_MODE_MOCA);

	switch (priv->phy_interface) {
	case PHY_INTERFACE_MODE_INTERNAL:
	case PHY_INTERFACE_MODE_MOCA:
		/* Irrespective of the actually configured PHY speed (100 or
		 * 1000) GENETv4 only has an internal GPHY so we will just end
		 * up masking the Gigabit features from what we support, not
		 * switching to the EPHY
		 */
		if (GENET_IS_V4(priv))
			port_ctrl = PORT_MODE_INT_GPHY;
		else
			port_ctrl = PORT_MODE_INT_EPHY;

		bcmgenet_sys_writel(priv, port_ctrl, SYS_PORT_CTRL);

		if (priv->internal_phy) {
			phy_name = "internal PHY";
		} else if (priv->phy_interface == PHY_INTERFACE_MODE_MOCA) {
			phy_name = "MoCA";
			bcmgenet_moca_phy_setup(priv);
		}
		break;

	case PHY_INTERFACE_MODE_MII:
		phy_name = "external MII";
		phydev->supported &= PHY_BASIC_FEATURES;
		bcmgenet_sys_writel(priv,
				    PORT_MODE_EXT_EPHY, SYS_PORT_CTRL);
		break;

	case PHY_INTERFACE_MODE_REVMII:
		phy_name = "external RvMII";
		/* of_mdiobus_register took care of reading the 'max-speed'
		 * PHY property for us, effectively limiting the PHY supported
		 * capabilities, use that knowledge to also configure the
		 * Reverse MII interface correctly.
		 */
		if ((priv->phydev->supported & PHY_BASIC_FEATURES) ==
				PHY_BASIC_FEATURES)
			port_ctrl = PORT_MODE_EXT_RVMII_25;
		else
			port_ctrl = PORT_MODE_EXT_RVMII_50;
		bcmgenet_sys_writel(priv, port_ctrl, SYS_PORT_CTRL);
		break;

	case PHY_INTERFACE_MODE_RGMII:
		/* RGMII_NO_ID: TXC transitions at the same time as TXD
		 *		(requires PCB or receiver-side delay)
		 * RGMII:	Add 2ns delay on TXC (90 degree shift)
		 *
		 * ID is implicitly disabled for 100Mbps (RG)MII operation.
		 */
		id_mode_dis = BIT(16);
		/* fall through */
	case PHY_INTERFACE_MODE_RGMII_TXID:
		if (id_mode_dis)
			phy_name = "external RGMII (no delay)";
		else
			phy_name = "external RGMII (TX delay)";
		bcmgenet_sys_writel(priv,
				    PORT_MODE_EXT_GPHY, SYS_PORT_CTRL);
		break;
	default:
		dev_err(kdev, "unknown phy mode: %d\n", priv->phy_interface);
		return -EINVAL;
	}

	/* This is an external PHY (xMII), so we need to enable the RGMII
	 * block for the interface to work
	 */
	if (priv->ext_phy) {
		reg = bcmgenet_ext_readl(priv, EXT_RGMII_OOB_CTRL);
		reg |= RGMII_MODE_EN | id_mode_dis;
		bcmgenet_ext_writel(priv, reg, EXT_RGMII_OOB_CTRL);
	}

	if (init)
		dev_info(kdev, "configuring instance for %s\n", phy_name);

	return 0;
}

int bcmgenet_mii_probe(struct net_device *dev)
{
	struct bcmgenet_priv *priv = netdev_priv(dev);
	struct device_node *dn = priv->pdev->dev.of_node;
	struct phy_device *phydev;
	u32 phy_flags;
	int ret;

	/* Communicate the integrated PHY revision */
	phy_flags = priv->gphy_rev;

	/* Initialize link state variables that bcmgenet_mii_setup() uses */
	priv->old_link = -1;
	priv->old_speed = -1;
	priv->old_duplex = -1;
	priv->old_pause = -1;

	if (dn) {
		phydev = of_phy_connect(dev, priv->phy_dn, bcmgenet_mii_setup,
					phy_flags, priv->phy_interface);
		if (!phydev) {
			pr_err("could not attach to PHY\n");
			return -ENODEV;
		}
	} else {
		phydev = priv->phydev;
		phydev->dev_flags = phy_flags;

		ret = phy_connect_direct(dev, phydev, bcmgenet_mii_setup,
					 priv->phy_interface);
		if (ret) {
			pr_err("could not attach to PHY\n");
			return -ENODEV;
		}
	}

	priv->phydev = phydev;

	/* Configure port multiplexer based on what the probed PHY device since
	 * reading the 'max-speed' property determines the maximum supported
	 * PHY speed which is needed for bcmgenet_mii_config() to configure
	 * things appropriately.
	 */
	ret = bcmgenet_mii_config(dev, true);
	if (ret) {
		phy_disconnect(priv->phydev);
		return ret;
	}

	phydev->advertising = phydev->supported;

	/* The internal PHY has its link interrupts routed to the
	 * Ethernet MAC ISRs
	 */
	if (priv->internal_phy)
		priv->phydev->irq = PHY_IGNORE_INTERRUPT;

	return 0;
}

static struct device_node *bcmgenet_mii_of_find_mdio(struct bcmgenet_priv *priv)
{
	struct device_node *dn = priv->pdev->dev.of_node;
	struct device *kdev = &priv->pdev->dev;
	char *compat;

	compat = kasprintf(GFP_KERNEL, "brcm,genet-mdio-v%d", priv->version);
	if (!compat)
		return NULL;

	priv->mdio_dn = of_find_compatible_node(dn, NULL, compat);
	kfree(compat);
	if (!priv->mdio_dn) {
		dev_err(kdev, "unable to find MDIO bus node\n");
		return NULL;
	}

	return priv->mdio_dn;
}

static void bcmgenet_mii_pdata_init(struct bcmgenet_priv *priv,
				    struct unimac_mdio_pdata *ppd)
{
	struct device *kdev = &priv->pdev->dev;
	struct bcmgenet_platform_data *pd = kdev->platform_data;

	if (pd->phy_interface != PHY_INTERFACE_MODE_MOCA && pd->mdio_enabled) {
		/*
		 * Internal or external PHY with MDIO access
		 */
		if (pd->phy_address >= 0 && pd->phy_address < PHY_MAX_ADDR)
			ppd->phy_mask = 1 << pd->phy_address;
		else
			ppd->phy_mask = 0;
	}
}

static int bcmgenet_mii_wait(void *wait_func_data)
{
	struct bcmgenet_priv *priv = wait_func_data;

	wait_event_timeout(priv->wq,
			   !(bcmgenet_umac_readl(priv, UMAC_MDIO_CMD)
			   & MDIO_START_BUSY),
			   HZ / 100);
	return 0;
}

static int bcmgenet_mii_register(struct bcmgenet_priv *priv)
{
	struct platform_device *pdev = priv->pdev;
	struct bcmgenet_platform_data *pdata = pdev->dev.platform_data;
	struct device_node *dn = pdev->dev.of_node;
	struct unimac_mdio_pdata ppd;
	struct platform_device *ppdev;
	struct resource *pres, res;
	int id, ret;

	pres = platform_get_resource(pdev, IORESOURCE_MEM, 0);
	memset(&res, 0, sizeof(res));
	memset(&ppd, 0, sizeof(ppd));

	ppd.wait_func = bcmgenet_mii_wait;
	ppd.wait_func_data = priv;
	ppd.bus_name = "bcmgenet MII bus";

	/* Unimac MDIO bus controller starts at UniMAC offset + MDIO_CMD
	 * and is 2 * 32-bits word long, 8 bytes total.
	 */
	res.start = pres->start + GENET_UMAC_OFF + UMAC_MDIO_CMD;
	res.end = res.start + 8;
	res.flags = IORESOURCE_MEM;

	if (dn)
		id = of_alias_get_id(dn, "eth");
	else
		id = pdev->id;

	ppdev = platform_device_alloc(UNIMAC_MDIO_DRV_NAME, id);
	if (!ppdev)
		return -ENOMEM;

	/* Retain this platform_device pointer for later cleanup */
	priv->mii_pdev = ppdev;
	ppdev->dev.parent = &pdev->dev;
	ppdev->dev.of_node = bcmgenet_mii_of_find_mdio(priv);
	if (pdata)
		bcmgenet_mii_pdata_init(priv, &ppd);

	ret = platform_device_add_resources(ppdev, &res, 1);
	if (ret)
		goto out;

	ret = platform_device_add_data(ppdev, &ppd, sizeof(ppd));
	if (ret)
		goto out;

	ret = platform_device_add(ppdev);
	if (ret)
		goto out;

	return 0;
out:
	platform_device_put(ppdev);
	return ret;
}

static int bcmgenet_mii_of_init(struct bcmgenet_priv *priv)
{
	struct device_node *dn = priv->pdev->dev.of_node;
	struct device *kdev = &priv->pdev->dev;
<<<<<<< HEAD
	struct phy_device *phydev = NULL;
	char *compat;
=======
	struct phy_device *phydev;
>>>>>>> bb176f67
	int phy_mode;
	int ret;

	/* Fetch the PHY phandle */
	priv->phy_dn = of_parse_phandle(dn, "phy-handle", 0);

	/* In the case of a fixed PHY, the DT node associated
	 * to the PHY is the Ethernet MAC DT node.
	 */
	if (!priv->phy_dn && of_phy_is_fixed_link(dn)) {
		ret = of_phy_register_fixed_link(dn);
		if (ret)
			return ret;

		priv->phy_dn = of_node_get(dn);
	}

	/* Get the link mode */
	phy_mode = of_get_phy_mode(dn);
	if (phy_mode < 0) {
		dev_err(kdev, "invalid PHY mode property\n");
		return phy_mode;
	}

	priv->phy_interface = phy_mode;

	/* We need to specifically look up whether this PHY interface is internal
	 * or not *before* we even try to probe the PHY driver over MDIO as we
	 * may have shut down the internal PHY for power saving purposes.
	 */
	if (priv->phy_interface == PHY_INTERFACE_MODE_INTERNAL)
		priv->internal_phy = true;

	/* Make sure we initialize MoCA PHYs with a link down */
	if (phy_mode == PHY_INTERFACE_MODE_MOCA) {
		phydev = of_phy_find_device(dn);
		if (phydev) {
			phydev->link = 0;
			put_device(&phydev->mdio.dev);
		}
	}

	return 0;
}

static int bcmgenet_mii_pd_init(struct bcmgenet_priv *priv)
{
	struct device *kdev = &priv->pdev->dev;
	struct bcmgenet_platform_data *pd = kdev->platform_data;
	char phy_name[MII_BUS_ID_SIZE + 3];
	char mdio_bus_id[MII_BUS_ID_SIZE];
	struct phy_device *phydev;

	snprintf(mdio_bus_id, MII_BUS_ID_SIZE, "%s-%d",
		 UNIMAC_MDIO_DRV_NAME, priv->pdev->id);

	if (pd->phy_interface != PHY_INTERFACE_MODE_MOCA && pd->mdio_enabled) {
		snprintf(phy_name, MII_BUS_ID_SIZE, PHY_ID_FMT,
			 mdio_bus_id, pd->phy_address);

		/*
		 * Internal or external PHY with MDIO access
		 */
		phydev = phy_attach(priv->dev, phy_name, pd->phy_interface);
		if (!phydev) {
			dev_err(kdev, "failed to register PHY device\n");
			return -ENODEV;
		}
	} else {
		/*
		 * MoCA port or no MDIO access.
		 * Use fixed PHY to represent the link layer.
		 */
		struct fixed_phy_status fphy_status = {
			.link = 1,
			.speed = pd->phy_speed,
			.duplex = pd->phy_duplex,
			.pause = 0,
			.asym_pause = 0,
		};

		phydev = fixed_phy_register(PHY_POLL, &fphy_status, -1, NULL);
		if (!phydev || IS_ERR(phydev)) {
			dev_err(kdev, "failed to register fixed PHY device\n");
			return -ENODEV;
		}

		/* Make sure we initialize MoCA PHYs with a link down */
		phydev->link = 0;

	}

	priv->phydev = phydev;
	priv->phy_interface = pd->phy_interface;

	return 0;
}

static int bcmgenet_mii_bus_init(struct bcmgenet_priv *priv)
{
	struct device_node *dn = priv->pdev->dev.of_node;

	if (dn)
		return bcmgenet_mii_of_init(priv);
	else
		return bcmgenet_mii_pd_init(priv);
}

int bcmgenet_mii_init(struct net_device *dev)
{
	struct bcmgenet_priv *priv = netdev_priv(dev);
	int ret;

	ret = bcmgenet_mii_register(priv);
	if (ret)
		return ret;

	ret = bcmgenet_mii_bus_init(priv);
	if (ret)
		goto out;

	return 0;

out:
	bcmgenet_mii_exit(dev);
	return ret;
}

void bcmgenet_mii_exit(struct net_device *dev)
{
	struct bcmgenet_priv *priv = netdev_priv(dev);
	struct device_node *dn = priv->pdev->dev.of_node;

	if (of_phy_is_fixed_link(dn))
		of_phy_deregister_fixed_link(dn);
	of_node_put(priv->phy_dn);
	platform_device_unregister(priv->mii_pdev);
	platform_device_put(priv->mii_pdev);
}<|MERGE_RESOLUTION|>--- conflicted
+++ resolved
@@ -452,12 +452,7 @@
 {
 	struct device_node *dn = priv->pdev->dev.of_node;
 	struct device *kdev = &priv->pdev->dev;
-<<<<<<< HEAD
-	struct phy_device *phydev = NULL;
-	char *compat;
-=======
 	struct phy_device *phydev;
->>>>>>> bb176f67
 	int phy_mode;
 	int ret;
 
