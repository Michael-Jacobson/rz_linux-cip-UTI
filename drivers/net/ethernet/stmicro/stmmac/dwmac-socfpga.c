--- conflicted
+++ resolved
@@ -65,14 +65,9 @@
 	struct phy_device *phy_dev = ndev->phydev;
 	u32 val;
 
-<<<<<<< HEAD
-	writew(SGMII_ADAPTER_DISABLE,
-	       sgmii_adapter_base + SGMII_ADAPTER_CTRL_REG);
-=======
 	if (sgmii_adapter_base)
 		writew(SGMII_ADAPTER_DISABLE,
 		       sgmii_adapter_base + SGMII_ADAPTER_CTRL_REG);
->>>>>>> 257a02c9
 
 	if (splitter_base) {
 		val = readl(splitter_base + EMAC_SPLITTER_CTRL_REG);
@@ -94,15 +89,9 @@
 		writel(val, splitter_base + EMAC_SPLITTER_CTRL_REG);
 	}
 
-<<<<<<< HEAD
-	writew(SGMII_ADAPTER_ENABLE,
-	       sgmii_adapter_base + SGMII_ADAPTER_CTRL_REG);
-	if (phy_dev)
-=======
 	if (phy_dev && sgmii_adapter_base) {
 		writew(SGMII_ADAPTER_ENABLE,
 		       sgmii_adapter_base + SGMII_ADAPTER_CTRL_REG);
->>>>>>> 257a02c9
 		tse_pcs_fix_mac_speed(&dwmac->pcs, phy_dev, speed);
 	}
 }
