/*
 * R-Car SYSC Power management support
 *
 * Copyright (C) 2014  Magnus Damm
 * Copyright (C) 2015-2017 Glider bvba
 *
 * This file is subject to the terms and conditions of the GNU General Public
 * License.  See the file "COPYING" in the main directory of this archive
 * for more details.
 */

#include <linux/clk/renesas.h>
#include <linux/delay.h>
#include <linux/err.h>
#include <linux/mm.h>
#include <linux/of_address.h>
#include <linux/pm_domain.h>
#include <linux/slab.h>
#include <linux/spinlock.h>
#include <linux/io.h>
#include <linux/soc/renesas/rcar-sysc.h>

#include "rcar-sysc.h"

/* SYSC Common */
#define SYSCSR			0x00	/* SYSC Status Register */
#define SYSCISR			0x04	/* Interrupt Status Register */
#define SYSCISCR		0x08	/* Interrupt Status Clear Register */
#define SYSCIER			0x0c	/* Interrupt Enable Register */
#define SYSCIMR			0x10	/* Interrupt Mask Register */

/* SYSC Status Register */
#define SYSCSR_PONENB		1	/* Ready for power resume requests */
#define SYSCSR_POFFENB		0	/* Ready for power shutoff requests */

/*
 * Power Control Register Offsets inside the register block for each domain
 * Note: The "CR" registers for ARM cores exist on H1 only
 *	 Use WFI to power off, CPG/APMU to resume ARM cores on R-Car Gen2
 *	 Use PSCI on R-Car Gen3
 */
#define PWRSR_OFFS		0x00	/* Power Status Register */
#define PWROFFCR_OFFS		0x04	/* Power Shutoff Control Register */
#define PWROFFSR_OFFS		0x08	/* Power Shutoff Status Register */
#define PWRONCR_OFFS		0x0c	/* Power Resume Control Register */
#define PWRONSR_OFFS		0x10	/* Power Resume Status Register */
#define PWRER_OFFS		0x14	/* Power Shutoff/Resume Error */


#define SYSCSR_RETRIES		100
#define SYSCSR_DELAY_US		1

#define PWRER_RETRIES		100
#define PWRER_DELAY_US		1

#define SYSCISR_RETRIES		1000
#define SYSCISR_DELAY_US	1

#define RCAR_PD_ALWAYS_ON	32	/* Always-on power area */

struct rcar_sysc_ch {
	u16 chan_offs;
	u8 chan_bit;
	u8 isr_bit;
};

static void __iomem *rcar_sysc_base;
static DEFINE_SPINLOCK(rcar_sysc_lock); /* SMP CPUs + I/O devices */
static u32 rcar_sysc_extmask_offs, rcar_sysc_extmask_val;

static int rcar_sysc_pwr_on_off(const struct rcar_sysc_ch *sysc_ch, bool on)
{
	unsigned int sr_bit, reg_offs;
	int k;

	if (on) {
		sr_bit = SYSCSR_PONENB;
		reg_offs = PWRONCR_OFFS;
	} else {
		sr_bit = SYSCSR_POFFENB;
		reg_offs = PWROFFCR_OFFS;
	}

	/* Wait until SYSC is ready to accept a power request */
	for (k = 0; k < SYSCSR_RETRIES; k++) {
		if (ioread32(rcar_sysc_base + SYSCSR) & BIT(sr_bit))
			break;
		udelay(SYSCSR_DELAY_US);
	}

	if (k == SYSCSR_RETRIES)
		return -EAGAIN;

	/* Submit power shutoff or power resume request */
	iowrite32(BIT(sysc_ch->chan_bit),
		  rcar_sysc_base + sysc_ch->chan_offs + reg_offs);

	return 0;
}

static int rcar_sysc_power(const struct rcar_sysc_ch *sysc_ch, bool on)
{
	unsigned int isr_mask = BIT(sysc_ch->isr_bit);
	unsigned int chan_mask = BIT(sysc_ch->chan_bit);
	unsigned int status;
	unsigned long flags;
	int ret = 0;
	int k;

	spin_lock_irqsave(&rcar_sysc_lock, flags);

	/*
<<<<<<< HEAD
=======
	 * Mask external power requests for CPU or 3DG domains
	 */
	if (rcar_sysc_extmask_val) {
		iowrite32(rcar_sysc_extmask_val,
			  rcar_sysc_base + rcar_sysc_extmask_offs);
	}

	/*
>>>>>>> 983d5408
	 * The interrupt source needs to be enabled, but masked, to prevent the
	 * CPU from receiving it.
	 */
	iowrite32(ioread32(rcar_sysc_base + SYSCIMR) | isr_mask,
		  rcar_sysc_base + SYSCIMR);
	iowrite32(ioread32(rcar_sysc_base + SYSCIER) | isr_mask,
		  rcar_sysc_base + SYSCIER);

	iowrite32(isr_mask, rcar_sysc_base + SYSCISCR);

	/* Submit power shutoff or resume request until it was accepted */
	for (k = 0; k < PWRER_RETRIES; k++) {
		ret = rcar_sysc_pwr_on_off(sysc_ch, on);
		if (ret)
			goto out;

		status = ioread32(rcar_sysc_base +
				  sysc_ch->chan_offs + PWRER_OFFS);
		if (!(status & chan_mask))
			break;

		udelay(PWRER_DELAY_US);
	}

	if (k == PWRER_RETRIES) {
		ret = -EIO;
		goto out;
	}

	/* Wait until the power shutoff or resume request has completed * */
	for (k = 0; k < SYSCISR_RETRIES; k++) {
		if (ioread32(rcar_sysc_base + SYSCISR) & isr_mask)
			break;
		udelay(SYSCISR_DELAY_US);
	}

	if (k == SYSCISR_RETRIES)
		ret = -EIO;

	iowrite32(isr_mask, rcar_sysc_base + SYSCISCR);

 out:
	if (rcar_sysc_extmask_val)
		iowrite32(0, rcar_sysc_base + rcar_sysc_extmask_offs);

	spin_unlock_irqrestore(&rcar_sysc_lock, flags);

	pr_debug("sysc power %s domain %d: %08x -> %d\n", on ? "on" : "off",
		 sysc_ch->isr_bit, ioread32(rcar_sysc_base + SYSCISR), ret);
	return ret;
}

static bool rcar_sysc_power_is_off(const struct rcar_sysc_ch *sysc_ch)
{
	unsigned int st;

	st = ioread32(rcar_sysc_base + sysc_ch->chan_offs + PWRSR_OFFS);
	if (st & BIT(sysc_ch->chan_bit))
		return true;

	return false;
}

struct rcar_sysc_pd {
	struct generic_pm_domain genpd;
	struct rcar_sysc_ch ch;
	unsigned int flags;
	char name[0];
};

static inline struct rcar_sysc_pd *to_rcar_pd(struct generic_pm_domain *d)
{
	return container_of(d, struct rcar_sysc_pd, genpd);
}

static int rcar_sysc_pd_power_off(struct generic_pm_domain *genpd)
{
	struct rcar_sysc_pd *pd = to_rcar_pd(genpd);

	pr_debug("%s: %s\n", __func__, genpd->name);
	return rcar_sysc_power(&pd->ch, false);
}

static int rcar_sysc_pd_power_on(struct generic_pm_domain *genpd)
{
	struct rcar_sysc_pd *pd = to_rcar_pd(genpd);

	pr_debug("%s: %s\n", __func__, genpd->name);
	return rcar_sysc_power(&pd->ch, true);
}

static bool has_cpg_mstp;

static int __init rcar_sysc_pd_setup(struct rcar_sysc_pd *pd)
{
	struct generic_pm_domain *genpd = &pd->genpd;
	const char *name = pd->genpd.name;
	struct dev_power_governor *gov = &simple_qos_governor;
	int error;

	if (pd->flags & PD_CPU) {
		/*
		 * This domain contains a CPU core and therefore it should
		 * only be turned off if the CPU is not in use.
		 */
		pr_debug("PM domain %s contains %s\n", name, "CPU");
		genpd->flags |= GENPD_FLAG_ALWAYS_ON;
	} else if (pd->flags & PD_SCU) {
		/*
		 * This domain contains an SCU and cache-controller, and
		 * therefore it should only be turned off if the CPU cores are
		 * not in use.
		 */
		pr_debug("PM domain %s contains %s\n", name, "SCU");
		genpd->flags |= GENPD_FLAG_ALWAYS_ON;
	} else if (pd->flags & PD_NO_CR) {
		/*
		 * This domain cannot be turned off.
		 */
		genpd->flags |= GENPD_FLAG_ALWAYS_ON;
	}

	if (!(pd->flags & (PD_CPU | PD_SCU))) {
		/* Enable Clock Domain for I/O devices */
		genpd->flags |= GENPD_FLAG_PM_CLK | GENPD_FLAG_ACTIVE_WAKEUP;
		if (has_cpg_mstp) {
			genpd->attach_dev = cpg_mstp_attach_dev;
			genpd->detach_dev = cpg_mstp_detach_dev;
		} else {
			genpd->attach_dev = cpg_mssr_attach_dev;
			genpd->detach_dev = cpg_mssr_detach_dev;
		}
	}

	genpd->power_off = rcar_sysc_pd_power_off;
	genpd->power_on = rcar_sysc_pd_power_on;

	if (pd->flags & (PD_CPU | PD_NO_CR)) {
		/* Skip CPUs (handled by SMP code) and areas without control */
		pr_debug("%s: Not touching %s\n", __func__, genpd->name);
		goto finalize;
	}

	if (!rcar_sysc_power_is_off(&pd->ch)) {
		pr_debug("%s: %s is already powered\n", __func__, genpd->name);
		goto finalize;
	}

	rcar_sysc_power(&pd->ch, true);

finalize:
	error = pm_genpd_init(genpd, gov, false);
	if (error)
		pr_err("Failed to init PM domain %s: %d\n", name, error);

	return error;
}

static const struct of_device_id rcar_sysc_matches[] __initconst = {
#ifdef CONFIG_SYSC_R8A7743
	{ .compatible = "renesas,r8a7743-sysc", .data = &r8a7743_sysc_info },
#endif
#ifdef CONFIG_SYSC_R8A7745
	{ .compatible = "renesas,r8a7745-sysc", .data = &r8a7745_sysc_info },
#endif
#ifdef CONFIG_SYSC_R8A77470
	{ .compatible = "renesas,r8a77470-sysc", .data = &r8a77470_sysc_info },
#endif
#ifdef CONFIG_SYSC_R8A774A1
	{ .compatible = "renesas,r8a774a1-sysc", .data = &r8a774a1_sysc_info },
#endif
<<<<<<< HEAD
=======
#ifdef CONFIG_SYSC_R8A774B1
	{ .compatible = "renesas,r8a774b1-sysc", .data = &r8a774b1_sysc_info },
#endif
>>>>>>> 983d5408
#ifdef CONFIG_SYSC_R8A774C0
	{ .compatible = "renesas,r8a774c0-sysc", .data = &r8a774c0_sysc_info },
#endif
#ifdef CONFIG_SYSC_R8A7779
	{ .compatible = "renesas,r8a7779-sysc", .data = &r8a7779_sysc_info },
#endif
#ifdef CONFIG_SYSC_R8A7790
	{ .compatible = "renesas,r8a7790-sysc", .data = &r8a7790_sysc_info },
#endif
#ifdef CONFIG_SYSC_R8A7791
	{ .compatible = "renesas,r8a7791-sysc", .data = &r8a7791_sysc_info },
	/* R-Car M2-N is identical to R-Car M2-W w.r.t. power domains. */
	{ .compatible = "renesas,r8a7793-sysc", .data = &r8a7791_sysc_info },
#endif
#ifdef CONFIG_SYSC_R8A7792
	{ .compatible = "renesas,r8a7792-sysc", .data = &r8a7792_sysc_info },
#endif
#ifdef CONFIG_SYSC_R8A7794
	{ .compatible = "renesas,r8a7794-sysc", .data = &r8a7794_sysc_info },
#endif
#ifdef CONFIG_SYSC_R8A7795
	{ .compatible = "renesas,r8a7795-sysc", .data = &r8a7795_sysc_info },
#endif
#ifdef CONFIG_SYSC_R8A7796
	{ .compatible = "renesas,r8a7796-sysc", .data = &r8a7796_sysc_info },
#endif
#ifdef CONFIG_SYSC_R8A77965
	{ .compatible = "renesas,r8a77965-sysc", .data = &r8a77965_sysc_info },
#endif
#ifdef CONFIG_SYSC_R8A77970
	{ .compatible = "renesas,r8a77970-sysc", .data = &r8a77970_sysc_info },
#endif
#ifdef CONFIG_SYSC_R8A77980
	{ .compatible = "renesas,r8a77980-sysc", .data = &r8a77980_sysc_info },
#endif
#ifdef CONFIG_SYSC_R8A77990
	{ .compatible = "renesas,r8a77990-sysc", .data = &r8a77990_sysc_info },
#endif
#ifdef CONFIG_SYSC_R8A77995
	{ .compatible = "renesas,r8a77995-sysc", .data = &r8a77995_sysc_info },
#endif
	{ /* sentinel */ }
};

struct rcar_pm_domains {
	struct genpd_onecell_data onecell_data;
	struct generic_pm_domain *domains[RCAR_PD_ALWAYS_ON + 1];
};

static struct genpd_onecell_data *rcar_sysc_onecell_data;

static int __init rcar_sysc_pd_init(void)
{
	const struct rcar_sysc_info *info;
	const struct of_device_id *match;
	struct rcar_pm_domains *domains;
	struct device_node *np;
	void __iomem *base;
	unsigned int i;
	int error;

	np = of_find_matching_node_and_match(NULL, rcar_sysc_matches, &match);
	if (!np)
		return -ENODEV;

	info = match->data;

	if (info->init) {
		error = info->init();
		if (error)
			return error;
	}

	has_cpg_mstp = of_find_compatible_node(NULL, NULL,
					       "renesas,cpg-mstp-clocks");

	base = of_iomap(np, 0);
	if (!base) {
		pr_warn("%pOF: Cannot map regs\n", np);
		error = -ENOMEM;
		goto out_put;
	}

	rcar_sysc_base = base;

	/* Optional External Request Mask Register */
	rcar_sysc_extmask_offs = info->extmask_offs;
	rcar_sysc_extmask_val = info->extmask_val;

	domains = kzalloc(sizeof(*domains), GFP_KERNEL);
	if (!domains) {
		error = -ENOMEM;
		goto out_put;
	}

	domains->onecell_data.domains = domains->domains;
	domains->onecell_data.num_domains = ARRAY_SIZE(domains->domains);
	rcar_sysc_onecell_data = &domains->onecell_data;

	for (i = 0; i < info->num_areas; i++) {
		const struct rcar_sysc_area *area = &info->areas[i];
		struct rcar_sysc_pd *pd;

		if (!area->name) {
			/* Skip NULLified area */
			continue;
		}

		pd = kzalloc(sizeof(*pd) + strlen(area->name) + 1, GFP_KERNEL);
		if (!pd) {
			error = -ENOMEM;
			goto out_put;
		}

		strcpy(pd->name, area->name);
		pd->genpd.name = pd->name;
		pd->ch.chan_offs = area->chan_offs;
		pd->ch.chan_bit = area->chan_bit;
		pd->ch.isr_bit = area->isr_bit;
		pd->flags = area->flags;

		error = rcar_sysc_pd_setup(pd);
		if (error)
			goto out_put;

		domains->domains[area->isr_bit] = &pd->genpd;

		if (area->parent < 0)
			continue;

		error = pm_genpd_add_subdomain(domains->domains[area->parent],
					       &pd->genpd);
		if (error) {
			pr_warn("Failed to add PM subdomain %s to parent %u\n",
				area->name, area->parent);
			goto out_put;
		}
	}

	error = of_genpd_add_provider_onecell(np, &domains->onecell_data);

out_put:
	of_node_put(np);
	return error;
}
early_initcall(rcar_sysc_pd_init);

void __init rcar_sysc_nullify(struct rcar_sysc_area *areas,
			      unsigned int num_areas, u8 id)
{
	unsigned int i;

	for (i = 0; i < num_areas; i++)
		if (areas[i].isr_bit == id) {
			areas[i].name = NULL;
			return;
		}
}

#ifdef CONFIG_ARCH_R8A7779
static int rcar_sysc_power_cpu(unsigned int idx, bool on)
{
	struct generic_pm_domain *genpd;
	struct rcar_sysc_pd *pd;
	unsigned int i;

	if (!rcar_sysc_onecell_data)
		return -ENODEV;

	for (i = 0; i < rcar_sysc_onecell_data->num_domains; i++) {
		genpd = rcar_sysc_onecell_data->domains[i];
		if (!genpd)
			continue;

		pd = to_rcar_pd(genpd);
		if (!(pd->flags & PD_CPU) || pd->ch.chan_bit != idx)
			continue;

		return rcar_sysc_power(&pd->ch, on);
	}

	return -ENOENT;
}

int rcar_sysc_power_down_cpu(unsigned int cpu)
{
	return rcar_sysc_power_cpu(cpu, false);
}

int rcar_sysc_power_up_cpu(unsigned int cpu)
{
	return rcar_sysc_power_cpu(cpu, true);
}
#endif /* CONFIG_ARCH_R8A7779 */<|MERGE_RESOLUTION|>--- conflicted
+++ resolved
@@ -110,8 +110,6 @@
 	spin_lock_irqsave(&rcar_sysc_lock, flags);
 
 	/*
-<<<<<<< HEAD
-=======
 	 * Mask external power requests for CPU or 3DG domains
 	 */
 	if (rcar_sysc_extmask_val) {
@@ -120,7 +118,6 @@
 	}
 
 	/*
->>>>>>> 983d5408
 	 * The interrupt source needs to be enabled, but masked, to prevent the
 	 * CPU from receiving it.
 	 */
@@ -292,12 +289,9 @@
 #ifdef CONFIG_SYSC_R8A774A1
 	{ .compatible = "renesas,r8a774a1-sysc", .data = &r8a774a1_sysc_info },
 #endif
-<<<<<<< HEAD
-=======
 #ifdef CONFIG_SYSC_R8A774B1
 	{ .compatible = "renesas,r8a774b1-sysc", .data = &r8a774b1_sysc_info },
 #endif
->>>>>>> 983d5408
 #ifdef CONFIG_SYSC_R8A774C0
 	{ .compatible = "renesas,r8a774c0-sysc", .data = &r8a774c0_sysc_info },
 #endif
