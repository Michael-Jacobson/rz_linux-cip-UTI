--- conflicted
+++ resolved
@@ -306,10 +306,7 @@
 	bool "ARM64 Platform support for RZ/V2M"
 	select PM
 	select PM_GENERIC_DOMAINS
-<<<<<<< HEAD
-=======
 	select PWC_RZV2M
->>>>>>> 34d05246
 	help
 	  This enables support for the Renesas RZ/V2M SoC.
 
