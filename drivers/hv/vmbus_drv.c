--- conflicted
+++ resolved
@@ -1103,8 +1103,6 @@
 	void *page_addr = hv_cpu->synic_event_page;
 	struct hv_message *msg;
 	union hv_synic_event_flags *event;
-	struct pt_regs *regs = get_irq_regs();
-	u64 ip = regs ? instruction_pointer(regs) : 0;
 	bool handled = false;
 
 	if (unlikely(page_addr == NULL))
@@ -1148,11 +1146,7 @@
 			tasklet_schedule(&hv_cpu->msg_dpc);
 	}
 
-<<<<<<< HEAD
-	add_interrupt_randomness(HYPERVISOR_CALLBACK_VECTOR, 0, ip);
-=======
 	add_interrupt_randomness(HYPERVISOR_CALLBACK_VECTOR);
->>>>>>> 6a10ec77
 }
 
 /*
