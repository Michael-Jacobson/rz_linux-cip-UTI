--- conflicted
+++ resolved
@@ -693,8 +693,6 @@
 						  cpg_rpcsrc_div_table,
 						  &cpg_lock);
 
-<<<<<<< HEAD
-=======
 	case CLK_TYPE_GEN3_E3_RPCSRC:
 		/*
 		 * Register RPCSRC as fixed factor clock based on the
@@ -723,7 +721,6 @@
 		}
 		break;
 
->>>>>>> ae1fef4b
 	case CLK_TYPE_GEN3_RPC:
 		return cpg_rpc_clk_register(core->name, base,
 					    __clk_get_name(parent), notifiers);
