--- conflicted
+++ resolved
@@ -2,10 +2,7 @@
  * R-Car Gen3 Clock Pulse Generator
  *
  * Copyright (C) 2015-2018 Glider bvba
-<<<<<<< HEAD
-=======
  * Copyright (C) 2018 Renesas Electronics Corp.
->>>>>>> 2951eded
  *
  * This program is free software; you can redistribute it and/or modify
  * it under the terms of the GNU General Public License as published by
@@ -26,10 +23,6 @@
 	CLK_TYPE_GEN3_R,
 	CLK_TYPE_GEN3_MDSEL,	/* Select parent/divider using mode pin */
 	CLK_TYPE_GEN3_Z,
-<<<<<<< HEAD
-	CLK_TYPE_GEN3_Z2,
-=======
->>>>>>> 2951eded
 	CLK_TYPE_GEN3_OSC,	/* OSC EXTAL predivider and fixed divider */
 	CLK_TYPE_GEN3_RCKSEL,	/* Select parent/divider using RCKCR.CKSEL */
 };
@@ -53,12 +46,9 @@
 #define DEF_GEN3_RCKSEL(_name, _id, _parent0, _div0, _parent1, _div1) \
 	DEF_BASE(_name, _id, CLK_TYPE_GEN3_RCKSEL,	\
 		 (_parent0) << 16 | (_parent1),	.div = (_div0) << 16 | (_div1))
-<<<<<<< HEAD
-=======
 
 #define DEF_GEN3_Z(_name, _id, _type, _parent, _div, _offset)	\
 	DEF_BASE(_name, _id, _type, _parent, .div = _div, .offset = _offset)
->>>>>>> 2951eded
 
 struct rcar_gen3_cpg_pll_config {
 	u8 extal_div;
