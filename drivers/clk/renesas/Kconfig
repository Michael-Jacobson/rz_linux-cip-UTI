# SPDX-License-Identifier: GPL-2.0

config CLK_RENESAS
	bool "Renesas SoC clock support" if COMPILE_TEST && !ARCH_RENESAS
	default y if ARCH_RENESAS
	select CLK_EMEV2 if ARCH_EMEV2
	select CLK_RZA1 if ARCH_R7S72100
	select CLK_R7S9210 if ARCH_R7S9210
	select CLK_R8A73A4 if ARCH_R8A73A4
	select CLK_R8A7740 if ARCH_R8A7740
	select CLK_R8A7742 if ARCH_R8A7742
	select CLK_R8A7743 if ARCH_R8A7743 || ARCH_R8A7744
	select CLK_R8A7745 if ARCH_R8A7745
	select CLK_R8A77470 if ARCH_R8A77470
	select CLK_R8A774A1 if ARCH_R8A774A1
	select CLK_R8A774B1 if ARCH_R8A774B1
	select CLK_R8A774C0 if ARCH_R8A774C0
	select CLK_R8A774E1 if ARCH_R8A774E1
	select CLK_R8A7778 if ARCH_R8A7778
	select CLK_R8A7779 if ARCH_R8A7779
	select CLK_R8A7790 if ARCH_R8A7790
	select CLK_R8A7791 if ARCH_R8A7791 || ARCH_R8A7793
	select CLK_R8A7792 if ARCH_R8A7792
	select CLK_R8A7794 if ARCH_R8A7794
	select CLK_R8A7795 if ARCH_R8A77950 || ARCH_R8A77951
	select CLK_R8A77960 if ARCH_R8A77960
	select CLK_R8A77961 if ARCH_R8A77961
	select CLK_R8A77965 if ARCH_R8A77965
	select CLK_R8A77970 if ARCH_R8A77970
	select CLK_R8A77980 if ARCH_R8A77980
	select CLK_R8A77990 if ARCH_R8A77990
	select CLK_R8A77995 if ARCH_R8A77995
	select CLK_R8A779A0 if ARCH_R8A779A0
	select CLK_R9A06G032 if ARCH_R9A06G032
<<<<<<< HEAD
	select CLK_R9A07G044 if ARCH_R9A07G044
=======
	select CLK_R9A07G043 if ARCH_R9A07G043
	select CLK_R9A07G044 if ARCH_R9A07G044
	select CLK_R9A07G054 if ARCH_R9A07G054
>>>>>>> e972e58d
	select CLK_SH73A0 if ARCH_SH73A0

if CLK_RENESAS

# SoC
config CLK_EMEV2
	bool "Emma Mobile EV2 clock support" if COMPILE_TEST

config CLK_RZA1
	bool "RZ/A1H clock support" if COMPILE_TEST
	select CLK_RENESAS_CPG_MSTP

config CLK_R7S9210
	bool "RZ/A2 clock support" if COMPILE_TEST
	select CLK_RENESAS_CPG_MSSR

config CLK_R8A73A4
	bool "R-Mobile APE6 clock support" if COMPILE_TEST
	select CLK_RENESAS_CPG_MSTP
	select CLK_RENESAS_DIV6

config CLK_R8A7740
	bool "R-Mobile A1 clock support" if COMPILE_TEST
	select CLK_RENESAS_CPG_MSTP
	select CLK_RENESAS_DIV6

config CLK_R8A7742
	bool "RZ/G1H clock support" if COMPILE_TEST
	select CLK_RCAR_GEN2_CPG

config CLK_R8A7743
	bool "RZ/G1M clock support" if COMPILE_TEST
	select CLK_RCAR_GEN2_CPG

config CLK_R8A7745
	bool "RZ/G1E clock support" if COMPILE_TEST
	select CLK_RCAR_GEN2_CPG

config CLK_R8A77470
	bool "RZ/G1C clock support" if COMPILE_TEST
	select CLK_RCAR_GEN2_CPG

config CLK_R8A774A1
	bool "RZ/G2M clock support" if COMPILE_TEST
	select CLK_RCAR_GEN3_CPG

config CLK_R8A774B1
	bool "RZ/G2N clock support" if COMPILE_TEST
	select CLK_RCAR_GEN3_CPG

config CLK_R8A774C0
	bool "RZ/G2E clock support" if COMPILE_TEST
	select CLK_RCAR_GEN3_CPG

config CLK_R8A774E1
	bool "RZ/G2H clock support" if COMPILE_TEST
	select CLK_RCAR_GEN3_CPG

config CLK_R8A7778
	bool "R-Car M1A clock support" if COMPILE_TEST
	select CLK_RENESAS_CPG_MSTP

config CLK_R8A7779
	bool "R-Car H1 clock support" if COMPILE_TEST
	select CLK_RENESAS_CPG_MSTP

config CLK_R8A7790
	bool "R-Car H2 clock support" if COMPILE_TEST
	select CLK_RCAR_GEN2_CPG

config CLK_R8A7791
	bool "R-Car M2-W/N clock support" if COMPILE_TEST
	select CLK_RCAR_GEN2_CPG

config CLK_R8A7792
	bool "R-Car V2H clock support" if COMPILE_TEST
	select CLK_RCAR_GEN2_CPG

config CLK_R8A7794
	bool "R-Car E2 clock support" if COMPILE_TEST
	select CLK_RCAR_GEN2_CPG

config CLK_R8A7795
	bool "R-Car H3 clock support" if COMPILE_TEST
	select CLK_RCAR_GEN3_CPG

config CLK_R8A77960
	bool "R-Car M3-W clock support" if COMPILE_TEST
	select CLK_RCAR_GEN3_CPG

config CLK_R8A77961
	bool "R-Car M3-W+ clock support" if COMPILE_TEST
	select CLK_RCAR_GEN3_CPG

config CLK_R8A77965
	bool "R-Car M3-N clock support" if COMPILE_TEST
	select CLK_RCAR_GEN3_CPG

config CLK_R8A77970
	bool "R-Car V3M clock support" if COMPILE_TEST
	select CLK_RCAR_GEN3_CPG

config CLK_R8A77980
	bool "R-Car V3H clock support" if COMPILE_TEST
	select CLK_RCAR_GEN3_CPG

config CLK_R8A77990
	bool "R-Car E3 clock support" if COMPILE_TEST
	select CLK_RCAR_GEN3_CPG

config CLK_R8A77995
	bool "R-Car D3 clock support" if COMPILE_TEST
	select CLK_RCAR_GEN3_CPG

config CLK_R8A779A0
	bool "R-Car V3U clock support" if COMPILE_TEST
	select CLK_RENESAS_CPG_MSSR

config CLK_R9A06G032
	bool "Renesas R9A06G032 clock driver"
	help
	  This is a driver for R9A06G032 clocks

<<<<<<< HEAD
=======
config CLK_R9A07G043
	bool "RZ/G2UL clock support" if COMPILE_TEST
	select CLK_RZG2L

>>>>>>> e972e58d
config CLK_R9A07G044
	bool "RZ/G2L clock support" if COMPILE_TEST
	select CLK_RZG2L

<<<<<<< HEAD
=======
config CLK_R9A07G054
	bool "RZ/V2L clock support" if COMPILE_TEST
	select CLK_RZG2L

>>>>>>> e972e58d
config CLK_SH73A0
	bool "SH-Mobile AG5 clock support" if COMPILE_TEST
	select CLK_RENESAS_CPG_MSTP
	select CLK_RENESAS_DIV6


# Family
config CLK_RCAR_GEN2_CPG
	bool "R-Car Gen2 CPG clock support" if COMPILE_TEST
	select CLK_RENESAS_CPG_MSSR

config CLK_RCAR_GEN3_CPG
	bool "R-Car Gen3 and RZ/G2 CPG clock support" if COMPILE_TEST
	select CLK_RENESAS_CPG_MSSR

config CLK_RCAR_USB2_CLOCK_SEL
	bool "Renesas R-Car USB2 clock selector support"
	depends on ARCH_RENESAS || COMPILE_TEST
	select RESET_CONTROLLER
	help
	  This is a driver for R-Car USB2 clock selector

config CLK_RZG2L
<<<<<<< HEAD
	bool "Renesas RZ/G2L family clock support" if COMPILE_TEST
=======
	bool "Renesas RZ/{G2L,G2UL,V2L} family clock support" if COMPILE_TEST
>>>>>>> e972e58d
	select RESET_CONTROLLER

# Generic
config CLK_RENESAS_CPG_MSSR
	bool "CPG/MSSR clock support" if COMPILE_TEST
	select CLK_RENESAS_DIV6

config CLK_RENESAS_CPG_MSTP
	bool "MSTP clock support" if COMPILE_TEST

config CLK_RENESAS_DIV6
	bool "DIV6 clock support" if COMPILE_TEST

endif # CLK_RENESAS<|MERGE_RESOLUTION|>--- conflicted
+++ resolved
@@ -32,13 +32,9 @@
 	select CLK_R8A77995 if ARCH_R8A77995
 	select CLK_R8A779A0 if ARCH_R8A779A0
 	select CLK_R9A06G032 if ARCH_R9A06G032
-<<<<<<< HEAD
-	select CLK_R9A07G044 if ARCH_R9A07G044
-=======
 	select CLK_R9A07G043 if ARCH_R9A07G043
 	select CLK_R9A07G044 if ARCH_R9A07G044
 	select CLK_R9A07G054 if ARCH_R9A07G054
->>>>>>> e972e58d
 	select CLK_SH73A0 if ARCH_SH73A0
 
 if CLK_RENESAS
@@ -162,24 +158,18 @@
 	help
 	  This is a driver for R9A06G032 clocks
 
-<<<<<<< HEAD
-=======
 config CLK_R9A07G043
 	bool "RZ/G2UL clock support" if COMPILE_TEST
 	select CLK_RZG2L
 
->>>>>>> e972e58d
 config CLK_R9A07G044
 	bool "RZ/G2L clock support" if COMPILE_TEST
 	select CLK_RZG2L
 
-<<<<<<< HEAD
-=======
 config CLK_R9A07G054
 	bool "RZ/V2L clock support" if COMPILE_TEST
 	select CLK_RZG2L
 
->>>>>>> e972e58d
 config CLK_SH73A0
 	bool "SH-Mobile AG5 clock support" if COMPILE_TEST
 	select CLK_RENESAS_CPG_MSTP
@@ -203,11 +193,7 @@
 	  This is a driver for R-Car USB2 clock selector
 
 config CLK_RZG2L
-<<<<<<< HEAD
-	bool "Renesas RZ/G2L family clock support" if COMPILE_TEST
-=======
 	bool "Renesas RZ/{G2L,G2UL,V2L} family clock support" if COMPILE_TEST
->>>>>>> e972e58d
 	select RESET_CONTROLLER
 
 # Generic
