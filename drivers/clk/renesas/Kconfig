--- conflicted
+++ resolved
@@ -9,10 +9,7 @@
 	select CLK_R8A7745 if ARCH_R8A7745
 	select CLK_R8A77470 if ARCH_R8A77470
 	select CLK_R8A774A1 if ARCH_R8A774A1
-<<<<<<< HEAD
-=======
 	select CLK_R8A774B1 if ARCH_R8A774B1
->>>>>>> 983d5408
 	select CLK_R8A774C0 if ARCH_R8A774C0
 	select CLK_R8A7778 if ARCH_R8A7778
 	select CLK_R8A7779 if ARCH_R8A7779
@@ -77,13 +74,10 @@
 	bool "RZ/G2M clock support" if COMPILE_TEST
 	select CLK_RCAR_GEN3_CPG
 
-<<<<<<< HEAD
-=======
 config CLK_R8A774B1
 	bool "RZ/G2N clock support" if COMPILE_TEST
 	select CLK_RCAR_GEN3_CPG
 
->>>>>>> 983d5408
 config CLK_R8A774C0
 	bool "RZ/G2E clock support" if COMPILE_TEST
 	select CLK_RCAR_GEN3_CPG
