--- conflicted
+++ resolved
@@ -188,11 +188,7 @@
 static int isl1208_set_xtoscb(struct i2c_client *client, int sr, int xtosb_val)
 {
 	/* Do nothing if bit is already set to desired value */
-<<<<<<< HEAD
-	if ((sr & ISL1208_REG_SR_XTOSCB) == xtosb_val)
-=======
 	if (!!(sr & ISL1208_REG_SR_XTOSCB) == xtosb_val)
->>>>>>> ecda23c2
 		return 0;
 
 	if (xtosb_val)
@@ -866,21 +862,9 @@
 	i2c_set_clientdata(client, isl1208);
 
 	/* Determine which chip we have */
-<<<<<<< HEAD
-	if (client->dev.of_node) {
-		isl1208->config = of_device_get_match_data(&client->dev);
-		if (!isl1208->config)
-			return -ENODEV;
-	} else {
-		if (!id)
-			return -ENODEV;
-		isl1208->config = (struct isl1208_config *)id->driver_data;
-	}
-=======
 	isl1208->config = i2c_get_match_data(client);
 	if (!isl1208->config)
 		return -ENODEV;
->>>>>>> ecda23c2
 
 	rc = isl1208_clk_present(client, "xin");
 	if (rc < 0)
