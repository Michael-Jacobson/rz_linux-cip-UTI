--- conflicted
+++ resolved
@@ -590,11 +590,7 @@
 	    dma_submit_error(s->cookie_tx)) {
 		if (s->cfg->regtype == SCIx_RZ_SCIFA_REGTYPE)
 			/* Switch irq from SCIF to DMA */
-<<<<<<< HEAD
-			disable_irq(s->irqs[SCIx_TXI_IRQ]);
-=======
 			disable_irq_nosync(s->irqs[SCIx_TXI_IRQ]);
->>>>>>> 78bddf33
 
 		s->cookie_tx = 0;
 		schedule_work(&s->work_tx);
