/*
 *  Probe module for 8250/16550-type PCI serial ports.
 *
 *  Based on drivers/char/serial.c, by Linus Torvalds, Theodore Ts'o.
 *
 *  Copyright (C) 2001 Russell King, All Rights Reserved.
 *
 * This program is free software; you can redistribute it and/or modify
 * it under the terms of the GNU General Public License as published by
 * the Free Software Foundation; either version 2 of the License.
 */
#undef DEBUG
#include <linux/module.h>
#include <linux/pci.h>
#include <linux/string.h>
#include <linux/kernel.h>
#include <linux/slab.h>
#include <linux/delay.h>
#include <linux/tty.h>
#include <linux/serial_reg.h>
#include <linux/serial_core.h>
#include <linux/8250_pci.h>
#include <linux/bitops.h>
#include <linux/rational.h>

#include <asm/byteorder.h>
#include <asm/io.h>

#include <linux/dmaengine.h>
#include <linux/platform_data/dma-dw.h>

#include "8250.h"

/*
 * init function returns:
 *  > 0 - number of ports
 *  = 0 - use board->num_ports
 *  < 0 - error
 */
struct pci_serial_quirk {
	u32	vendor;
	u32	device;
	u32	subvendor;
	u32	subdevice;
	int	(*probe)(struct pci_dev *dev);
	int	(*init)(struct pci_dev *dev);
	int	(*setup)(struct serial_private *,
			 const struct pciserial_board *,
			 struct uart_8250_port *, int);
	void	(*exit)(struct pci_dev *dev);
};

#define PCI_NUM_BAR_RESOURCES	6

struct serial_private {
	struct pci_dev		*dev;
	unsigned int		nr;
	void __iomem		*remapped_bar[PCI_NUM_BAR_RESOURCES];
	struct pci_serial_quirk	*quirk;
	const struct pciserial_board *board;
	int			line[0];
};

static int pci_default_setup(struct serial_private*,
	  const struct pciserial_board*, struct uart_8250_port *, int);

static void moan_device(const char *str, struct pci_dev *dev)
{
	dev_err(&dev->dev,
	       "%s: %s\n"
	       "Please send the output of lspci -vv, this\n"
	       "message (0x%04x,0x%04x,0x%04x,0x%04x), the\n"
	       "manufacturer and name of serial board or\n"
	       "modem board to <linux-serial@vger.kernel.org>.\n",
	       pci_name(dev), str, dev->vendor, dev->device,
	       dev->subsystem_vendor, dev->subsystem_device);
}

static int
setup_port(struct serial_private *priv, struct uart_8250_port *port,
	   int bar, int offset, int regshift)
{
	struct pci_dev *dev = priv->dev;

	if (bar >= PCI_NUM_BAR_RESOURCES)
		return -EINVAL;

	if (pci_resource_flags(dev, bar) & IORESOURCE_MEM) {
		if (!priv->remapped_bar[bar])
			priv->remapped_bar[bar] = pci_ioremap_bar(dev, bar);
		if (!priv->remapped_bar[bar])
			return -ENOMEM;

		port->port.iotype = UPIO_MEM;
		port->port.iobase = 0;
		port->port.mapbase = pci_resource_start(dev, bar) + offset;
		port->port.membase = priv->remapped_bar[bar] + offset;
		port->port.regshift = regshift;
	} else {
		port->port.iotype = UPIO_PORT;
		port->port.iobase = pci_resource_start(dev, bar) + offset;
		port->port.mapbase = 0;
		port->port.membase = NULL;
		port->port.regshift = 0;
	}
	return 0;
}

/*
 * ADDI-DATA GmbH communication cards <info@addi-data.com>
 */
static int addidata_apci7800_setup(struct serial_private *priv,
				const struct pciserial_board *board,
				struct uart_8250_port *port, int idx)
{
	unsigned int bar = 0, offset = board->first_offset;
	bar = FL_GET_BASE(board->flags);

	if (idx < 2) {
		offset += idx * board->uart_offset;
	} else if ((idx >= 2) && (idx < 4)) {
		bar += 1;
		offset += ((idx - 2) * board->uart_offset);
	} else if ((idx >= 4) && (idx < 6)) {
		bar += 2;
		offset += ((idx - 4) * board->uart_offset);
	} else if (idx >= 6) {
		bar += 3;
		offset += ((idx - 6) * board->uart_offset);
	}

	return setup_port(priv, port, bar, offset, board->reg_shift);
}

/*
 * AFAVLAB uses a different mixture of BARs and offsets
 * Not that ugly ;) -- HW
 */
static int
afavlab_setup(struct serial_private *priv, const struct pciserial_board *board,
	      struct uart_8250_port *port, int idx)
{
	unsigned int bar, offset = board->first_offset;

	bar = FL_GET_BASE(board->flags);
	if (idx < 4)
		bar += idx;
	else {
		bar = 4;
		offset += (idx - 4) * board->uart_offset;
	}

	return setup_port(priv, port, bar, offset, board->reg_shift);
}

/*
 * HP's Remote Management Console.  The Diva chip came in several
 * different versions.  N-class, L2000 and A500 have two Diva chips, each
 * with 3 UARTs (the third UART on the second chip is unused).  Superdome
 * and Keystone have one Diva chip with 3 UARTs.  Some later machines have
 * one Diva chip, but it has been expanded to 5 UARTs.
 */
static int pci_hp_diva_init(struct pci_dev *dev)
{
	int rc = 0;

	switch (dev->subsystem_device) {
	case PCI_DEVICE_ID_HP_DIVA_TOSCA1:
	case PCI_DEVICE_ID_HP_DIVA_HALFDOME:
	case PCI_DEVICE_ID_HP_DIVA_KEYSTONE:
	case PCI_DEVICE_ID_HP_DIVA_EVEREST:
		rc = 3;
		break;
	case PCI_DEVICE_ID_HP_DIVA_TOSCA2:
		rc = 2;
		break;
	case PCI_DEVICE_ID_HP_DIVA_MAESTRO:
		rc = 4;
		break;
	case PCI_DEVICE_ID_HP_DIVA_POWERBAR:
	case PCI_DEVICE_ID_HP_DIVA_HURRICANE:
		rc = 1;
		break;
	}

	return rc;
}

/*
 * HP's Diva chip puts the 4th/5th serial port further out, and
 * some serial ports are supposed to be hidden on certain models.
 */
static int
pci_hp_diva_setup(struct serial_private *priv,
		const struct pciserial_board *board,
		struct uart_8250_port *port, int idx)
{
	unsigned int offset = board->first_offset;
	unsigned int bar = FL_GET_BASE(board->flags);

	switch (priv->dev->subsystem_device) {
	case PCI_DEVICE_ID_HP_DIVA_MAESTRO:
		if (idx == 3)
			idx++;
		break;
	case PCI_DEVICE_ID_HP_DIVA_EVEREST:
		if (idx > 0)
			idx++;
		if (idx > 2)
			idx++;
		break;
	}
	if (idx > 2)
		offset = 0x18;

	offset += idx * board->uart_offset;

	return setup_port(priv, port, bar, offset, board->reg_shift);
}

/*
 * Added for EKF Intel i960 serial boards
 */
static int pci_inteli960ni_init(struct pci_dev *dev)
{
	u32 oldval;

	if (!(dev->subsystem_device & 0x1000))
		return -ENODEV;

	/* is firmware started? */
	pci_read_config_dword(dev, 0x44, &oldval);
	if (oldval == 0x00001000L) { /* RESET value */
		dev_dbg(&dev->dev, "Local i960 firmware missing\n");
		return -ENODEV;
	}
	return 0;
}

/*
 * Some PCI serial cards using the PLX 9050 PCI interface chip require
 * that the card interrupt be explicitly enabled or disabled.  This
 * seems to be mainly needed on card using the PLX which also use I/O
 * mapped memory.
 */
static int pci_plx9050_init(struct pci_dev *dev)
{
	u8 irq_config;
	void __iomem *p;

	if ((pci_resource_flags(dev, 0) & IORESOURCE_MEM) == 0) {
		moan_device("no memory in bar 0", dev);
		return 0;
	}

	irq_config = 0x41;
	if (dev->vendor == PCI_VENDOR_ID_PANACOM ||
	    dev->subsystem_vendor == PCI_SUBVENDOR_ID_EXSYS)
		irq_config = 0x43;

	if ((dev->vendor == PCI_VENDOR_ID_PLX) &&
	    (dev->device == PCI_DEVICE_ID_PLX_ROMULUS))
		/*
		 * As the megawolf cards have the int pins active
		 * high, and have 2 UART chips, both ints must be
		 * enabled on the 9050. Also, the UARTS are set in
		 * 16450 mode by default, so we have to enable the
		 * 16C950 'enhanced' mode so that we can use the
		 * deep FIFOs
		 */
		irq_config = 0x5b;
	/*
	 * enable/disable interrupts
	 */
	p = ioremap_nocache(pci_resource_start(dev, 0), 0x80);
	if (p == NULL)
		return -ENOMEM;
	writel(irq_config, p + 0x4c);

	/*
	 * Read the register back to ensure that it took effect.
	 */
	readl(p + 0x4c);
	iounmap(p);

	return 0;
}

static void pci_plx9050_exit(struct pci_dev *dev)
{
	u8 __iomem *p;

	if ((pci_resource_flags(dev, 0) & IORESOURCE_MEM) == 0)
		return;

	/*
	 * disable interrupts
	 */
	p = ioremap_nocache(pci_resource_start(dev, 0), 0x80);
	if (p != NULL) {
		writel(0, p + 0x4c);

		/*
		 * Read the register back to ensure that it took effect.
		 */
		readl(p + 0x4c);
		iounmap(p);
	}
}

#define NI8420_INT_ENABLE_REG	0x38
#define NI8420_INT_ENABLE_BIT	0x2000

static void pci_ni8420_exit(struct pci_dev *dev)
{
	void __iomem *p;
	unsigned int bar = 0;

	if ((pci_resource_flags(dev, bar) & IORESOURCE_MEM) == 0) {
		moan_device("no memory in bar", dev);
		return;
	}

	p = pci_ioremap_bar(dev, bar);
	if (p == NULL)
		return;

	/* Disable the CPU Interrupt */
	writel(readl(p + NI8420_INT_ENABLE_REG) & ~(NI8420_INT_ENABLE_BIT),
	       p + NI8420_INT_ENABLE_REG);
	iounmap(p);
}


/* MITE registers */
#define MITE_IOWBSR1	0xc4
#define MITE_IOWCR1	0xf4
#define MITE_LCIMR1	0x08
#define MITE_LCIMR2	0x10

#define MITE_LCIMR2_CLR_CPU_IE	(1 << 30)

static void pci_ni8430_exit(struct pci_dev *dev)
{
	void __iomem *p;
	unsigned int bar = 0;

	if ((pci_resource_flags(dev, bar) & IORESOURCE_MEM) == 0) {
		moan_device("no memory in bar", dev);
		return;
	}

	p = pci_ioremap_bar(dev, bar);
	if (p == NULL)
		return;

	/* Disable the CPU Interrupt */
	writel(MITE_LCIMR2_CLR_CPU_IE, p + MITE_LCIMR2);
	iounmap(p);
}

/* SBS Technologies Inc. PMC-OCTPRO and P-OCTAL cards */
static int
sbs_setup(struct serial_private *priv, const struct pciserial_board *board,
		struct uart_8250_port *port, int idx)
{
	unsigned int bar, offset = board->first_offset;

	bar = 0;

	if (idx < 4) {
		/* first four channels map to 0, 0x100, 0x200, 0x300 */
		offset += idx * board->uart_offset;
	} else if (idx < 8) {
		/* last four channels map to 0x1000, 0x1100, 0x1200, 0x1300 */
		offset += idx * board->uart_offset + 0xC00;
	} else /* we have only 8 ports on PMC-OCTALPRO */
		return 1;

	return setup_port(priv, port, bar, offset, board->reg_shift);
}

/*
* This does initialization for PMC OCTALPRO cards:
* maps the device memory, resets the UARTs (needed, bc
* if the module is removed and inserted again, the card
* is in the sleep mode) and enables global interrupt.
*/

/* global control register offset for SBS PMC-OctalPro */
#define OCT_REG_CR_OFF		0x500

static int sbs_init(struct pci_dev *dev)
{
	u8 __iomem *p;

	p = pci_ioremap_bar(dev, 0);

	if (p == NULL)
		return -ENOMEM;
	/* Set bit-4 Control Register (UART RESET) in to reset the uarts */
	writeb(0x10, p + OCT_REG_CR_OFF);
	udelay(50);
	writeb(0x0, p + OCT_REG_CR_OFF);

	/* Set bit-2 (INTENABLE) of Control Register */
	writeb(0x4, p + OCT_REG_CR_OFF);
	iounmap(p);

	return 0;
}

/*
 * Disables the global interrupt of PMC-OctalPro
 */

static void sbs_exit(struct pci_dev *dev)
{
	u8 __iomem *p;

	p = pci_ioremap_bar(dev, 0);
	/* FIXME: What if resource_len < OCT_REG_CR_OFF */
	if (p != NULL)
		writeb(0, p + OCT_REG_CR_OFF);
	iounmap(p);
}

/*
 * SIIG serial cards have an PCI interface chip which also controls
 * the UART clocking frequency. Each UART can be clocked independently
 * (except cards equipped with 4 UARTs) and initial clocking settings
 * are stored in the EEPROM chip. It can cause problems because this
 * version of serial driver doesn't support differently clocked UART's
 * on single PCI card. To prevent this, initialization functions set
 * high frequency clocking for all UART's on given card. It is safe (I
 * hope) because it doesn't touch EEPROM settings to prevent conflicts
 * with other OSes (like M$ DOS).
 *
 *  SIIG support added by Andrey Panin <pazke@donpac.ru>, 10/1999
 *
 * There is two family of SIIG serial cards with different PCI
 * interface chip and different configuration methods:
 *     - 10x cards have control registers in IO and/or memory space;
 *     - 20x cards have control registers in standard PCI configuration space.
 *
 * Note: all 10x cards have PCI device ids 0x10..
 *       all 20x cards have PCI device ids 0x20..
 *
 * There are also Quartet Serial cards which use Oxford Semiconductor
 * 16954 quad UART PCI chip clocked by 18.432 MHz quartz.
 *
 * Note: some SIIG cards are probed by the parport_serial object.
 */

#define PCI_DEVICE_ID_SIIG_1S_10x (PCI_DEVICE_ID_SIIG_1S_10x_550 & 0xfffc)
#define PCI_DEVICE_ID_SIIG_2S_10x (PCI_DEVICE_ID_SIIG_2S_10x_550 & 0xfff8)

static int pci_siig10x_init(struct pci_dev *dev)
{
	u16 data;
	void __iomem *p;

	switch (dev->device & 0xfff8) {
	case PCI_DEVICE_ID_SIIG_1S_10x:	/* 1S */
		data = 0xffdf;
		break;
	case PCI_DEVICE_ID_SIIG_2S_10x:	/* 2S, 2S1P */
		data = 0xf7ff;
		break;
	default:			/* 1S1P, 4S */
		data = 0xfffb;
		break;
	}

	p = ioremap_nocache(pci_resource_start(dev, 0), 0x80);
	if (p == NULL)
		return -ENOMEM;

	writew(readw(p + 0x28) & data, p + 0x28);
	readw(p + 0x28);
	iounmap(p);
	return 0;
}

#define PCI_DEVICE_ID_SIIG_2S_20x (PCI_DEVICE_ID_SIIG_2S_20x_550 & 0xfffc)
#define PCI_DEVICE_ID_SIIG_2S1P_20x (PCI_DEVICE_ID_SIIG_2S1P_20x_550 & 0xfffc)

static int pci_siig20x_init(struct pci_dev *dev)
{
	u8 data;

	/* Change clock frequency for the first UART. */
	pci_read_config_byte(dev, 0x6f, &data);
	pci_write_config_byte(dev, 0x6f, data & 0xef);

	/* If this card has 2 UART, we have to do the same with second UART. */
	if (((dev->device & 0xfffc) == PCI_DEVICE_ID_SIIG_2S_20x) ||
	    ((dev->device & 0xfffc) == PCI_DEVICE_ID_SIIG_2S1P_20x)) {
		pci_read_config_byte(dev, 0x73, &data);
		pci_write_config_byte(dev, 0x73, data & 0xef);
	}
	return 0;
}

static int pci_siig_init(struct pci_dev *dev)
{
	unsigned int type = dev->device & 0xff00;

	if (type == 0x1000)
		return pci_siig10x_init(dev);
	else if (type == 0x2000)
		return pci_siig20x_init(dev);

	moan_device("Unknown SIIG card", dev);
	return -ENODEV;
}

static int pci_siig_setup(struct serial_private *priv,
			  const struct pciserial_board *board,
			  struct uart_8250_port *port, int idx)
{
	unsigned int bar = FL_GET_BASE(board->flags) + idx, offset = 0;

	if (idx > 3) {
		bar = 4;
		offset = (idx - 4) * 8;
	}

	return setup_port(priv, port, bar, offset, 0);
}

/*
 * Timedia has an explosion of boards, and to avoid the PCI table from
 * growing *huge*, we use this function to collapse some 70 entries
 * in the PCI table into one, for sanity's and compactness's sake.
 */
static const unsigned short timedia_single_port[] = {
	0x4025, 0x4027, 0x4028, 0x5025, 0x5027, 0
};

static const unsigned short timedia_dual_port[] = {
	0x0002, 0x4036, 0x4037, 0x4038, 0x4078, 0x4079, 0x4085,
	0x4088, 0x4089, 0x5037, 0x5078, 0x5079, 0x5085, 0x6079,
	0x7079, 0x8079, 0x8137, 0x8138, 0x8237, 0x8238, 0x9079,
	0x9137, 0x9138, 0x9237, 0x9238, 0xA079, 0xB079, 0xC079,
	0xD079, 0
};

static const unsigned short timedia_quad_port[] = {
	0x4055, 0x4056, 0x4095, 0x4096, 0x5056, 0x8156, 0x8157,
	0x8256, 0x8257, 0x9056, 0x9156, 0x9157, 0x9158, 0x9159,
	0x9256, 0x9257, 0xA056, 0xA157, 0xA158, 0xA159, 0xB056,
	0xB157, 0
};

static const unsigned short timedia_eight_port[] = {
	0x4065, 0x4066, 0x5065, 0x5066, 0x8166, 0x9066, 0x9166,
	0x9167, 0x9168, 0xA066, 0xA167, 0xA168, 0
};

static const struct timedia_struct {
	int num;
	const unsigned short *ids;
} timedia_data[] = {
	{ 1, timedia_single_port },
	{ 2, timedia_dual_port },
	{ 4, timedia_quad_port },
	{ 8, timedia_eight_port }
};

/*
 * There are nearly 70 different Timedia/SUNIX PCI serial devices.  Instead of
 * listing them individually, this driver merely grabs them all with
 * PCI_ANY_ID.  Some of these devices, however, also feature a parallel port,
 * and should be left free to be claimed by parport_serial instead.
 */
static int pci_timedia_probe(struct pci_dev *dev)
{
	/*
	 * Check the third digit of the subdevice ID
	 * (0,2,3,5,6: serial only -- 7,8,9: serial + parallel)
	 */
	if ((dev->subsystem_device & 0x00f0) >= 0x70) {
		dev_info(&dev->dev,
			"ignoring Timedia subdevice %04x for parport_serial\n",
			dev->subsystem_device);
		return -ENODEV;
	}

	return 0;
}

static int pci_timedia_init(struct pci_dev *dev)
{
	const unsigned short *ids;
	int i, j;

	for (i = 0; i < ARRAY_SIZE(timedia_data); i++) {
		ids = timedia_data[i].ids;
		for (j = 0; ids[j]; j++)
			if (dev->subsystem_device == ids[j])
				return timedia_data[i].num;
	}
	return 0;
}

/*
 * Timedia/SUNIX uses a mixture of BARs and offsets
 * Ugh, this is ugly as all hell --- TYT
 */
static int
pci_timedia_setup(struct serial_private *priv,
		  const struct pciserial_board *board,
		  struct uart_8250_port *port, int idx)
{
	unsigned int bar = 0, offset = board->first_offset;

	switch (idx) {
	case 0:
		bar = 0;
		break;
	case 1:
		offset = board->uart_offset;
		bar = 0;
		break;
	case 2:
		bar = 1;
		break;
	case 3:
		offset = board->uart_offset;
		/* FALLTHROUGH */
	case 4: /* BAR 2 */
	case 5: /* BAR 3 */
	case 6: /* BAR 4 */
	case 7: /* BAR 5 */
		bar = idx - 2;
	}

	return setup_port(priv, port, bar, offset, board->reg_shift);
}

/*
 * Some Titan cards are also a little weird
 */
static int
titan_400l_800l_setup(struct serial_private *priv,
		      const struct pciserial_board *board,
		      struct uart_8250_port *port, int idx)
{
	unsigned int bar, offset = board->first_offset;

	switch (idx) {
	case 0:
		bar = 1;
		break;
	case 1:
		bar = 2;
		break;
	default:
		bar = 4;
		offset = (idx - 2) * board->uart_offset;
	}

	return setup_port(priv, port, bar, offset, board->reg_shift);
}

static int pci_xircom_init(struct pci_dev *dev)
{
	msleep(100);
	return 0;
}

static int pci_ni8420_init(struct pci_dev *dev)
{
	void __iomem *p;
	unsigned int bar = 0;

	if ((pci_resource_flags(dev, bar) & IORESOURCE_MEM) == 0) {
		moan_device("no memory in bar", dev);
		return 0;
	}

	p = pci_ioremap_bar(dev, bar);
	if (p == NULL)
		return -ENOMEM;

	/* Enable CPU Interrupt */
	writel(readl(p + NI8420_INT_ENABLE_REG) | NI8420_INT_ENABLE_BIT,
	       p + NI8420_INT_ENABLE_REG);

	iounmap(p);
	return 0;
}

#define MITE_IOWBSR1_WSIZE	0xa
#define MITE_IOWBSR1_WIN_OFFSET	0x800
#define MITE_IOWBSR1_WENAB	(1 << 7)
#define MITE_LCIMR1_IO_IE_0	(1 << 24)
#define MITE_LCIMR2_SET_CPU_IE	(1 << 31)
#define MITE_IOWCR1_RAMSEL_MASK	0xfffffffe

static int pci_ni8430_init(struct pci_dev *dev)
{
	void __iomem *p;
	struct pci_bus_region region;
	u32 device_window;
	unsigned int bar = 0;

	if ((pci_resource_flags(dev, bar) & IORESOURCE_MEM) == 0) {
		moan_device("no memory in bar", dev);
		return 0;
	}

	p = pci_ioremap_bar(dev, bar);
	if (p == NULL)
		return -ENOMEM;

	/*
	 * Set device window address and size in BAR0, while acknowledging that
	 * the resource structure may contain a translated address that differs
	 * from the address the device responds to.
	 */
	pcibios_resource_to_bus(dev->bus, &region, &dev->resource[bar]);
	device_window = ((region.start + MITE_IOWBSR1_WIN_OFFSET) & 0xffffff00)
	                | MITE_IOWBSR1_WENAB | MITE_IOWBSR1_WSIZE;
	writel(device_window, p + MITE_IOWBSR1);

	/* Set window access to go to RAMSEL IO address space */
	writel((readl(p + MITE_IOWCR1) & MITE_IOWCR1_RAMSEL_MASK),
	       p + MITE_IOWCR1);

	/* Enable IO Bus Interrupt 0 */
	writel(MITE_LCIMR1_IO_IE_0, p + MITE_LCIMR1);

	/* Enable CPU Interrupt */
	writel(MITE_LCIMR2_SET_CPU_IE, p + MITE_LCIMR2);

	iounmap(p);
	return 0;
}

/* UART Port Control Register */
#define NI8430_PORTCON	0x0f
#define NI8430_PORTCON_TXVR_ENABLE	(1 << 3)

static int
pci_ni8430_setup(struct serial_private *priv,
		 const struct pciserial_board *board,
		 struct uart_8250_port *port, int idx)
{
	struct pci_dev *dev = priv->dev;
	void __iomem *p;
	unsigned int bar, offset = board->first_offset;

	if (idx >= board->num_ports)
		return 1;

	bar = FL_GET_BASE(board->flags);
	offset += idx * board->uart_offset;

	p = pci_ioremap_bar(dev, bar);
	if (!p)
		return -ENOMEM;

	/* enable the transceiver */
	writeb(readb(p + offset + NI8430_PORTCON) | NI8430_PORTCON_TXVR_ENABLE,
	       p + offset + NI8430_PORTCON);

	iounmap(p);

	return setup_port(priv, port, bar, offset, board->reg_shift);
}

static int pci_netmos_9900_setup(struct serial_private *priv,
				const struct pciserial_board *board,
				struct uart_8250_port *port, int idx)
{
	unsigned int bar;

	if ((priv->dev->device != PCI_DEVICE_ID_NETMOS_9865) &&
	    (priv->dev->subsystem_device & 0xff00) == 0x3000) {
		/* netmos apparently orders BARs by datasheet layout, so serial
		 * ports get BARs 0 and 3 (or 1 and 4 for memmapped)
		 */
		bar = 3 * idx;

		return setup_port(priv, port, bar, 0, board->reg_shift);
	} else {
		return pci_default_setup(priv, board, port, idx);
	}
}

/* the 99xx series comes with a range of device IDs and a variety
 * of capabilities:
 *
 * 9900 has varying capabilities and can cascade to sub-controllers
 *   (cascading should be purely internal)
 * 9904 is hardwired with 4 serial ports
 * 9912 and 9922 are hardwired with 2 serial ports
 */
static int pci_netmos_9900_numports(struct pci_dev *dev)
{
	unsigned int c = dev->class;
	unsigned int pi;
	unsigned short sub_serports;

	pi = (c & 0xff);

	if (pi == 2) {
		return 1;
	} else if ((pi == 0) &&
			   (dev->device == PCI_DEVICE_ID_NETMOS_9900)) {
		/* two possibilities: 0x30ps encodes number of parallel and
		 * serial ports, or 0x1000 indicates *something*. This is not
		 * immediately obvious, since the 2s1p+4s configuration seems
		 * to offer all functionality on functions 0..2, while still
		 * advertising the same function 3 as the 4s+2s1p config.
		 */
		sub_serports = dev->subsystem_device & 0xf;
		if (sub_serports > 0) {
			return sub_serports;
		} else {
			dev_err(&dev->dev, "NetMos/Mostech serial driver ignoring port on ambiguous config.\n");
			return 0;
		}
	}

	moan_device("unknown NetMos/Mostech program interface", dev);
	return 0;
}

static int pci_netmos_init(struct pci_dev *dev)
{
	/* subdevice 0x00PS means <P> parallel, <S> serial */
	unsigned int num_serial = dev->subsystem_device & 0xf;

	if ((dev->device == PCI_DEVICE_ID_NETMOS_9901) ||
		(dev->device == PCI_DEVICE_ID_NETMOS_9865))
		return 0;

	if (dev->subsystem_vendor == PCI_VENDOR_ID_IBM &&
			dev->subsystem_device == 0x0299)
		return 0;

	switch (dev->device) { /* FALLTHROUGH on all */
		case PCI_DEVICE_ID_NETMOS_9904:
		case PCI_DEVICE_ID_NETMOS_9912:
		case PCI_DEVICE_ID_NETMOS_9922:
		case PCI_DEVICE_ID_NETMOS_9900:
			num_serial = pci_netmos_9900_numports(dev);
			break;

		default:
			if (num_serial == 0 ) {
				moan_device("unknown NetMos/Mostech device", dev);
			}
	}

	if (num_serial == 0)
		return -ENODEV;

	return num_serial;
}

/*
 * These chips are available with optionally one parallel port and up to
 * two serial ports. Unfortunately they all have the same product id.
 *
 * Basic configuration is done over a region of 32 I/O ports. The base
 * ioport is called INTA or INTC, depending on docs/other drivers.
 *
 * The region of the 32 I/O ports is configured in POSIO0R...
 */

/* registers */
#define ITE_887x_MISCR		0x9c
#define ITE_887x_INTCBAR	0x78
#define ITE_887x_UARTBAR	0x7c
#define ITE_887x_PS0BAR		0x10
#define ITE_887x_POSIO0		0x60

/* I/O space size */
#define ITE_887x_IOSIZE		32
/* I/O space size (bits 26-24; 8 bytes = 011b) */
#define ITE_887x_POSIO_IOSIZE_8		(3 << 24)
/* I/O space size (bits 26-24; 32 bytes = 101b) */
#define ITE_887x_POSIO_IOSIZE_32	(5 << 24)
/* Decoding speed (1 = slow, 2 = medium, 3 = fast) */
#define ITE_887x_POSIO_SPEED		(3 << 29)
/* enable IO_Space bit */
#define ITE_887x_POSIO_ENABLE		(1 << 31)

static int pci_ite887x_init(struct pci_dev *dev)
{
	/* inta_addr are the configuration addresses of the ITE */
	static const short inta_addr[] = { 0x2a0, 0x2c0, 0x220, 0x240, 0x1e0,
							0x200, 0x280, 0 };
	int ret, i, type;
	struct resource *iobase = NULL;
	u32 miscr, uartbar, ioport;

	/* search for the base-ioport */
	i = 0;
	while (inta_addr[i] && iobase == NULL) {
		iobase = request_region(inta_addr[i], ITE_887x_IOSIZE,
								"ite887x");
		if (iobase != NULL) {
			/* write POSIO0R - speed | size | ioport */
			pci_write_config_dword(dev, ITE_887x_POSIO0,
				ITE_887x_POSIO_ENABLE | ITE_887x_POSIO_SPEED |
				ITE_887x_POSIO_IOSIZE_32 | inta_addr[i]);
			/* write INTCBAR - ioport */
			pci_write_config_dword(dev, ITE_887x_INTCBAR,
								inta_addr[i]);
			ret = inb(inta_addr[i]);
			if (ret != 0xff) {
				/* ioport connected */
				break;
			}
			release_region(iobase->start, ITE_887x_IOSIZE);
			iobase = NULL;
		}
		i++;
	}

	if (!inta_addr[i]) {
		dev_err(&dev->dev, "ite887x: could not find iobase\n");
		return -ENODEV;
	}

	/* start of undocumented type checking (see parport_pc.c) */
	type = inb(iobase->start + 0x18) & 0x0f;

	switch (type) {
	case 0x2:	/* ITE8871 (1P) */
	case 0xa:	/* ITE8875 (1P) */
		ret = 0;
		break;
	case 0xe:	/* ITE8872 (2S1P) */
		ret = 2;
		break;
	case 0x6:	/* ITE8873 (1S) */
		ret = 1;
		break;
	case 0x8:	/* ITE8874 (2S) */
		ret = 2;
		break;
	default:
		moan_device("Unknown ITE887x", dev);
		ret = -ENODEV;
	}

	/* configure all serial ports */
	for (i = 0; i < ret; i++) {
		/* read the I/O port from the device */
		pci_read_config_dword(dev, ITE_887x_PS0BAR + (0x4 * (i + 1)),
								&ioport);
		ioport &= 0x0000FF00;	/* the actual base address */
		pci_write_config_dword(dev, ITE_887x_POSIO0 + (0x4 * (i + 1)),
			ITE_887x_POSIO_ENABLE | ITE_887x_POSIO_SPEED |
			ITE_887x_POSIO_IOSIZE_8 | ioport);

		/* write the ioport to the UARTBAR */
		pci_read_config_dword(dev, ITE_887x_UARTBAR, &uartbar);
		uartbar &= ~(0xffff << (16 * i));	/* clear half the reg */
		uartbar |= (ioport << (16 * i));	/* set the ioport */
		pci_write_config_dword(dev, ITE_887x_UARTBAR, uartbar);

		/* get current config */
		pci_read_config_dword(dev, ITE_887x_MISCR, &miscr);
		/* disable interrupts (UARTx_Routing[3:0]) */
		miscr &= ~(0xf << (12 - 4 * i));
		/* activate the UART (UARTx_En) */
		miscr |= 1 << (23 - i);
		/* write new config with activated UART */
		pci_write_config_dword(dev, ITE_887x_MISCR, miscr);
	}

	if (ret <= 0) {
		/* the device has no UARTs if we get here */
		release_region(iobase->start, ITE_887x_IOSIZE);
	}

	return ret;
}

static void pci_ite887x_exit(struct pci_dev *dev)
{
	u32 ioport;
	/* the ioport is bit 0-15 in POSIO0R */
	pci_read_config_dword(dev, ITE_887x_POSIO0, &ioport);
	ioport &= 0xffff;
	release_region(ioport, ITE_887x_IOSIZE);
}

/*
 * EndRun Technologies.
 * Determine the number of ports available on the device.
 */
#define PCI_VENDOR_ID_ENDRUN			0x7401
#define PCI_DEVICE_ID_ENDRUN_1588	0xe100

static int pci_endrun_init(struct pci_dev *dev)
{
	u8 __iomem *p;
	unsigned long deviceID;
	unsigned int  number_uarts = 0;

	/* EndRun device is all 0xexxx */
	if (dev->vendor == PCI_VENDOR_ID_ENDRUN &&
		(dev->device & 0xf000) != 0xe000)
		return 0;

	p = pci_iomap(dev, 0, 5);
	if (p == NULL)
		return -ENOMEM;

	deviceID = ioread32(p);
	/* EndRun device */
	if (deviceID == 0x07000200) {
		number_uarts = ioread8(p + 4);
		dev_dbg(&dev->dev,
			"%d ports detected on EndRun PCI Express device\n",
			number_uarts);
	}
	pci_iounmap(dev, p);
	return number_uarts;
}

/*
 * Oxford Semiconductor Inc.
 * Check that device is part of the Tornado range of devices, then determine
 * the number of ports available on the device.
 */
static int pci_oxsemi_tornado_init(struct pci_dev *dev)
{
	u8 __iomem *p;
	unsigned long deviceID;
	unsigned int  number_uarts = 0;

	/* OxSemi Tornado devices are all 0xCxxx */
	if (dev->vendor == PCI_VENDOR_ID_OXSEMI &&
	    (dev->device & 0xF000) != 0xC000)
		return 0;

	p = pci_iomap(dev, 0, 5);
	if (p == NULL)
		return -ENOMEM;

	deviceID = ioread32(p);
	/* Tornado device */
	if (deviceID == 0x07000200) {
		number_uarts = ioread8(p + 4);
		dev_dbg(&dev->dev,
			"%d ports detected on Oxford PCI Express device\n",
			number_uarts);
	}
	pci_iounmap(dev, p);
	return number_uarts;
}

static int pci_asix_setup(struct serial_private *priv,
		  const struct pciserial_board *board,
		  struct uart_8250_port *port, int idx)
{
	port->bugs |= UART_BUG_PARITY;
	return pci_default_setup(priv, board, port, idx);
}

/* Quatech devices have their own extra interface features */

struct quatech_feature {
	u16 devid;
	bool amcc;
};

#define QPCR_TEST_FOR1		0x3F
#define QPCR_TEST_GET1		0x00
#define QPCR_TEST_FOR2		0x40
#define QPCR_TEST_GET2		0x40
#define QPCR_TEST_FOR3		0x80
#define QPCR_TEST_GET3		0x40
#define QPCR_TEST_FOR4		0xC0
#define QPCR_TEST_GET4		0x80

#define QOPR_CLOCK_X1		0x0000
#define QOPR_CLOCK_X2		0x0001
#define QOPR_CLOCK_X4		0x0002
#define QOPR_CLOCK_X8		0x0003
#define QOPR_CLOCK_RATE_MASK	0x0003


static struct quatech_feature quatech_cards[] = {
	{ PCI_DEVICE_ID_QUATECH_QSC100,   1 },
	{ PCI_DEVICE_ID_QUATECH_DSC100,   1 },
	{ PCI_DEVICE_ID_QUATECH_DSC100E,  0 },
	{ PCI_DEVICE_ID_QUATECH_DSC200,   1 },
	{ PCI_DEVICE_ID_QUATECH_DSC200E,  0 },
	{ PCI_DEVICE_ID_QUATECH_ESC100D,  1 },
	{ PCI_DEVICE_ID_QUATECH_ESC100M,  1 },
	{ PCI_DEVICE_ID_QUATECH_QSCP100,  1 },
	{ PCI_DEVICE_ID_QUATECH_DSCP100,  1 },
	{ PCI_DEVICE_ID_QUATECH_QSCP200,  1 },
	{ PCI_DEVICE_ID_QUATECH_DSCP200,  1 },
	{ PCI_DEVICE_ID_QUATECH_ESCLP100, 0 },
	{ PCI_DEVICE_ID_QUATECH_QSCLP100, 0 },
	{ PCI_DEVICE_ID_QUATECH_DSCLP100, 0 },
	{ PCI_DEVICE_ID_QUATECH_SSCLP100, 0 },
	{ PCI_DEVICE_ID_QUATECH_QSCLP200, 0 },
	{ PCI_DEVICE_ID_QUATECH_DSCLP200, 0 },
	{ PCI_DEVICE_ID_QUATECH_SSCLP200, 0 },
	{ PCI_DEVICE_ID_QUATECH_SPPXP_100, 0 },
	{ 0, }
};

static int pci_quatech_amcc(u16 devid)
{
	struct quatech_feature *qf = &quatech_cards[0];
	while (qf->devid) {
		if (qf->devid == devid)
			return qf->amcc;
		qf++;
	}
	pr_err("quatech: unknown port type '0x%04X'.\n", devid);
	return 0;
};

static int pci_quatech_rqopr(struct uart_8250_port *port)
{
	unsigned long base = port->port.iobase;
	u8 LCR, val;

	LCR = inb(base + UART_LCR);
	outb(0xBF, base + UART_LCR);
	val = inb(base + UART_SCR);
	outb(LCR, base + UART_LCR);
	return val;
}

static void pci_quatech_wqopr(struct uart_8250_port *port, u8 qopr)
{
	unsigned long base = port->port.iobase;
	u8 LCR, val;

	LCR = inb(base + UART_LCR);
	outb(0xBF, base + UART_LCR);
	val = inb(base + UART_SCR);
	outb(qopr, base + UART_SCR);
	outb(LCR, base + UART_LCR);
}

static int pci_quatech_rqmcr(struct uart_8250_port *port)
{
	unsigned long base = port->port.iobase;
	u8 LCR, val, qmcr;

	LCR = inb(base + UART_LCR);
	outb(0xBF, base + UART_LCR);
	val = inb(base + UART_SCR);
	outb(val | 0x10, base + UART_SCR);
	qmcr = inb(base + UART_MCR);
	outb(val, base + UART_SCR);
	outb(LCR, base + UART_LCR);

	return qmcr;
}

static void pci_quatech_wqmcr(struct uart_8250_port *port, u8 qmcr)
{
	unsigned long base = port->port.iobase;
	u8 LCR, val;

	LCR = inb(base + UART_LCR);
	outb(0xBF, base + UART_LCR);
	val = inb(base + UART_SCR);
	outb(val | 0x10, base + UART_SCR);
	outb(qmcr, base + UART_MCR);
	outb(val, base + UART_SCR);
	outb(LCR, base + UART_LCR);
}

static int pci_quatech_has_qmcr(struct uart_8250_port *port)
{
	unsigned long base = port->port.iobase;
	u8 LCR, val;

	LCR = inb(base + UART_LCR);
	outb(0xBF, base + UART_LCR);
	val = inb(base + UART_SCR);
	if (val & 0x20) {
		outb(0x80, UART_LCR);
		if (!(inb(UART_SCR) & 0x20)) {
			outb(LCR, base + UART_LCR);
			return 1;
		}
	}
	return 0;
}

static int pci_quatech_test(struct uart_8250_port *port)
{
	u8 reg;
	u8 qopr = pci_quatech_rqopr(port);
	pci_quatech_wqopr(port, qopr & QPCR_TEST_FOR1);
	reg = pci_quatech_rqopr(port) & 0xC0;
	if (reg != QPCR_TEST_GET1)
		return -EINVAL;
	pci_quatech_wqopr(port, (qopr & QPCR_TEST_FOR1)|QPCR_TEST_FOR2);
	reg = pci_quatech_rqopr(port) & 0xC0;
	if (reg != QPCR_TEST_GET2)
		return -EINVAL;
	pci_quatech_wqopr(port, (qopr & QPCR_TEST_FOR1)|QPCR_TEST_FOR3);
	reg = pci_quatech_rqopr(port) & 0xC0;
	if (reg != QPCR_TEST_GET3)
		return -EINVAL;
	pci_quatech_wqopr(port, (qopr & QPCR_TEST_FOR1)|QPCR_TEST_FOR4);
	reg = pci_quatech_rqopr(port) & 0xC0;
	if (reg != QPCR_TEST_GET4)
		return -EINVAL;

	pci_quatech_wqopr(port, qopr);
	return 0;
}

static int pci_quatech_clock(struct uart_8250_port *port)
{
	u8 qopr, reg, set;
	unsigned long clock;

	if (pci_quatech_test(port) < 0)
		return 1843200;

	qopr = pci_quatech_rqopr(port);

	pci_quatech_wqopr(port, qopr & ~QOPR_CLOCK_X8);
	reg = pci_quatech_rqopr(port);
	if (reg & QOPR_CLOCK_X8) {
		clock = 1843200;
		goto out;
	}
	pci_quatech_wqopr(port, qopr | QOPR_CLOCK_X8);
	reg = pci_quatech_rqopr(port);
	if (!(reg & QOPR_CLOCK_X8)) {
		clock = 1843200;
		goto out;
	}
	reg &= QOPR_CLOCK_X8;
	if (reg == QOPR_CLOCK_X2) {
		clock =  3685400;
		set = QOPR_CLOCK_X2;
	} else if (reg == QOPR_CLOCK_X4) {
		clock = 7372800;
		set = QOPR_CLOCK_X4;
	} else if (reg == QOPR_CLOCK_X8) {
		clock = 14745600;
		set = QOPR_CLOCK_X8;
	} else {
		clock = 1843200;
		set = QOPR_CLOCK_X1;
	}
	qopr &= ~QOPR_CLOCK_RATE_MASK;
	qopr |= set;

out:
	pci_quatech_wqopr(port, qopr);
	return clock;
}

static int pci_quatech_rs422(struct uart_8250_port *port)
{
	u8 qmcr;
	int rs422 = 0;

	if (!pci_quatech_has_qmcr(port))
		return 0;
	qmcr = pci_quatech_rqmcr(port);
	pci_quatech_wqmcr(port, 0xFF);
	if (pci_quatech_rqmcr(port))
		rs422 = 1;
	pci_quatech_wqmcr(port, qmcr);
	return rs422;
}

static int pci_quatech_init(struct pci_dev *dev)
{
	if (pci_quatech_amcc(dev->device)) {
		unsigned long base = pci_resource_start(dev, 0);
		if (base) {
			u32 tmp;
			outl(inl(base + 0x38) | 0x00002000, base + 0x38);
			tmp = inl(base + 0x3c);
			outl(tmp | 0x01000000, base + 0x3c);
			outl(tmp &= ~0x01000000, base + 0x3c);
		}
	}
	return 0;
}

static int pci_quatech_setup(struct serial_private *priv,
		  const struct pciserial_board *board,
		  struct uart_8250_port *port, int idx)
{
	/* Needed by pci_quatech calls below */
	port->port.iobase = pci_resource_start(priv->dev, FL_GET_BASE(board->flags));
	/* Set up the clocking */
	port->port.uartclk = pci_quatech_clock(port);
	/* For now just warn about RS422 */
	if (pci_quatech_rs422(port))
		pr_warn("quatech: software control of RS422 features not currently supported.\n");
	return pci_default_setup(priv, board, port, idx);
}

static void pci_quatech_exit(struct pci_dev *dev)
{
}

static int pci_default_setup(struct serial_private *priv,
		  const struct pciserial_board *board,
		  struct uart_8250_port *port, int idx)
{
	unsigned int bar, offset = board->first_offset, maxnr;

	bar = FL_GET_BASE(board->flags);
	if (board->flags & FL_BASE_BARS)
		bar += idx;
	else
		offset += idx * board->uart_offset;

	maxnr = (pci_resource_len(priv->dev, bar) - board->first_offset) >>
		(board->reg_shift + 3);

	if (board->flags & FL_REGION_SZ_CAP && idx >= maxnr)
		return 1;

	return setup_port(priv, port, bar, offset, board->reg_shift);
}

static int pci_pericom_setup(struct serial_private *priv,
		  const struct pciserial_board *board,
		  struct uart_8250_port *port, int idx)
{
	unsigned int bar, offset = board->first_offset, maxnr;

	bar = FL_GET_BASE(board->flags);
	if (board->flags & FL_BASE_BARS)
		bar += idx;
	else
		offset += idx * board->uart_offset;

	maxnr = (pci_resource_len(priv->dev, bar) - board->first_offset) >>
		(board->reg_shift + 3);

	if (board->flags & FL_REGION_SZ_CAP && idx >= maxnr)
		return 1;

	port->port.uartclk = 14745600;

	return setup_port(priv, port, bar, offset, board->reg_shift);
}

static int
ce4100_serial_setup(struct serial_private *priv,
		  const struct pciserial_board *board,
		  struct uart_8250_port *port, int idx)
{
	int ret;

	ret = setup_port(priv, port, idx, 0, board->reg_shift);
	port->port.iotype = UPIO_MEM32;
	port->port.type = PORT_XSCALE;
	port->port.flags = (port->port.flags | UPF_FIXED_PORT | UPF_FIXED_TYPE);
	port->port.regshift = 2;

	return ret;
}

#define PCI_DEVICE_ID_INTEL_BYT_UART1	0x0f0a
#define PCI_DEVICE_ID_INTEL_BYT_UART2	0x0f0c

#define PCI_DEVICE_ID_INTEL_BSW_UART1	0x228a
#define PCI_DEVICE_ID_INTEL_BSW_UART2	0x228c

#define PCI_DEVICE_ID_INTEL_BDW_UART1	0x9ce3
#define PCI_DEVICE_ID_INTEL_BDW_UART2	0x9ce4

#define BYT_PRV_CLK			0x800
#define BYT_PRV_CLK_EN			(1 << 0)
#define BYT_PRV_CLK_M_VAL_SHIFT		1
#define BYT_PRV_CLK_N_VAL_SHIFT		16
#define BYT_PRV_CLK_UPDATE		(1 << 31)

#define BYT_TX_OVF_INT			0x820
#define BYT_TX_OVF_INT_MASK		(1 << 1)

static void
byt_set_termios(struct uart_port *p, struct ktermios *termios,
		struct ktermios *old)
{
	unsigned int baud = tty_termios_baud_rate(termios);
	unsigned long fref = 100000000, fuart = baud * 16;
	unsigned long w = BIT(15) - 1;
	unsigned long m, n;
	u32 reg;

	/* Gracefully handle the B0 case: fall back to B9600 */
	fuart = fuart ? fuart : 9600 * 16;

	/* Get Fuart closer to Fref */
	fuart *= rounddown_pow_of_two(fref / fuart);

	/*
	 * For baud rates 0.5M, 1M, 1.5M, 2M, 2.5M, 3M, 3.5M and 4M the
	 * dividers must be adjusted.
	 *
	 * uartclk = (m / n) * 100 MHz, where m <= n
	 */
	rational_best_approximation(fuart, fref, w, w, &m, &n);
	p->uartclk = fuart;

	/* Reset the clock */
	reg = (m << BYT_PRV_CLK_M_VAL_SHIFT) | (n << BYT_PRV_CLK_N_VAL_SHIFT);
	writel(reg, p->membase + BYT_PRV_CLK);
	reg |= BYT_PRV_CLK_EN | BYT_PRV_CLK_UPDATE;
	writel(reg, p->membase + BYT_PRV_CLK);

	p->status &= ~UPSTAT_AUTOCTS;
	if (termios->c_cflag & CRTSCTS)
		p->status |= UPSTAT_AUTOCTS;

	serial8250_do_set_termios(p, termios, old);
}

static bool byt_dma_filter(struct dma_chan *chan, void *param)
{
	struct dw_dma_slave *dws = param;

	if (dws->dma_dev != chan->device->dev)
		return false;

	chan->private = dws;
	return true;
}

static int
byt_serial_setup(struct serial_private *priv,
		 const struct pciserial_board *board,
		 struct uart_8250_port *port, int idx)
{
	struct pci_dev *pdev = priv->dev;
	struct device *dev = port->port.dev;
	struct uart_8250_dma *dma;
	struct dw_dma_slave *tx_param, *rx_param;
	struct pci_dev *dma_dev;
	int ret;

	dma = devm_kzalloc(dev, sizeof(*dma), GFP_KERNEL);
	if (!dma)
		return -ENOMEM;

	tx_param = devm_kzalloc(dev, sizeof(*tx_param), GFP_KERNEL);
	if (!tx_param)
		return -ENOMEM;

	rx_param = devm_kzalloc(dev, sizeof(*rx_param), GFP_KERNEL);
	if (!rx_param)
		return -ENOMEM;

	switch (pdev->device) {
	case PCI_DEVICE_ID_INTEL_BYT_UART1:
	case PCI_DEVICE_ID_INTEL_BSW_UART1:
	case PCI_DEVICE_ID_INTEL_BDW_UART1:
		rx_param->src_id = 3;
		tx_param->dst_id = 2;
		break;
	case PCI_DEVICE_ID_INTEL_BYT_UART2:
	case PCI_DEVICE_ID_INTEL_BSW_UART2:
	case PCI_DEVICE_ID_INTEL_BDW_UART2:
		rx_param->src_id = 5;
		tx_param->dst_id = 4;
		break;
	default:
		return -EINVAL;
	}

	rx_param->src_master = 1;
	rx_param->dst_master = 0;

	dma->rxconf.src_maxburst = 16;

	tx_param->src_master = 1;
	tx_param->dst_master = 0;

	dma->txconf.dst_maxburst = 16;

	dma_dev = pci_get_slot(pdev->bus, PCI_DEVFN(PCI_SLOT(pdev->devfn), 0));
	rx_param->dma_dev = &dma_dev->dev;
	tx_param->dma_dev = &dma_dev->dev;

	dma->fn = byt_dma_filter;
	dma->rx_param = rx_param;
	dma->tx_param = tx_param;

	ret = pci_default_setup(priv, board, port, idx);
	port->port.iotype = UPIO_MEM;
	port->port.type = PORT_16550A;
	port->port.flags = (port->port.flags | UPF_FIXED_PORT | UPF_FIXED_TYPE);
	port->port.set_termios = byt_set_termios;
	port->port.fifosize = 64;
	port->tx_loadsz = 64;
	port->dma = dma;
	port->capabilities = UART_CAP_FIFO | UART_CAP_AFE;

	/* Disable Tx counter interrupts */
	writel(BYT_TX_OVF_INT_MASK, port->port.membase + BYT_TX_OVF_INT);

	return ret;
}

static int
pci_omegapci_setup(struct serial_private *priv,
		      const struct pciserial_board *board,
		      struct uart_8250_port *port, int idx)
{
	return setup_port(priv, port, 2, idx * 8, 0);
}

static int
pci_brcm_trumanage_setup(struct serial_private *priv,
			 const struct pciserial_board *board,
			 struct uart_8250_port *port, int idx)
{
	int ret = pci_default_setup(priv, board, port, idx);

	port->port.type = PORT_BRCM_TRUMANAGE;
	port->port.flags = (port->port.flags | UPF_FIXED_PORT | UPF_FIXED_TYPE);
	return ret;
}

/* RTS will control by MCR if this bit is 0 */
#define FINTEK_RTS_CONTROL_BY_HW	BIT(4)
/* only worked with FINTEK_RTS_CONTROL_BY_HW on */
#define FINTEK_RTS_INVERT		BIT(5)

/* We should do proper H/W transceiver setting before change to RS485 mode */
static int pci_fintek_rs485_config(struct uart_port *port,
			       struct serial_rs485 *rs485)
{
	u8 setting;
	u8 *index = (u8 *) port->private_data;
	struct pci_dev *pci_dev = container_of(port->dev, struct pci_dev,
						dev);

	pci_read_config_byte(pci_dev, 0x40 + 8 * *index + 7, &setting);

	if (!rs485)
		rs485 = &port->rs485;
	else if (rs485->flags & SER_RS485_ENABLED)
		memset(rs485->padding, 0, sizeof(rs485->padding));
	else
		memset(rs485, 0, sizeof(*rs485));

	/* F81504/508/512 not support RTS delay before or after send */
	rs485->flags &= SER_RS485_ENABLED | SER_RS485_RTS_ON_SEND;

	if (rs485->flags & SER_RS485_ENABLED) {
		/* Enable RTS H/W control mode */
		setting |= FINTEK_RTS_CONTROL_BY_HW;

		if (rs485->flags & SER_RS485_RTS_ON_SEND) {
			/* RTS driving high on TX */
			setting &= ~FINTEK_RTS_INVERT;
		} else {
			/* RTS driving low on TX */
			setting |= FINTEK_RTS_INVERT;
		}

		rs485->delay_rts_after_send = 0;
		rs485->delay_rts_before_send = 0;
	} else {
		/* Disable RTS H/W control mode */
		setting &= ~(FINTEK_RTS_CONTROL_BY_HW | FINTEK_RTS_INVERT);
	}

	pci_write_config_byte(pci_dev, 0x40 + 8 * *index + 7, setting);

	if (rs485 != &port->rs485)
		port->rs485 = *rs485;

	return 0;
}

static int pci_fintek_setup(struct serial_private *priv,
			    const struct pciserial_board *board,
			    struct uart_8250_port *port, int idx)
{
	struct pci_dev *pdev = priv->dev;
	u8 *data;
	u8 config_base;
	u16 iobase;

	config_base = 0x40 + 0x08 * idx;

	/* Get the io address from configuration space */
	pci_read_config_word(pdev, config_base + 4, &iobase);

	dev_dbg(&pdev->dev, "%s: idx=%d iobase=0x%x", __func__, idx, iobase);

	port->port.iotype = UPIO_PORT;
	port->port.iobase = iobase;
	port->port.rs485_config = pci_fintek_rs485_config;

	data = devm_kzalloc(&pdev->dev, sizeof(u8), GFP_KERNEL);
	if (!data)
		return -ENOMEM;

	/* preserve index in PCI configuration space */
	*data = idx;
	port->port.private_data = data;

	return 0;
}

static int pci_fintek_init(struct pci_dev *dev)
{
	unsigned long iobase;
	u32 max_port, i;
	u32 bar_data[3];
	u8 config_base;
	struct serial_private *priv = pci_get_drvdata(dev);
	struct uart_8250_port *port;

	switch (dev->device) {
	case 0x1104: /* 4 ports */
	case 0x1108: /* 8 ports */
		max_port = dev->device & 0xff;
		break;
	case 0x1112: /* 12 ports */
		max_port = 12;
		break;
	default:
		return -EINVAL;
	}

	/* Get the io address dispatch from the BIOS */
	pci_read_config_dword(dev, 0x24, &bar_data[0]);
	pci_read_config_dword(dev, 0x20, &bar_data[1]);
	pci_read_config_dword(dev, 0x1c, &bar_data[2]);

	for (i = 0; i < max_port; ++i) {
		/* UART0 configuration offset start from 0x40 */
		config_base = 0x40 + 0x08 * i;

		/* Calculate Real IO Port */
		iobase = (bar_data[i / 4] & 0xffffffe0) + (i % 4) * 8;

		/* Enable UART I/O port */
		pci_write_config_byte(dev, config_base + 0x00, 0x01);

		/* Select 128-byte FIFO and 8x FIFO threshold */
		pci_write_config_byte(dev, config_base + 0x01, 0x33);

		/* LSB UART */
		pci_write_config_byte(dev, config_base + 0x04,
				(u8)(iobase & 0xff));

		/* MSB UART */
		pci_write_config_byte(dev, config_base + 0x05,
				(u8)((iobase & 0xff00) >> 8));

		pci_write_config_byte(dev, config_base + 0x06, dev->irq);

		if (priv) {
			/* re-apply RS232/485 mode when
			 * pciserial_resume_ports()
			 */
			port = serial8250_get_port(priv->line[i]);
			pci_fintek_rs485_config(&port->port, NULL);
		} else {
			/* First init without port data
			 * force init to RS232 Mode
			 */
			pci_write_config_byte(dev, config_base + 0x07, 0x01);
		}
	}

	return max_port;
}

static int skip_tx_en_setup(struct serial_private *priv,
			const struct pciserial_board *board,
			struct uart_8250_port *port, int idx)
{
	port->port.flags |= UPF_NO_TXEN_TEST;
	dev_dbg(&priv->dev->dev,
		"serial8250: skipping TxEn test for device [%04x:%04x] subsystem [%04x:%04x]\n",
		priv->dev->vendor, priv->dev->device,
		priv->dev->subsystem_vendor, priv->dev->subsystem_device);

	return pci_default_setup(priv, board, port, idx);
}

static void kt_handle_break(struct uart_port *p)
{
	struct uart_8250_port *up = up_to_u8250p(p);
	/*
	 * On receipt of a BI, serial device in Intel ME (Intel
	 * management engine) needs to have its fifos cleared for sane
	 * SOL (Serial Over Lan) output.
	 */
	serial8250_clear_and_reinit_fifos(up);
}

static unsigned int kt_serial_in(struct uart_port *p, int offset)
{
	struct uart_8250_port *up = up_to_u8250p(p);
	unsigned int val;

	/*
	 * When the Intel ME (management engine) gets reset its serial
	 * port registers could return 0 momentarily.  Functions like
	 * serial8250_console_write, read and save the IER, perform
	 * some operation and then restore it.  In order to avoid
	 * setting IER register inadvertently to 0, if the value read
	 * is 0, double check with ier value in uart_8250_port and use
	 * that instead.  up->ier should be the same value as what is
	 * currently configured.
	 */
	val = inb(p->iobase + offset);
	if (offset == UART_IER) {
		if (val == 0)
			val = up->ier;
	}
	return val;
}

static int kt_serial_setup(struct serial_private *priv,
			   const struct pciserial_board *board,
			   struct uart_8250_port *port, int idx)
{
	port->port.flags |= UPF_BUG_THRE;
	port->port.serial_in = kt_serial_in;
	port->port.handle_break = kt_handle_break;
	return skip_tx_en_setup(priv, board, port, idx);
}

static int pci_eg20t_init(struct pci_dev *dev)
{
#if defined(CONFIG_SERIAL_PCH_UART) || defined(CONFIG_SERIAL_PCH_UART_MODULE)
	return -ENODEV;
#else
	return 0;
#endif
}

static int
pci_wch_ch353_setup(struct serial_private *priv,
                    const struct pciserial_board *board,
                    struct uart_8250_port *port, int idx)
{
	port->port.flags |= UPF_FIXED_TYPE;
	port->port.type = PORT_16550A;
	return pci_default_setup(priv, board, port, idx);
}

static int
pci_wch_ch38x_setup(struct serial_private *priv,
                    const struct pciserial_board *board,
                    struct uart_8250_port *port, int idx)
{
	port->port.flags |= UPF_FIXED_TYPE;
	port->port.type = PORT_16850;
	return pci_default_setup(priv, board, port, idx);
}

#define PCI_VENDOR_ID_SBSMODULARIO	0x124B
#define PCI_SUBVENDOR_ID_SBSMODULARIO	0x124B
#define PCI_DEVICE_ID_OCTPRO		0x0001
#define PCI_SUBDEVICE_ID_OCTPRO232	0x0108
#define PCI_SUBDEVICE_ID_OCTPRO422	0x0208
#define PCI_SUBDEVICE_ID_POCTAL232	0x0308
#define PCI_SUBDEVICE_ID_POCTAL422	0x0408
#define PCI_SUBDEVICE_ID_SIIG_DUAL_00	0x2500
#define PCI_SUBDEVICE_ID_SIIG_DUAL_30	0x2530
#define PCI_VENDOR_ID_ADVANTECH		0x13fe
#define PCI_DEVICE_ID_INTEL_CE4100_UART 0x2e66
#define PCI_DEVICE_ID_ADVANTECH_PCI3620	0x3620
#define PCI_DEVICE_ID_ADVANTECH_PCI3618	0x3618
#define PCI_DEVICE_ID_ADVANTECH_PCIf618	0xf618
#define PCI_DEVICE_ID_TITAN_200I	0x8028
#define PCI_DEVICE_ID_TITAN_400I	0x8048
#define PCI_DEVICE_ID_TITAN_800I	0x8088
#define PCI_DEVICE_ID_TITAN_800EH	0xA007
#define PCI_DEVICE_ID_TITAN_800EHB	0xA008
#define PCI_DEVICE_ID_TITAN_400EH	0xA009
#define PCI_DEVICE_ID_TITAN_100E	0xA010
#define PCI_DEVICE_ID_TITAN_200E	0xA012
#define PCI_DEVICE_ID_TITAN_400E	0xA013
#define PCI_DEVICE_ID_TITAN_800E	0xA014
#define PCI_DEVICE_ID_TITAN_200EI	0xA016
#define PCI_DEVICE_ID_TITAN_200EISI	0xA017
#define PCI_DEVICE_ID_TITAN_200V3	0xA306
#define PCI_DEVICE_ID_TITAN_400V3	0xA310
#define PCI_DEVICE_ID_TITAN_410V3	0xA312
#define PCI_DEVICE_ID_TITAN_800V3	0xA314
#define PCI_DEVICE_ID_TITAN_800V3B	0xA315
#define PCI_DEVICE_ID_OXSEMI_16PCI958	0x9538
#define PCIE_DEVICE_ID_NEO_2_OX_IBM	0x00F6
#define PCI_DEVICE_ID_PLX_CRONYX_OMEGA	0xc001
#define PCI_DEVICE_ID_INTEL_PATSBURG_KT 0x1d3d
#define PCI_VENDOR_ID_WCH		0x4348
#define PCI_DEVICE_ID_WCH_CH352_2S	0x3253
#define PCI_DEVICE_ID_WCH_CH353_4S	0x3453
#define PCI_DEVICE_ID_WCH_CH353_2S1PF	0x5046
#define PCI_DEVICE_ID_WCH_CH353_1S1P	0x5053
#define PCI_DEVICE_ID_WCH_CH353_2S1P	0x7053
#define PCI_VENDOR_ID_AGESTAR		0x5372
#define PCI_DEVICE_ID_AGESTAR_9375	0x6872
#define PCI_VENDOR_ID_ASIX		0x9710
#define PCI_DEVICE_ID_BROADCOM_TRUMANAGE 0x160a
#define PCI_DEVICE_ID_AMCC_ADDIDATA_APCI7800 0x818e
#define PCI_DEVICE_ID_INTEL_QRK_UART	0x0936

#define PCI_VENDOR_ID_SUNIX		0x1fd4
#define PCI_DEVICE_ID_SUNIX_1999	0x1999

#define PCIE_VENDOR_ID_WCH		0x1c00
#define PCIE_DEVICE_ID_WCH_CH382_2S1P	0x3250
#define PCIE_DEVICE_ID_WCH_CH384_4S	0x3470
#define PCIE_DEVICE_ID_WCH_CH382_2S	0x3253

#define PCI_VENDOR_ID_PERICOM			0x12D8
#define PCI_DEVICE_ID_PERICOM_PI7C9X7951	0x7951
#define PCI_DEVICE_ID_PERICOM_PI7C9X7952	0x7952
#define PCI_DEVICE_ID_PERICOM_PI7C9X7954	0x7954
#define PCI_DEVICE_ID_PERICOM_PI7C9X7958	0x7958

#define PCI_VENDOR_ID_ACCESIO			0x494f
#define PCI_DEVICE_ID_ACCESIO_PCIE_COM_2SDB	0x1051
#define PCI_DEVICE_ID_ACCESIO_MPCIE_COM_2S	0x1053
#define PCI_DEVICE_ID_ACCESIO_PCIE_COM_4SDB	0x105C
#define PCI_DEVICE_ID_ACCESIO_MPCIE_COM_4S	0x105E
#define PCI_DEVICE_ID_ACCESIO_PCIE_COM232_2DB	0x1091
#define PCI_DEVICE_ID_ACCESIO_MPCIE_COM232_2	0x1093
#define PCI_DEVICE_ID_ACCESIO_PCIE_COM232_4DB	0x1099
#define PCI_DEVICE_ID_ACCESIO_MPCIE_COM232_4	0x109B
#define PCI_DEVICE_ID_ACCESIO_PCIE_COM_2SMDB	0x10D1
#define PCI_DEVICE_ID_ACCESIO_MPCIE_COM_2SM	0x10D3
#define PCI_DEVICE_ID_ACCESIO_PCIE_COM_4SMDB	0x10DA
#define PCI_DEVICE_ID_ACCESIO_MPCIE_COM_4SM	0x10DC
#define PCI_DEVICE_ID_ACCESIO_MPCIE_ICM485_1	0x1108
#define PCI_DEVICE_ID_ACCESIO_MPCIE_ICM422_2	0x1110
#define PCI_DEVICE_ID_ACCESIO_MPCIE_ICM485_2	0x1111
#define PCI_DEVICE_ID_ACCESIO_MPCIE_ICM422_4	0x1118
#define PCI_DEVICE_ID_ACCESIO_MPCIE_ICM485_4	0x1119
#define PCI_DEVICE_ID_ACCESIO_PCIE_ICM_2S	0x1152
#define PCI_DEVICE_ID_ACCESIO_PCIE_ICM_4S	0x115A
#define PCI_DEVICE_ID_ACCESIO_PCIE_ICM232_2	0x1190
#define PCI_DEVICE_ID_ACCESIO_MPCIE_ICM232_2	0x1191
#define PCI_DEVICE_ID_ACCESIO_PCIE_ICM232_4	0x1198
#define PCI_DEVICE_ID_ACCESIO_MPCIE_ICM232_4	0x1199
#define PCI_DEVICE_ID_ACCESIO_PCIE_ICM_2SM	0x11D0
#define PCI_DEVICE_ID_ACCESIO_PCIE_COM422_4	0x105A
#define PCI_DEVICE_ID_ACCESIO_PCIE_COM485_4	0x105B
#define PCI_DEVICE_ID_ACCESIO_PCIE_COM422_8	0x106A
#define PCI_DEVICE_ID_ACCESIO_PCIE_COM485_8	0x106B
#define PCI_DEVICE_ID_ACCESIO_PCIE_COM232_4	0x1098
#define PCI_DEVICE_ID_ACCESIO_PCIE_COM232_8	0x10A9
#define PCI_DEVICE_ID_ACCESIO_PCIE_COM_4SM	0x10D9
#define PCI_DEVICE_ID_ACCESIO_PCIE_COM_8SM	0x10E9
#define PCI_DEVICE_ID_ACCESIO_PCIE_ICM_4SM	0x11D8



/* Unknown vendors/cards - this should not be in linux/pci_ids.h */
#define PCI_SUBDEVICE_ID_UNKNOWN_0x1584	0x1584
#define PCI_SUBDEVICE_ID_UNKNOWN_0x1588	0x1588

/*
 * Master list of serial port init/setup/exit quirks.
 * This does not describe the general nature of the port.
 * (ie, baud base, number and location of ports, etc)
 *
 * This list is ordered alphabetically by vendor then device.
 * Specific entries must come before more generic entries.
 */
static struct pci_serial_quirk pci_serial_quirks[] __refdata = {
	/*
	* ADDI-DATA GmbH communication cards <info@addi-data.com>
	*/
	{
		.vendor         = PCI_VENDOR_ID_AMCC,
		.device         = PCI_DEVICE_ID_AMCC_ADDIDATA_APCI7800,
		.subvendor      = PCI_ANY_ID,
		.subdevice      = PCI_ANY_ID,
		.setup          = addidata_apci7800_setup,
	},
	/*
	 * AFAVLAB cards - these may be called via parport_serial
	 *  It is not clear whether this applies to all products.
	 */
	{
		.vendor		= PCI_VENDOR_ID_AFAVLAB,
		.device		= PCI_ANY_ID,
		.subvendor	= PCI_ANY_ID,
		.subdevice	= PCI_ANY_ID,
		.setup		= afavlab_setup,
	},
	/*
	 * HP Diva
	 */
	{
		.vendor		= PCI_VENDOR_ID_HP,
		.device		= PCI_DEVICE_ID_HP_DIVA,
		.subvendor	= PCI_ANY_ID,
		.subdevice	= PCI_ANY_ID,
		.init		= pci_hp_diva_init,
		.setup		= pci_hp_diva_setup,
	},
	/*
	 * Intel
	 */
	{
		.vendor		= PCI_VENDOR_ID_INTEL,
		.device		= PCI_DEVICE_ID_INTEL_80960_RP,
		.subvendor	= 0xe4bf,
		.subdevice	= PCI_ANY_ID,
		.init		= pci_inteli960ni_init,
		.setup		= pci_default_setup,
	},
	{
		.vendor		= PCI_VENDOR_ID_INTEL,
		.device		= PCI_DEVICE_ID_INTEL_8257X_SOL,
		.subvendor	= PCI_ANY_ID,
		.subdevice	= PCI_ANY_ID,
		.setup		= skip_tx_en_setup,
	},
	{
		.vendor		= PCI_VENDOR_ID_INTEL,
		.device		= PCI_DEVICE_ID_INTEL_82573L_SOL,
		.subvendor	= PCI_ANY_ID,
		.subdevice	= PCI_ANY_ID,
		.setup		= skip_tx_en_setup,
	},
	{
		.vendor		= PCI_VENDOR_ID_INTEL,
		.device		= PCI_DEVICE_ID_INTEL_82573E_SOL,
		.subvendor	= PCI_ANY_ID,
		.subdevice	= PCI_ANY_ID,
		.setup		= skip_tx_en_setup,
	},
	{
		.vendor		= PCI_VENDOR_ID_INTEL,
		.device		= PCI_DEVICE_ID_INTEL_CE4100_UART,
		.subvendor	= PCI_ANY_ID,
		.subdevice	= PCI_ANY_ID,
		.setup		= ce4100_serial_setup,
	},
	{
		.vendor		= PCI_VENDOR_ID_INTEL,
		.device		= PCI_DEVICE_ID_INTEL_PATSBURG_KT,
		.subvendor	= PCI_ANY_ID,
		.subdevice	= PCI_ANY_ID,
		.setup		= kt_serial_setup,
	},
	{
		.vendor		= PCI_VENDOR_ID_INTEL,
		.device		= PCI_DEVICE_ID_INTEL_BYT_UART1,
		.subvendor	= PCI_ANY_ID,
		.subdevice	= PCI_ANY_ID,
		.setup		= byt_serial_setup,
	},
	{
		.vendor		= PCI_VENDOR_ID_INTEL,
		.device		= PCI_DEVICE_ID_INTEL_BYT_UART2,
		.subvendor	= PCI_ANY_ID,
		.subdevice	= PCI_ANY_ID,
		.setup		= byt_serial_setup,
	},
	{
		.vendor		= PCI_VENDOR_ID_INTEL,
		.device		= PCI_DEVICE_ID_INTEL_BSW_UART1,
		.subvendor	= PCI_ANY_ID,
		.subdevice	= PCI_ANY_ID,
		.setup		= byt_serial_setup,
	},
	{
		.vendor		= PCI_VENDOR_ID_INTEL,
		.device		= PCI_DEVICE_ID_INTEL_BSW_UART2,
		.subvendor	= PCI_ANY_ID,
		.subdevice	= PCI_ANY_ID,
		.setup		= byt_serial_setup,
	},
	{
		.vendor		= PCI_VENDOR_ID_INTEL,
		.device		= PCI_DEVICE_ID_INTEL_BDW_UART1,
		.subvendor	= PCI_ANY_ID,
		.subdevice	= PCI_ANY_ID,
		.setup		= byt_serial_setup,
	},
	{
		.vendor		= PCI_VENDOR_ID_INTEL,
		.device		= PCI_DEVICE_ID_INTEL_BDW_UART2,
		.subvendor	= PCI_ANY_ID,
		.subdevice	= PCI_ANY_ID,
		.setup		= byt_serial_setup,
	},
	/*
	 * ITE
	 */
	{
		.vendor		= PCI_VENDOR_ID_ITE,
		.device		= PCI_DEVICE_ID_ITE_8872,
		.subvendor	= PCI_ANY_ID,
		.subdevice	= PCI_ANY_ID,
		.init		= pci_ite887x_init,
		.setup		= pci_default_setup,
		.exit		= pci_ite887x_exit,
	},
	/*
	 * National Instruments
	 */
	{
		.vendor		= PCI_VENDOR_ID_NI,
		.device		= PCI_DEVICE_ID_NI_PCI23216,
		.subvendor	= PCI_ANY_ID,
		.subdevice	= PCI_ANY_ID,
		.init		= pci_ni8420_init,
		.setup		= pci_default_setup,
		.exit		= pci_ni8420_exit,
	},
	{
		.vendor		= PCI_VENDOR_ID_NI,
		.device		= PCI_DEVICE_ID_NI_PCI2328,
		.subvendor	= PCI_ANY_ID,
		.subdevice	= PCI_ANY_ID,
		.init		= pci_ni8420_init,
		.setup		= pci_default_setup,
		.exit		= pci_ni8420_exit,
	},
	{
		.vendor		= PCI_VENDOR_ID_NI,
		.device		= PCI_DEVICE_ID_NI_PCI2324,
		.subvendor	= PCI_ANY_ID,
		.subdevice	= PCI_ANY_ID,
		.init		= pci_ni8420_init,
		.setup		= pci_default_setup,
		.exit		= pci_ni8420_exit,
	},
	{
		.vendor		= PCI_VENDOR_ID_NI,
		.device		= PCI_DEVICE_ID_NI_PCI2322,
		.subvendor	= PCI_ANY_ID,
		.subdevice	= PCI_ANY_ID,
		.init		= pci_ni8420_init,
		.setup		= pci_default_setup,
		.exit		= pci_ni8420_exit,
	},
	{
		.vendor		= PCI_VENDOR_ID_NI,
		.device		= PCI_DEVICE_ID_NI_PCI2324I,
		.subvendor	= PCI_ANY_ID,
		.subdevice	= PCI_ANY_ID,
		.init		= pci_ni8420_init,
		.setup		= pci_default_setup,
		.exit		= pci_ni8420_exit,
	},
	{
		.vendor		= PCI_VENDOR_ID_NI,
		.device		= PCI_DEVICE_ID_NI_PCI2322I,
		.subvendor	= PCI_ANY_ID,
		.subdevice	= PCI_ANY_ID,
		.init		= pci_ni8420_init,
		.setup		= pci_default_setup,
		.exit		= pci_ni8420_exit,
	},
	{
		.vendor		= PCI_VENDOR_ID_NI,
		.device		= PCI_DEVICE_ID_NI_PXI8420_23216,
		.subvendor	= PCI_ANY_ID,
		.subdevice	= PCI_ANY_ID,
		.init		= pci_ni8420_init,
		.setup		= pci_default_setup,
		.exit		= pci_ni8420_exit,
	},
	{
		.vendor		= PCI_VENDOR_ID_NI,
		.device		= PCI_DEVICE_ID_NI_PXI8420_2328,
		.subvendor	= PCI_ANY_ID,
		.subdevice	= PCI_ANY_ID,
		.init		= pci_ni8420_init,
		.setup		= pci_default_setup,
		.exit		= pci_ni8420_exit,
	},
	{
		.vendor		= PCI_VENDOR_ID_NI,
		.device		= PCI_DEVICE_ID_NI_PXI8420_2324,
		.subvendor	= PCI_ANY_ID,
		.subdevice	= PCI_ANY_ID,
		.init		= pci_ni8420_init,
		.setup		= pci_default_setup,
		.exit		= pci_ni8420_exit,
	},
	{
		.vendor		= PCI_VENDOR_ID_NI,
		.device		= PCI_DEVICE_ID_NI_PXI8420_2322,
		.subvendor	= PCI_ANY_ID,
		.subdevice	= PCI_ANY_ID,
		.init		= pci_ni8420_init,
		.setup		= pci_default_setup,
		.exit		= pci_ni8420_exit,
	},
	{
		.vendor		= PCI_VENDOR_ID_NI,
		.device		= PCI_DEVICE_ID_NI_PXI8422_2324,
		.subvendor	= PCI_ANY_ID,
		.subdevice	= PCI_ANY_ID,
		.init		= pci_ni8420_init,
		.setup		= pci_default_setup,
		.exit		= pci_ni8420_exit,
	},
	{
		.vendor		= PCI_VENDOR_ID_NI,
		.device		= PCI_DEVICE_ID_NI_PXI8422_2322,
		.subvendor	= PCI_ANY_ID,
		.subdevice	= PCI_ANY_ID,
		.init		= pci_ni8420_init,
		.setup		= pci_default_setup,
		.exit		= pci_ni8420_exit,
	},
	{
		.vendor		= PCI_VENDOR_ID_NI,
		.device		= PCI_ANY_ID,
		.subvendor	= PCI_ANY_ID,
		.subdevice	= PCI_ANY_ID,
		.init		= pci_ni8430_init,
		.setup		= pci_ni8430_setup,
		.exit		= pci_ni8430_exit,
	},
	/* Quatech */
	{
		.vendor		= PCI_VENDOR_ID_QUATECH,
		.device		= PCI_ANY_ID,
		.subvendor	= PCI_ANY_ID,
		.subdevice	= PCI_ANY_ID,
		.init		= pci_quatech_init,
		.setup		= pci_quatech_setup,
		.exit		= pci_quatech_exit,
	},
	/*
	 * Panacom
	 */
	{
		.vendor		= PCI_VENDOR_ID_PANACOM,
		.device		= PCI_DEVICE_ID_PANACOM_QUADMODEM,
		.subvendor	= PCI_ANY_ID,
		.subdevice	= PCI_ANY_ID,
		.init		= pci_plx9050_init,
		.setup		= pci_default_setup,
		.exit		= pci_plx9050_exit,
	},
	{
		.vendor		= PCI_VENDOR_ID_PANACOM,
		.device		= PCI_DEVICE_ID_PANACOM_DUALMODEM,
		.subvendor	= PCI_ANY_ID,
		.subdevice	= PCI_ANY_ID,
		.init		= pci_plx9050_init,
		.setup		= pci_default_setup,
		.exit		= pci_plx9050_exit,
	},
	/*
	 * Pericom
	 */
	{
		.vendor         = PCI_VENDOR_ID_PERICOM,
		.device         = PCI_ANY_ID,
		.subvendor      = PCI_ANY_ID,
		.subdevice      = PCI_ANY_ID,
		.setup          = pci_pericom_setup,
	},
	/*
	 * PLX
	 */
	{
		.vendor		= PCI_VENDOR_ID_PLX,
		.device		= PCI_DEVICE_ID_PLX_9050,
		.subvendor	= PCI_SUBVENDOR_ID_EXSYS,
		.subdevice	= PCI_SUBDEVICE_ID_EXSYS_4055,
		.init		= pci_plx9050_init,
		.setup		= pci_default_setup,
		.exit		= pci_plx9050_exit,
	},
	{
		.vendor		= PCI_VENDOR_ID_PLX,
		.device		= PCI_DEVICE_ID_PLX_9050,
		.subvendor	= PCI_SUBVENDOR_ID_KEYSPAN,
		.subdevice	= PCI_SUBDEVICE_ID_KEYSPAN_SX2,
		.init		= pci_plx9050_init,
		.setup		= pci_default_setup,
		.exit		= pci_plx9050_exit,
	},
	{
		.vendor		= PCI_VENDOR_ID_PLX,
		.device		= PCI_DEVICE_ID_PLX_ROMULUS,
		.subvendor	= PCI_VENDOR_ID_PLX,
		.subdevice	= PCI_DEVICE_ID_PLX_ROMULUS,
		.init		= pci_plx9050_init,
		.setup		= pci_default_setup,
		.exit		= pci_plx9050_exit,
	},
	{
		.vendor     = PCI_VENDOR_ID_ACCESIO,
		.device     = PCI_DEVICE_ID_ACCESIO_PCIE_COM_4SDB,
		.subvendor  = PCI_ANY_ID,
		.subdevice  = PCI_ANY_ID,
		.setup      = pci_pericom_setup,
	},
	{
		.vendor     = PCI_VENDOR_ID_ACCESIO,
		.device     = PCI_DEVICE_ID_ACCESIO_MPCIE_COM_4S,
		.subvendor  = PCI_ANY_ID,
		.subdevice  = PCI_ANY_ID,
		.setup      = pci_pericom_setup,
	},
	{
		.vendor     = PCI_VENDOR_ID_ACCESIO,
		.device     = PCI_DEVICE_ID_ACCESIO_PCIE_COM232_4DB,
		.subvendor  = PCI_ANY_ID,
		.subdevice  = PCI_ANY_ID,
		.setup      = pci_pericom_setup,
	},
	{
		.vendor     = PCI_VENDOR_ID_ACCESIO,
		.device     = PCI_DEVICE_ID_ACCESIO_MPCIE_COM232_4,
		.subvendor  = PCI_ANY_ID,
		.subdevice  = PCI_ANY_ID,
		.setup      = pci_pericom_setup,
	},
	{
		.vendor     = PCI_VENDOR_ID_ACCESIO,
		.device     = PCI_DEVICE_ID_ACCESIO_PCIE_COM_4SMDB,
		.subvendor  = PCI_ANY_ID,
		.subdevice  = PCI_ANY_ID,
		.setup      = pci_pericom_setup,
	},
	{
		.vendor     = PCI_VENDOR_ID_ACCESIO,
		.device     = PCI_DEVICE_ID_ACCESIO_MPCIE_COM_4SM,
		.subvendor  = PCI_ANY_ID,
		.subdevice  = PCI_ANY_ID,
		.setup      = pci_pericom_setup,
	},
	{
		.vendor     = PCI_VENDOR_ID_ACCESIO,
		.device     = PCI_DEVICE_ID_ACCESIO_MPCIE_ICM422_4,
		.subvendor  = PCI_ANY_ID,
		.subdevice  = PCI_ANY_ID,
		.setup      = pci_pericom_setup,
	},
	{
		.vendor     = PCI_VENDOR_ID_ACCESIO,
		.device     = PCI_DEVICE_ID_ACCESIO_MPCIE_ICM485_4,
		.subvendor  = PCI_ANY_ID,
		.subdevice  = PCI_ANY_ID,
		.setup      = pci_pericom_setup,
	},
	{
		.vendor     = PCI_DEVICE_ID_ACCESIO_PCIE_ICM_4S,
		.device     = PCI_DEVICE_ID_ACCESIO_PCIE_ICM232_4,
		.subvendor  = PCI_ANY_ID,
		.subdevice  = PCI_ANY_ID,
		.setup      = pci_pericom_setup,
	},
	{
		.vendor     = PCI_VENDOR_ID_ACCESIO,
		.device     = PCI_DEVICE_ID_ACCESIO_MPCIE_ICM232_4,
		.subvendor  = PCI_ANY_ID,
		.subdevice  = PCI_ANY_ID,
		.setup      = pci_pericom_setup,
	},
	{
		.vendor     = PCI_VENDOR_ID_ACCESIO,
		.device     = PCI_DEVICE_ID_ACCESIO_PCIE_COM422_4,
		.subvendor  = PCI_ANY_ID,
		.subdevice  = PCI_ANY_ID,
		.setup      = pci_pericom_setup,
	},
	{
		.vendor     = PCI_VENDOR_ID_ACCESIO,
		.device     = PCI_DEVICE_ID_ACCESIO_PCIE_COM485_4,
		.subvendor  = PCI_ANY_ID,
		.subdevice  = PCI_ANY_ID,
		.setup      = pci_pericom_setup,
	},
	{
		.vendor     = PCI_VENDOR_ID_ACCESIO,
		.device     = PCI_DEVICE_ID_ACCESIO_PCIE_COM232_4,
		.subvendor  = PCI_ANY_ID,
		.subdevice  = PCI_ANY_ID,
		.setup      = pci_pericom_setup,
	},
	{
		.vendor     = PCI_VENDOR_ID_ACCESIO,
		.device     = PCI_DEVICE_ID_ACCESIO_PCIE_COM_4SM,
		.subvendor  = PCI_ANY_ID,
		.subdevice  = PCI_ANY_ID,
		.setup      = pci_pericom_setup,
	},
	{
		.vendor     = PCI_VENDOR_ID_ACCESIO,
		.device     = PCI_DEVICE_ID_ACCESIO_PCIE_ICM_4SM,
		.subvendor  = PCI_ANY_ID,
		.subdevice  = PCI_ANY_ID,
		.setup      = pci_pericom_setup,
	},
	/*
	 * SBS Technologies, Inc., PMC-OCTALPRO 232
	 */
	{
		.vendor		= PCI_VENDOR_ID_SBSMODULARIO,
		.device		= PCI_DEVICE_ID_OCTPRO,
		.subvendor	= PCI_SUBVENDOR_ID_SBSMODULARIO,
		.subdevice	= PCI_SUBDEVICE_ID_OCTPRO232,
		.init		= sbs_init,
		.setup		= sbs_setup,
		.exit		= sbs_exit,
	},
	/*
	 * SBS Technologies, Inc., PMC-OCTALPRO 422
	 */
	{
		.vendor		= PCI_VENDOR_ID_SBSMODULARIO,
		.device		= PCI_DEVICE_ID_OCTPRO,
		.subvendor	= PCI_SUBVENDOR_ID_SBSMODULARIO,
		.subdevice	= PCI_SUBDEVICE_ID_OCTPRO422,
		.init		= sbs_init,
		.setup		= sbs_setup,
		.exit		= sbs_exit,
	},
	/*
	 * SBS Technologies, Inc., P-Octal 232
	 */
	{
		.vendor		= PCI_VENDOR_ID_SBSMODULARIO,
		.device		= PCI_DEVICE_ID_OCTPRO,
		.subvendor	= PCI_SUBVENDOR_ID_SBSMODULARIO,
		.subdevice	= PCI_SUBDEVICE_ID_POCTAL232,
		.init		= sbs_init,
		.setup		= sbs_setup,
		.exit		= sbs_exit,
	},
	/*
	 * SBS Technologies, Inc., P-Octal 422
	 */
	{
		.vendor		= PCI_VENDOR_ID_SBSMODULARIO,
		.device		= PCI_DEVICE_ID_OCTPRO,
		.subvendor	= PCI_SUBVENDOR_ID_SBSMODULARIO,
		.subdevice	= PCI_SUBDEVICE_ID_POCTAL422,
		.init		= sbs_init,
		.setup		= sbs_setup,
		.exit		= sbs_exit,
	},
	/*
	 * SIIG cards - these may be called via parport_serial
	 */
	{
		.vendor		= PCI_VENDOR_ID_SIIG,
		.device		= PCI_ANY_ID,
		.subvendor	= PCI_ANY_ID,
		.subdevice	= PCI_ANY_ID,
		.init		= pci_siig_init,
		.setup		= pci_siig_setup,
	},
	/*
	 * Titan cards
	 */
	{
		.vendor		= PCI_VENDOR_ID_TITAN,
		.device		= PCI_DEVICE_ID_TITAN_400L,
		.subvendor	= PCI_ANY_ID,
		.subdevice	= PCI_ANY_ID,
		.setup		= titan_400l_800l_setup,
	},
	{
		.vendor		= PCI_VENDOR_ID_TITAN,
		.device		= PCI_DEVICE_ID_TITAN_800L,
		.subvendor	= PCI_ANY_ID,
		.subdevice	= PCI_ANY_ID,
		.setup		= titan_400l_800l_setup,
	},
	/*
	 * Timedia cards
	 */
	{
		.vendor		= PCI_VENDOR_ID_TIMEDIA,
		.device		= PCI_DEVICE_ID_TIMEDIA_1889,
		.subvendor	= PCI_VENDOR_ID_TIMEDIA,
		.subdevice	= PCI_ANY_ID,
		.probe		= pci_timedia_probe,
		.init		= pci_timedia_init,
		.setup		= pci_timedia_setup,
	},
	{
		.vendor		= PCI_VENDOR_ID_TIMEDIA,
		.device		= PCI_ANY_ID,
		.subvendor	= PCI_ANY_ID,
		.subdevice	= PCI_ANY_ID,
		.setup		= pci_timedia_setup,
	},
	/*
	 * SUNIX (Timedia) cards
	 * Do not "probe" for these cards as there is at least one combination
	 * card that should be handled by parport_pc that doesn't match the
	 * rule in pci_timedia_probe.
	 * It is part number is MIO5079A but its subdevice ID is 0x0102.
	 * There are some boards with part number SER5037AL that report
	 * subdevice ID 0x0002.
	 */
	{
		.vendor		= PCI_VENDOR_ID_SUNIX,
		.device		= PCI_DEVICE_ID_SUNIX_1999,
		.subvendor	= PCI_VENDOR_ID_SUNIX,
		.subdevice	= PCI_ANY_ID,
		.init		= pci_timedia_init,
		.setup		= pci_timedia_setup,
	},
	/*
	 * Xircom cards
	 */
	{
		.vendor		= PCI_VENDOR_ID_XIRCOM,
		.device		= PCI_DEVICE_ID_XIRCOM_X3201_MDM,
		.subvendor	= PCI_ANY_ID,
		.subdevice	= PCI_ANY_ID,
		.init		= pci_xircom_init,
		.setup		= pci_default_setup,
	},
	/*
	 * Netmos cards - these may be called via parport_serial
	 */
	{
		.vendor		= PCI_VENDOR_ID_NETMOS,
		.device		= PCI_ANY_ID,
		.subvendor	= PCI_ANY_ID,
		.subdevice	= PCI_ANY_ID,
		.init		= pci_netmos_init,
		.setup		= pci_netmos_9900_setup,
	},
	/*
	 * EndRun Technologies
	*/
	{
		.vendor		= PCI_VENDOR_ID_ENDRUN,
		.device		= PCI_ANY_ID,
		.subvendor	= PCI_ANY_ID,
		.subdevice	= PCI_ANY_ID,
		.init		= pci_endrun_init,
		.setup		= pci_default_setup,
	},
	/*
	 * For Oxford Semiconductor Tornado based devices
	 */
	{
		.vendor		= PCI_VENDOR_ID_OXSEMI,
		.device		= PCI_ANY_ID,
		.subvendor	= PCI_ANY_ID,
		.subdevice	= PCI_ANY_ID,
		.init		= pci_oxsemi_tornado_init,
		.setup		= pci_default_setup,
	},
	{
		.vendor		= PCI_VENDOR_ID_MAINPINE,
		.device		= PCI_ANY_ID,
		.subvendor	= PCI_ANY_ID,
		.subdevice	= PCI_ANY_ID,
		.init		= pci_oxsemi_tornado_init,
		.setup		= pci_default_setup,
	},
	{
		.vendor		= PCI_VENDOR_ID_DIGI,
		.device		= PCIE_DEVICE_ID_NEO_2_OX_IBM,
		.subvendor		= PCI_SUBVENDOR_ID_IBM,
		.subdevice		= PCI_ANY_ID,
		.init			= pci_oxsemi_tornado_init,
		.setup		= pci_default_setup,
	},
	{
		.vendor         = PCI_VENDOR_ID_INTEL,
		.device         = 0x8811,
		.subvendor	= PCI_ANY_ID,
		.subdevice	= PCI_ANY_ID,
		.init		= pci_eg20t_init,
		.setup		= pci_default_setup,
	},
	{
		.vendor         = PCI_VENDOR_ID_INTEL,
		.device         = 0x8812,
		.subvendor	= PCI_ANY_ID,
		.subdevice	= PCI_ANY_ID,
		.init		= pci_eg20t_init,
		.setup		= pci_default_setup,
	},
	{
		.vendor         = PCI_VENDOR_ID_INTEL,
		.device         = 0x8813,
		.subvendor	= PCI_ANY_ID,
		.subdevice	= PCI_ANY_ID,
		.init		= pci_eg20t_init,
		.setup		= pci_default_setup,
	},
	{
		.vendor         = PCI_VENDOR_ID_INTEL,
		.device         = 0x8814,
		.subvendor	= PCI_ANY_ID,
		.subdevice	= PCI_ANY_ID,
		.init		= pci_eg20t_init,
		.setup		= pci_default_setup,
	},
	{
		.vendor         = 0x10DB,
		.device         = 0x8027,
		.subvendor	= PCI_ANY_ID,
		.subdevice	= PCI_ANY_ID,
		.init		= pci_eg20t_init,
		.setup		= pci_default_setup,
	},
	{
		.vendor         = 0x10DB,
		.device         = 0x8028,
		.subvendor	= PCI_ANY_ID,
		.subdevice	= PCI_ANY_ID,
		.init		= pci_eg20t_init,
		.setup		= pci_default_setup,
	},
	{
		.vendor         = 0x10DB,
		.device         = 0x8029,
		.subvendor	= PCI_ANY_ID,
		.subdevice	= PCI_ANY_ID,
		.init		= pci_eg20t_init,
		.setup		= pci_default_setup,
	},
	{
		.vendor         = 0x10DB,
		.device         = 0x800C,
		.subvendor	= PCI_ANY_ID,
		.subdevice	= PCI_ANY_ID,
		.init		= pci_eg20t_init,
		.setup		= pci_default_setup,
	},
	{
		.vendor         = 0x10DB,
		.device         = 0x800D,
		.subvendor	= PCI_ANY_ID,
		.subdevice	= PCI_ANY_ID,
		.init		= pci_eg20t_init,
		.setup		= pci_default_setup,
	},
	/*
	 * Cronyx Omega PCI (PLX-chip based)
	 */
	{
		.vendor		= PCI_VENDOR_ID_PLX,
		.device		= PCI_DEVICE_ID_PLX_CRONYX_OMEGA,
		.subvendor	= PCI_ANY_ID,
		.subdevice	= PCI_ANY_ID,
		.setup		= pci_omegapci_setup,
	},
	/* WCH CH353 1S1P card (16550 clone) */
	{
		.vendor         = PCI_VENDOR_ID_WCH,
		.device         = PCI_DEVICE_ID_WCH_CH353_1S1P,
		.subvendor      = PCI_ANY_ID,
		.subdevice      = PCI_ANY_ID,
		.setup          = pci_wch_ch353_setup,
	},
	/* WCH CH353 2S1P card (16550 clone) */
	{
		.vendor         = PCI_VENDOR_ID_WCH,
		.device         = PCI_DEVICE_ID_WCH_CH353_2S1P,
		.subvendor      = PCI_ANY_ID,
		.subdevice      = PCI_ANY_ID,
		.setup          = pci_wch_ch353_setup,
	},
	/* WCH CH353 4S card (16550 clone) */
	{
		.vendor         = PCI_VENDOR_ID_WCH,
		.device         = PCI_DEVICE_ID_WCH_CH353_4S,
		.subvendor      = PCI_ANY_ID,
		.subdevice      = PCI_ANY_ID,
		.setup          = pci_wch_ch353_setup,
	},
	/* WCH CH353 2S1PF card (16550 clone) */
	{
		.vendor         = PCI_VENDOR_ID_WCH,
		.device         = PCI_DEVICE_ID_WCH_CH353_2S1PF,
		.subvendor      = PCI_ANY_ID,
		.subdevice      = PCI_ANY_ID,
		.setup          = pci_wch_ch353_setup,
	},
	/* WCH CH352 2S card (16550 clone) */
	{
		.vendor		= PCI_VENDOR_ID_WCH,
		.device		= PCI_DEVICE_ID_WCH_CH352_2S,
		.subvendor	= PCI_ANY_ID,
		.subdevice	= PCI_ANY_ID,
		.setup		= pci_wch_ch353_setup,
	},
	/* WCH CH382 2S card (16850 clone) */
	{
		.vendor         = PCIE_VENDOR_ID_WCH,
		.device         = PCIE_DEVICE_ID_WCH_CH382_2S,
		.subvendor      = PCI_ANY_ID,
		.subdevice      = PCI_ANY_ID,
		.setup          = pci_wch_ch38x_setup,
	},
	/* WCH CH382 2S1P card (16850 clone) */
	{
		.vendor         = PCIE_VENDOR_ID_WCH,
		.device         = PCIE_DEVICE_ID_WCH_CH382_2S1P,
		.subvendor      = PCI_ANY_ID,
		.subdevice      = PCI_ANY_ID,
		.setup          = pci_wch_ch38x_setup,
	},
	/* WCH CH384 4S card (16850 clone) */
	{
		.vendor         = PCIE_VENDOR_ID_WCH,
		.device         = PCIE_DEVICE_ID_WCH_CH384_4S,
		.subvendor      = PCI_ANY_ID,
		.subdevice      = PCI_ANY_ID,
		.setup          = pci_wch_ch38x_setup,
	},
	/*
	 * ASIX devices with FIFO bug
	 */
	{
		.vendor		= PCI_VENDOR_ID_ASIX,
		.device		= PCI_ANY_ID,
		.subvendor	= PCI_ANY_ID,
		.subdevice	= PCI_ANY_ID,
		.setup		= pci_asix_setup,
	},
	/*
	 * Broadcom TruManage (NetXtreme)
	 */
	{
		.vendor		= PCI_VENDOR_ID_BROADCOM,
		.device		= PCI_DEVICE_ID_BROADCOM_TRUMANAGE,
		.subvendor	= PCI_ANY_ID,
		.subdevice	= PCI_ANY_ID,
		.setup		= pci_brcm_trumanage_setup,
	},
	{
		.vendor		= 0x1c29,
		.device		= 0x1104,
		.subvendor	= PCI_ANY_ID,
		.subdevice	= PCI_ANY_ID,
		.setup		= pci_fintek_setup,
		.init		= pci_fintek_init,
	},
	{
		.vendor		= 0x1c29,
		.device		= 0x1108,
		.subvendor	= PCI_ANY_ID,
		.subdevice	= PCI_ANY_ID,
		.setup		= pci_fintek_setup,
		.init		= pci_fintek_init,
	},
	{
		.vendor		= 0x1c29,
		.device		= 0x1112,
		.subvendor	= PCI_ANY_ID,
		.subdevice	= PCI_ANY_ID,
		.setup		= pci_fintek_setup,
		.init		= pci_fintek_init,
	},

	/*
	 * Default "match everything" terminator entry
	 */
	{
		.vendor		= PCI_ANY_ID,
		.device		= PCI_ANY_ID,
		.subvendor	= PCI_ANY_ID,
		.subdevice	= PCI_ANY_ID,
		.setup		= pci_default_setup,
	}
};

static inline int quirk_id_matches(u32 quirk_id, u32 dev_id)
{
	return quirk_id == PCI_ANY_ID || quirk_id == dev_id;
}

static struct pci_serial_quirk *find_quirk(struct pci_dev *dev)
{
	struct pci_serial_quirk *quirk;

	for (quirk = pci_serial_quirks; ; quirk++)
		if (quirk_id_matches(quirk->vendor, dev->vendor) &&
		    quirk_id_matches(quirk->device, dev->device) &&
		    quirk_id_matches(quirk->subvendor, dev->subsystem_vendor) &&
		    quirk_id_matches(quirk->subdevice, dev->subsystem_device))
			break;
	return quirk;
}

static inline int get_pci_irq(struct pci_dev *dev,
				const struct pciserial_board *board)
{
	if (board->flags & FL_NOIRQ)
		return 0;
	else
		return dev->irq;
}

/*
 * This is the configuration table for all of the PCI serial boards
 * which we support.  It is directly indexed by the pci_board_num_t enum
 * value, which is encoded in the pci_device_id PCI probe table's
 * driver_data member.
 *
 * The makeup of these names are:
 *  pbn_bn{_bt}_n_baud{_offsetinhex}
 *
 *  bn		= PCI BAR number
 *  bt		= Index using PCI BARs
 *  n		= number of serial ports
 *  baud	= baud rate
 *  offsetinhex	= offset for each sequential port (in hex)
 *
 * This table is sorted by (in order): bn, bt, baud, offsetindex, n.
 *
 * Please note: in theory if n = 1, _bt infix should make no difference.
 * ie, pbn_b0_1_115200 is the same as pbn_b0_bt_1_115200
 */
enum pci_board_num_t {
	pbn_default = 0,

	pbn_b0_1_115200,
	pbn_b0_2_115200,
	pbn_b0_4_115200,
	pbn_b0_5_115200,
	pbn_b0_8_115200,

	pbn_b0_1_921600,
	pbn_b0_2_921600,
	pbn_b0_4_921600,

	pbn_b0_2_1130000,

	pbn_b0_4_1152000,

	pbn_b0_4_1250000,

	pbn_b0_2_1843200,
	pbn_b0_4_1843200,

	pbn_b0_1_4000000,

	pbn_b0_bt_1_115200,
	pbn_b0_bt_2_115200,
	pbn_b0_bt_4_115200,
	pbn_b0_bt_8_115200,

	pbn_b0_bt_1_460800,
	pbn_b0_bt_2_460800,
	pbn_b0_bt_4_460800,

	pbn_b0_bt_1_921600,
	pbn_b0_bt_2_921600,
	pbn_b0_bt_4_921600,
	pbn_b0_bt_8_921600,

	pbn_b1_1_115200,
	pbn_b1_2_115200,
	pbn_b1_4_115200,
	pbn_b1_8_115200,
	pbn_b1_16_115200,

	pbn_b1_1_921600,
	pbn_b1_2_921600,
	pbn_b1_4_921600,
	pbn_b1_8_921600,

	pbn_b1_2_1250000,

	pbn_b1_bt_1_115200,
	pbn_b1_bt_2_115200,
	pbn_b1_bt_4_115200,

	pbn_b1_bt_2_921600,

	pbn_b1_1_1382400,
	pbn_b1_2_1382400,
	pbn_b1_4_1382400,
	pbn_b1_8_1382400,

	pbn_b2_1_115200,
	pbn_b2_2_115200,
	pbn_b2_4_115200,
	pbn_b2_8_115200,

	pbn_b2_1_460800,
	pbn_b2_4_460800,
	pbn_b2_8_460800,
	pbn_b2_16_460800,

	pbn_b2_1_921600,
	pbn_b2_4_921600,
	pbn_b2_8_921600,

	pbn_b2_8_1152000,

	pbn_b2_bt_1_115200,
	pbn_b2_bt_2_115200,
	pbn_b2_bt_4_115200,

	pbn_b2_bt_2_921600,
	pbn_b2_bt_4_921600,

	pbn_b3_2_115200,
	pbn_b3_4_115200,
	pbn_b3_8_115200,

	pbn_b4_bt_2_921600,
	pbn_b4_bt_4_921600,
	pbn_b4_bt_8_921600,

	/*
	 * Board-specific versions.
	 */
	pbn_panacom,
	pbn_panacom2,
	pbn_panacom4,
	pbn_plx_romulus,
	pbn_endrun_2_4000000,
	pbn_oxsemi,
	pbn_oxsemi_1_4000000,
	pbn_oxsemi_2_4000000,
	pbn_oxsemi_4_4000000,
	pbn_oxsemi_8_4000000,
	pbn_intel_i960,
	pbn_sgi_ioc3,
	pbn_computone_4,
	pbn_computone_6,
	pbn_computone_8,
	pbn_sbsxrsio,
	pbn_pasemi_1682M,
	pbn_ni8430_2,
	pbn_ni8430_4,
	pbn_ni8430_8,
	pbn_ni8430_16,
	pbn_ADDIDATA_PCIe_1_3906250,
	pbn_ADDIDATA_PCIe_2_3906250,
	pbn_ADDIDATA_PCIe_4_3906250,
	pbn_ADDIDATA_PCIe_8_3906250,
	pbn_ce4100_1_115200,
	pbn_byt,
	pbn_qrk,
	pbn_omegapci,
	pbn_NETMOS9900_2s_115200,
	pbn_brcm_trumanage,
	pbn_fintek_4,
	pbn_fintek_8,
	pbn_fintek_12,
	pbn_wch382_2,
	pbn_wch384_4,
	pbn_pericom_PI7C9X7951,
	pbn_pericom_PI7C9X7952,
	pbn_pericom_PI7C9X7954,
	pbn_pericom_PI7C9X7958,
};

/*
 * uart_offset - the space between channels
 * reg_shift   - describes how the UART registers are mapped
 *               to PCI memory by the card.
 * For example IER register on SBS, Inc. PMC-OctPro is located at
 * offset 0x10 from the UART base, while UART_IER is defined as 1
 * in include/linux/serial_reg.h,
 * see first lines of serial_in() and serial_out() in 8250.c
*/

static struct pciserial_board pci_boards[] = {
	[pbn_default] = {
		.flags		= FL_BASE0,
		.num_ports	= 1,
		.base_baud	= 115200,
		.uart_offset	= 8,
	},
	[pbn_b0_1_115200] = {
		.flags		= FL_BASE0,
		.num_ports	= 1,
		.base_baud	= 115200,
		.uart_offset	= 8,
	},
	[pbn_b0_2_115200] = {
		.flags		= FL_BASE0,
		.num_ports	= 2,
		.base_baud	= 115200,
		.uart_offset	= 8,
	},
	[pbn_b0_4_115200] = {
		.flags		= FL_BASE0,
		.num_ports	= 4,
		.base_baud	= 115200,
		.uart_offset	= 8,
	},
	[pbn_b0_5_115200] = {
		.flags		= FL_BASE0,
		.num_ports	= 5,
		.base_baud	= 115200,
		.uart_offset	= 8,
	},
	[pbn_b0_8_115200] = {
		.flags		= FL_BASE0,
		.num_ports	= 8,
		.base_baud	= 115200,
		.uart_offset	= 8,
	},
	[pbn_b0_1_921600] = {
		.flags		= FL_BASE0,
		.num_ports	= 1,
		.base_baud	= 921600,
		.uart_offset	= 8,
	},
	[pbn_b0_2_921600] = {
		.flags		= FL_BASE0,
		.num_ports	= 2,
		.base_baud	= 921600,
		.uart_offset	= 8,
	},
	[pbn_b0_4_921600] = {
		.flags		= FL_BASE0,
		.num_ports	= 4,
		.base_baud	= 921600,
		.uart_offset	= 8,
	},

	[pbn_b0_2_1130000] = {
		.flags          = FL_BASE0,
		.num_ports      = 2,
		.base_baud      = 1130000,
		.uart_offset    = 8,
	},

	[pbn_b0_4_1152000] = {
		.flags		= FL_BASE0,
		.num_ports	= 4,
		.base_baud	= 1152000,
		.uart_offset	= 8,
	},

	[pbn_b0_4_1250000] = {
		.flags		= FL_BASE0,
		.num_ports	= 4,
		.base_baud	= 1250000,
		.uart_offset	= 8,
	},

	[pbn_b0_2_1843200] = {
		.flags		= FL_BASE0,
		.num_ports	= 2,
		.base_baud	= 1843200,
		.uart_offset	= 8,
	},
	[pbn_b0_4_1843200] = {
		.flags		= FL_BASE0,
		.num_ports	= 4,
		.base_baud	= 1843200,
		.uart_offset	= 8,
	},

	[pbn_b0_1_4000000] = {
		.flags		= FL_BASE0,
		.num_ports	= 1,
		.base_baud	= 4000000,
		.uart_offset	= 8,
	},

	[pbn_b0_bt_1_115200] = {
		.flags		= FL_BASE0|FL_BASE_BARS,
		.num_ports	= 1,
		.base_baud	= 115200,
		.uart_offset	= 8,
	},
	[pbn_b0_bt_2_115200] = {
		.flags		= FL_BASE0|FL_BASE_BARS,
		.num_ports	= 2,
		.base_baud	= 115200,
		.uart_offset	= 8,
	},
	[pbn_b0_bt_4_115200] = {
		.flags		= FL_BASE0|FL_BASE_BARS,
		.num_ports	= 4,
		.base_baud	= 115200,
		.uart_offset	= 8,
	},
	[pbn_b0_bt_8_115200] = {
		.flags		= FL_BASE0|FL_BASE_BARS,
		.num_ports	= 8,
		.base_baud	= 115200,
		.uart_offset	= 8,
	},

	[pbn_b0_bt_1_460800] = {
		.flags		= FL_BASE0|FL_BASE_BARS,
		.num_ports	= 1,
		.base_baud	= 460800,
		.uart_offset	= 8,
	},
	[pbn_b0_bt_2_460800] = {
		.flags		= FL_BASE0|FL_BASE_BARS,
		.num_ports	= 2,
		.base_baud	= 460800,
		.uart_offset	= 8,
	},
	[pbn_b0_bt_4_460800] = {
		.flags		= FL_BASE0|FL_BASE_BARS,
		.num_ports	= 4,
		.base_baud	= 460800,
		.uart_offset	= 8,
	},

	[pbn_b0_bt_1_921600] = {
		.flags		= FL_BASE0|FL_BASE_BARS,
		.num_ports	= 1,
		.base_baud	= 921600,
		.uart_offset	= 8,
	},
	[pbn_b0_bt_2_921600] = {
		.flags		= FL_BASE0|FL_BASE_BARS,
		.num_ports	= 2,
		.base_baud	= 921600,
		.uart_offset	= 8,
	},
	[pbn_b0_bt_4_921600] = {
		.flags		= FL_BASE0|FL_BASE_BARS,
		.num_ports	= 4,
		.base_baud	= 921600,
		.uart_offset	= 8,
	},
	[pbn_b0_bt_8_921600] = {
		.flags		= FL_BASE0|FL_BASE_BARS,
		.num_ports	= 8,
		.base_baud	= 921600,
		.uart_offset	= 8,
	},

	[pbn_b1_1_115200] = {
		.flags		= FL_BASE1,
		.num_ports	= 1,
		.base_baud	= 115200,
		.uart_offset	= 8,
	},
	[pbn_b1_2_115200] = {
		.flags		= FL_BASE1,
		.num_ports	= 2,
		.base_baud	= 115200,
		.uart_offset	= 8,
	},
	[pbn_b1_4_115200] = {
		.flags		= FL_BASE1,
		.num_ports	= 4,
		.base_baud	= 115200,
		.uart_offset	= 8,
	},
	[pbn_b1_8_115200] = {
		.flags		= FL_BASE1,
		.num_ports	= 8,
		.base_baud	= 115200,
		.uart_offset	= 8,
	},
	[pbn_b1_16_115200] = {
		.flags		= FL_BASE1,
		.num_ports	= 16,
		.base_baud	= 115200,
		.uart_offset	= 8,
	},

	[pbn_b1_1_921600] = {
		.flags		= FL_BASE1,
		.num_ports	= 1,
		.base_baud	= 921600,
		.uart_offset	= 8,
	},
	[pbn_b1_2_921600] = {
		.flags		= FL_BASE1,
		.num_ports	= 2,
		.base_baud	= 921600,
		.uart_offset	= 8,
	},
	[pbn_b1_4_921600] = {
		.flags		= FL_BASE1,
		.num_ports	= 4,
		.base_baud	= 921600,
		.uart_offset	= 8,
	},
	[pbn_b1_8_921600] = {
		.flags		= FL_BASE1,
		.num_ports	= 8,
		.base_baud	= 921600,
		.uart_offset	= 8,
	},
	[pbn_b1_2_1250000] = {
		.flags		= FL_BASE1,
		.num_ports	= 2,
		.base_baud	= 1250000,
		.uart_offset	= 8,
	},

	[pbn_b1_bt_1_115200] = {
		.flags		= FL_BASE1|FL_BASE_BARS,
		.num_ports	= 1,
		.base_baud	= 115200,
		.uart_offset	= 8,
	},
	[pbn_b1_bt_2_115200] = {
		.flags		= FL_BASE1|FL_BASE_BARS,
		.num_ports	= 2,
		.base_baud	= 115200,
		.uart_offset	= 8,
	},
	[pbn_b1_bt_4_115200] = {
		.flags		= FL_BASE1|FL_BASE_BARS,
		.num_ports	= 4,
		.base_baud	= 115200,
		.uart_offset	= 8,
	},

	[pbn_b1_bt_2_921600] = {
		.flags		= FL_BASE1|FL_BASE_BARS,
		.num_ports	= 2,
		.base_baud	= 921600,
		.uart_offset	= 8,
	},

	[pbn_b1_1_1382400] = {
		.flags		= FL_BASE1,
		.num_ports	= 1,
		.base_baud	= 1382400,
		.uart_offset	= 8,
	},
	[pbn_b1_2_1382400] = {
		.flags		= FL_BASE1,
		.num_ports	= 2,
		.base_baud	= 1382400,
		.uart_offset	= 8,
	},
	[pbn_b1_4_1382400] = {
		.flags		= FL_BASE1,
		.num_ports	= 4,
		.base_baud	= 1382400,
		.uart_offset	= 8,
	},
	[pbn_b1_8_1382400] = {
		.flags		= FL_BASE1,
		.num_ports	= 8,
		.base_baud	= 1382400,
		.uart_offset	= 8,
	},

	[pbn_b2_1_115200] = {
		.flags		= FL_BASE2,
		.num_ports	= 1,
		.base_baud	= 115200,
		.uart_offset	= 8,
	},
	[pbn_b2_2_115200] = {
		.flags		= FL_BASE2,
		.num_ports	= 2,
		.base_baud	= 115200,
		.uart_offset	= 8,
	},
	[pbn_b2_4_115200] = {
		.flags          = FL_BASE2,
		.num_ports      = 4,
		.base_baud      = 115200,
		.uart_offset    = 8,
	},
	[pbn_b2_8_115200] = {
		.flags		= FL_BASE2,
		.num_ports	= 8,
		.base_baud	= 115200,
		.uart_offset	= 8,
	},

	[pbn_b2_1_460800] = {
		.flags		= FL_BASE2,
		.num_ports	= 1,
		.base_baud	= 460800,
		.uart_offset	= 8,
	},
	[pbn_b2_4_460800] = {
		.flags		= FL_BASE2,
		.num_ports	= 4,
		.base_baud	= 460800,
		.uart_offset	= 8,
	},
	[pbn_b2_8_460800] = {
		.flags		= FL_BASE2,
		.num_ports	= 8,
		.base_baud	= 460800,
		.uart_offset	= 8,
	},
	[pbn_b2_16_460800] = {
		.flags		= FL_BASE2,
		.num_ports	= 16,
		.base_baud	= 460800,
		.uart_offset	= 8,
	 },

	[pbn_b2_1_921600] = {
		.flags		= FL_BASE2,
		.num_ports	= 1,
		.base_baud	= 921600,
		.uart_offset	= 8,
	},
	[pbn_b2_4_921600] = {
		.flags		= FL_BASE2,
		.num_ports	= 4,
		.base_baud	= 921600,
		.uart_offset	= 8,
	},
	[pbn_b2_8_921600] = {
		.flags		= FL_BASE2,
		.num_ports	= 8,
		.base_baud	= 921600,
		.uart_offset	= 8,
	},

	[pbn_b2_8_1152000] = {
		.flags		= FL_BASE2,
		.num_ports	= 8,
		.base_baud	= 1152000,
		.uart_offset	= 8,
	},

	[pbn_b2_bt_1_115200] = {
		.flags		= FL_BASE2|FL_BASE_BARS,
		.num_ports	= 1,
		.base_baud	= 115200,
		.uart_offset	= 8,
	},
	[pbn_b2_bt_2_115200] = {
		.flags		= FL_BASE2|FL_BASE_BARS,
		.num_ports	= 2,
		.base_baud	= 115200,
		.uart_offset	= 8,
	},
	[pbn_b2_bt_4_115200] = {
		.flags		= FL_BASE2|FL_BASE_BARS,
		.num_ports	= 4,
		.base_baud	= 115200,
		.uart_offset	= 8,
	},

	[pbn_b2_bt_2_921600] = {
		.flags		= FL_BASE2|FL_BASE_BARS,
		.num_ports	= 2,
		.base_baud	= 921600,
		.uart_offset	= 8,
	},
	[pbn_b2_bt_4_921600] = {
		.flags		= FL_BASE2|FL_BASE_BARS,
		.num_ports	= 4,
		.base_baud	= 921600,
		.uart_offset	= 8,
	},

	[pbn_b3_2_115200] = {
		.flags		= FL_BASE3,
		.num_ports	= 2,
		.base_baud	= 115200,
		.uart_offset	= 8,
	},
	[pbn_b3_4_115200] = {
		.flags		= FL_BASE3,
		.num_ports	= 4,
		.base_baud	= 115200,
		.uart_offset	= 8,
	},
	[pbn_b3_8_115200] = {
		.flags		= FL_BASE3,
		.num_ports	= 8,
		.base_baud	= 115200,
		.uart_offset	= 8,
	},

	[pbn_b4_bt_2_921600] = {
		.flags		= FL_BASE4,
		.num_ports	= 2,
		.base_baud	= 921600,
		.uart_offset	= 8,
	},
	[pbn_b4_bt_4_921600] = {
		.flags		= FL_BASE4,
		.num_ports	= 4,
		.base_baud	= 921600,
		.uart_offset	= 8,
	},
	[pbn_b4_bt_8_921600] = {
		.flags		= FL_BASE4,
		.num_ports	= 8,
		.base_baud	= 921600,
		.uart_offset	= 8,
	},

	/*
	 * Entries following this are board-specific.
	 */

	/*
	 * Panacom - IOMEM
	 */
	[pbn_panacom] = {
		.flags		= FL_BASE2,
		.num_ports	= 2,
		.base_baud	= 921600,
		.uart_offset	= 0x400,
		.reg_shift	= 7,
	},
	[pbn_panacom2] = {
		.flags		= FL_BASE2|FL_BASE_BARS,
		.num_ports	= 2,
		.base_baud	= 921600,
		.uart_offset	= 0x400,
		.reg_shift	= 7,
	},
	[pbn_panacom4] = {
		.flags		= FL_BASE2|FL_BASE_BARS,
		.num_ports	= 4,
		.base_baud	= 921600,
		.uart_offset	= 0x400,
		.reg_shift	= 7,
	},

	/* I think this entry is broken - the first_offset looks wrong --rmk */
	[pbn_plx_romulus] = {
		.flags		= FL_BASE2,
		.num_ports	= 4,
		.base_baud	= 921600,
		.uart_offset	= 8 << 2,
		.reg_shift	= 2,
		.first_offset	= 0x03,
	},

	/*
	 * EndRun Technologies
	* Uses the size of PCI Base region 0 to
	* signal now many ports are available
	* 2 port 952 Uart support
	*/
	[pbn_endrun_2_4000000] = {
		.flags		= FL_BASE0,
		.num_ports	= 2,
		.base_baud	= 4000000,
		.uart_offset	= 0x200,
		.first_offset	= 0x1000,
	},

	/*
	 * This board uses the size of PCI Base region 0 to
	 * signal now many ports are available
	 */
	[pbn_oxsemi] = {
		.flags		= FL_BASE0|FL_REGION_SZ_CAP,
		.num_ports	= 32,
		.base_baud	= 115200,
		.uart_offset	= 8,
	},
	[pbn_oxsemi_1_4000000] = {
		.flags		= FL_BASE0,
		.num_ports	= 1,
		.base_baud	= 4000000,
		.uart_offset	= 0x200,
		.first_offset	= 0x1000,
	},
	[pbn_oxsemi_2_4000000] = {
		.flags		= FL_BASE0,
		.num_ports	= 2,
		.base_baud	= 4000000,
		.uart_offset	= 0x200,
		.first_offset	= 0x1000,
	},
	[pbn_oxsemi_4_4000000] = {
		.flags		= FL_BASE0,
		.num_ports	= 4,
		.base_baud	= 4000000,
		.uart_offset	= 0x200,
		.first_offset	= 0x1000,
	},
	[pbn_oxsemi_8_4000000] = {
		.flags		= FL_BASE0,
		.num_ports	= 8,
		.base_baud	= 4000000,
		.uart_offset	= 0x200,
		.first_offset	= 0x1000,
	},


	/*
	 * EKF addition for i960 Boards form EKF with serial port.
	 * Max 256 ports.
	 */
	[pbn_intel_i960] = {
		.flags		= FL_BASE0,
		.num_ports	= 32,
		.base_baud	= 921600,
		.uart_offset	= 8 << 2,
		.reg_shift	= 2,
		.first_offset	= 0x10000,
	},
	[pbn_sgi_ioc3] = {
		.flags		= FL_BASE0|FL_NOIRQ,
		.num_ports	= 1,
		.base_baud	= 458333,
		.uart_offset	= 8,
		.reg_shift	= 0,
		.first_offset	= 0x20178,
	},

	/*
	 * Computone - uses IOMEM.
	 */
	[pbn_computone_4] = {
		.flags		= FL_BASE0,
		.num_ports	= 4,
		.base_baud	= 921600,
		.uart_offset	= 0x40,
		.reg_shift	= 2,
		.first_offset	= 0x200,
	},
	[pbn_computone_6] = {
		.flags		= FL_BASE0,
		.num_ports	= 6,
		.base_baud	= 921600,
		.uart_offset	= 0x40,
		.reg_shift	= 2,
		.first_offset	= 0x200,
	},
	[pbn_computone_8] = {
		.flags		= FL_BASE0,
		.num_ports	= 8,
		.base_baud	= 921600,
		.uart_offset	= 0x40,
		.reg_shift	= 2,
		.first_offset	= 0x200,
	},
	[pbn_sbsxrsio] = {
		.flags		= FL_BASE0,
		.num_ports	= 8,
		.base_baud	= 460800,
		.uart_offset	= 256,
		.reg_shift	= 4,
	},
	/*
	 * PA Semi PWRficient PA6T-1682M on-chip UART
	 */
	[pbn_pasemi_1682M] = {
		.flags		= FL_BASE0,
		.num_ports	= 1,
		.base_baud	= 8333333,
	},
	/*
	 * National Instruments 843x
	 */
	[pbn_ni8430_16] = {
		.flags		= FL_BASE0,
		.num_ports	= 16,
		.base_baud	= 3686400,
		.uart_offset	= 0x10,
		.first_offset	= 0x800,
	},
	[pbn_ni8430_8] = {
		.flags		= FL_BASE0,
		.num_ports	= 8,
		.base_baud	= 3686400,
		.uart_offset	= 0x10,
		.first_offset	= 0x800,
	},
	[pbn_ni8430_4] = {
		.flags		= FL_BASE0,
		.num_ports	= 4,
		.base_baud	= 3686400,
		.uart_offset	= 0x10,
		.first_offset	= 0x800,
	},
	[pbn_ni8430_2] = {
		.flags		= FL_BASE0,
		.num_ports	= 2,
		.base_baud	= 3686400,
		.uart_offset	= 0x10,
		.first_offset	= 0x800,
	},
	/*
	 * ADDI-DATA GmbH PCI-Express communication cards <info@addi-data.com>
	 */
	[pbn_ADDIDATA_PCIe_1_3906250] = {
		.flags		= FL_BASE0,
		.num_ports	= 1,
		.base_baud	= 3906250,
		.uart_offset	= 0x200,
		.first_offset	= 0x1000,
	},
	[pbn_ADDIDATA_PCIe_2_3906250] = {
		.flags		= FL_BASE0,
		.num_ports	= 2,
		.base_baud	= 3906250,
		.uart_offset	= 0x200,
		.first_offset	= 0x1000,
	},
	[pbn_ADDIDATA_PCIe_4_3906250] = {
		.flags		= FL_BASE0,
		.num_ports	= 4,
		.base_baud	= 3906250,
		.uart_offset	= 0x200,
		.first_offset	= 0x1000,
	},
	[pbn_ADDIDATA_PCIe_8_3906250] = {
		.flags		= FL_BASE0,
		.num_ports	= 8,
		.base_baud	= 3906250,
		.uart_offset	= 0x200,
		.first_offset	= 0x1000,
	},
	[pbn_ce4100_1_115200] = {
		.flags		= FL_BASE_BARS,
		.num_ports	= 2,
		.base_baud	= 921600,
		.reg_shift      = 2,
	},
	/*
	 * Intel BayTrail HSUART reference clock is 44.2368 MHz at power-on,
	 * but is overridden by byt_set_termios.
	 */
	[pbn_byt] = {
		.flags		= FL_BASE0,
		.num_ports	= 1,
		.base_baud	= 2764800,
		.uart_offset	= 0x80,
		.reg_shift      = 2,
	},
	[pbn_qrk] = {
		.flags		= FL_BASE0,
		.num_ports	= 1,
		.base_baud	= 2764800,
		.reg_shift	= 2,
	},
	[pbn_omegapci] = {
		.flags		= FL_BASE0,
		.num_ports	= 8,
		.base_baud	= 115200,
		.uart_offset	= 0x200,
	},
	[pbn_NETMOS9900_2s_115200] = {
		.flags		= FL_BASE0,
		.num_ports	= 2,
		.base_baud	= 115200,
	},
	[pbn_brcm_trumanage] = {
		.flags		= FL_BASE0,
		.num_ports	= 1,
		.reg_shift	= 2,
		.base_baud	= 115200,
	},
	[pbn_fintek_4] = {
		.num_ports	= 4,
		.uart_offset	= 8,
		.base_baud	= 115200,
		.first_offset	= 0x40,
	},
	[pbn_fintek_8] = {
		.num_ports	= 8,
		.uart_offset	= 8,
		.base_baud	= 115200,
		.first_offset	= 0x40,
	},
	[pbn_fintek_12] = {
		.num_ports	= 12,
		.uart_offset	= 8,
		.base_baud	= 115200,
		.first_offset	= 0x40,
	},
	[pbn_wch382_2] = {
		.flags		= FL_BASE0,
		.num_ports	= 2,
		.base_baud	= 115200,
		.uart_offset	= 8,
		.first_offset	= 0xC0,
	},
	[pbn_wch384_4] = {
		.flags		= FL_BASE0,
		.num_ports	= 4,
		.base_baud      = 115200,
		.uart_offset    = 8,
		.first_offset   = 0xC0,
	},
	/*
	 * Pericom PI7C9X795[1248] Uno/Dual/Quad/Octal UART
	 */
	[pbn_pericom_PI7C9X7951] = {
		.flags          = FL_BASE0,
		.num_ports      = 1,
		.base_baud      = 921600,
		.uart_offset	= 0x8,
	},
	[pbn_pericom_PI7C9X7952] = {
		.flags          = FL_BASE0,
		.num_ports      = 2,
		.base_baud      = 921600,
		.uart_offset	= 0x8,
	},
	[pbn_pericom_PI7C9X7954] = {
		.flags          = FL_BASE0,
		.num_ports      = 4,
		.base_baud      = 921600,
		.uart_offset	= 0x8,
	},
	[pbn_pericom_PI7C9X7958] = {
		.flags          = FL_BASE0,
		.num_ports      = 8,
		.base_baud      = 921600,
		.uart_offset	= 0x8,
	},
};

static const struct pci_device_id blacklist[] = {
	/* softmodems */
	{ PCI_VDEVICE(AL, 0x5457), }, /* ALi Corporation M5457 AC'97 Modem */
	{ PCI_VDEVICE(MOTOROLA, 0x3052), }, /* Motorola Si3052-based modem */
	{ PCI_DEVICE(0x1543, 0x3052), }, /* Si3052-based modem, default IDs */

	/* multi-io cards handled by parport_serial */
	{ PCI_DEVICE(0x4348, 0x7053), }, /* WCH CH353 2S1P */
	{ PCI_DEVICE(0x4348, 0x5053), }, /* WCH CH353 1S1P */
	{ PCI_DEVICE(0x1c00, 0x3250), }, /* WCH CH382 2S1P */
	{ PCI_DEVICE(0x1c00, 0x3470), }, /* WCH CH384 4S */

	/* Intel platforms with MID UART */
	{ PCI_VDEVICE(INTEL, 0x081b), },
	{ PCI_VDEVICE(INTEL, 0x081c), },
	{ PCI_VDEVICE(INTEL, 0x081d), },
	{ PCI_VDEVICE(INTEL, 0x1191), },
	{ PCI_VDEVICE(INTEL, 0x19d8), },

	/* Exar devices */
	{ PCI_VDEVICE(EXAR, PCI_ANY_ID), },
	{ PCI_VDEVICE(COMMTECH, PCI_ANY_ID), },
};

/*
 * Given a complete unknown PCI device, try to use some heuristics to
 * guess what the configuration might be, based on the pitiful PCI
 * serial specs.  Returns 0 on success, 1 on failure.
 */
static int
serial_pci_guess_board(struct pci_dev *dev, struct pciserial_board *board)
{
	const struct pci_device_id *bldev;
	int num_iomem, num_port, first_port = -1, i;

	/*
	 * If it is not a communications device or the programming
	 * interface is greater than 6, give up.
	 *
	 * (Should we try to make guesses for multiport serial devices
	 * later?)
	 */
	if ((((dev->class >> 8) != PCI_CLASS_COMMUNICATION_SERIAL) &&
	     ((dev->class >> 8) != PCI_CLASS_COMMUNICATION_MODEM)) ||
	    (dev->class & 0xff) > 6)
		return -ENODEV;

	/*
	 * Do not access blacklisted devices that are known not to
	 * feature serial ports or are handled by other modules.
	 */
	for (bldev = blacklist;
	     bldev < blacklist + ARRAY_SIZE(blacklist);
	     bldev++) {
		if (dev->vendor == bldev->vendor &&
		    dev->device == bldev->device)
			return -ENODEV;
	}

	num_iomem = num_port = 0;
	for (i = 0; i < PCI_NUM_BAR_RESOURCES; i++) {
		if (pci_resource_flags(dev, i) & IORESOURCE_IO) {
			num_port++;
			if (first_port == -1)
				first_port = i;
		}
		if (pci_resource_flags(dev, i) & IORESOURCE_MEM)
			num_iomem++;
	}

	/*
	 * If there is 1 or 0 iomem regions, and exactly one port,
	 * use it.  We guess the number of ports based on the IO
	 * region size.
	 */
	if (num_iomem <= 1 && num_port == 1) {
		board->flags = first_port;
		board->num_ports = pci_resource_len(dev, first_port) / 8;
		return 0;
	}

	/*
	 * Now guess if we've got a board which indexes by BARs.
	 * Each IO BAR should be 8 bytes, and they should follow
	 * consecutively.
	 */
	first_port = -1;
	num_port = 0;
	for (i = 0; i < PCI_NUM_BAR_RESOURCES; i++) {
		if (pci_resource_flags(dev, i) & IORESOURCE_IO &&
		    pci_resource_len(dev, i) == 8 &&
		    (first_port == -1 || (first_port + num_port) == i)) {
			num_port++;
			if (first_port == -1)
				first_port = i;
		}
	}

	if (num_port > 1) {
		board->flags = first_port | FL_BASE_BARS;
		board->num_ports = num_port;
		return 0;
	}

	return -ENODEV;
}

static inline int
serial_pci_matches(const struct pciserial_board *board,
		   const struct pciserial_board *guessed)
{
	return
	    board->num_ports == guessed->num_ports &&
	    board->base_baud == guessed->base_baud &&
	    board->uart_offset == guessed->uart_offset &&
	    board->reg_shift == guessed->reg_shift &&
	    board->first_offset == guessed->first_offset;
}

struct serial_private *
pciserial_init_ports(struct pci_dev *dev, const struct pciserial_board *board)
{
	struct uart_8250_port uart;
	struct serial_private *priv;
	struct pci_serial_quirk *quirk;
	int rc, nr_ports, i;

	nr_ports = board->num_ports;

	/*
	 * Find an init and setup quirks.
	 */
	quirk = find_quirk(dev);

	/*
	 * Run the new-style initialization function.
	 * The initialization function returns:
	 *  <0  - error
	 *   0  - use board->num_ports
	 *  >0  - number of ports
	 */
	if (quirk->init) {
		rc = quirk->init(dev);
		if (rc < 0) {
			priv = ERR_PTR(rc);
			goto err_out;
		}
		if (rc)
			nr_ports = rc;
	}

	priv = kzalloc(sizeof(struct serial_private) +
		       sizeof(unsigned int) * nr_ports,
		       GFP_KERNEL);
	if (!priv) {
		priv = ERR_PTR(-ENOMEM);
		goto err_deinit;
	}

	priv->dev = dev;
	priv->quirk = quirk;

	memset(&uart, 0, sizeof(uart));
	uart.port.flags = UPF_SKIP_TEST | UPF_BOOT_AUTOCONF | UPF_SHARE_IRQ;
	uart.port.uartclk = board->base_baud * 16;
	uart.port.irq = get_pci_irq(dev, board);
	uart.port.dev = &dev->dev;

	for (i = 0; i < nr_ports; i++) {
		if (quirk->setup(priv, board, &uart, i))
			break;

		dev_dbg(&dev->dev, "Setup PCI port: port %lx, irq %d, type %d\n",
			uart.port.iobase, uart.port.irq, uart.port.iotype);

		priv->line[i] = serial8250_register_8250_port(&uart);
		if (priv->line[i] < 0) {
			dev_err(&dev->dev,
				"Couldn't register serial port %lx, irq %d, type %d, error %d\n",
				uart.port.iobase, uart.port.irq,
				uart.port.iotype, priv->line[i]);
			break;
		}
	}
	priv->nr = i;
	priv->board = board;
	return priv;

err_deinit:
	if (quirk->exit)
		quirk->exit(dev);
err_out:
	return priv;
}
EXPORT_SYMBOL_GPL(pciserial_init_ports);

void pciserial_detach_ports(struct serial_private *priv)
{
	struct pci_serial_quirk *quirk;
	int i;

	for (i = 0; i < priv->nr; i++)
		serial8250_unregister_port(priv->line[i]);

	for (i = 0; i < PCI_NUM_BAR_RESOURCES; i++) {
		if (priv->remapped_bar[i])
			iounmap(priv->remapped_bar[i]);
		priv->remapped_bar[i] = NULL;
	}

	/*
	 * Find the exit quirks.
	 */
	quirk = find_quirk(priv->dev);
	if (quirk->exit)
		quirk->exit(priv->dev);
}

void pciserial_remove_ports(struct serial_private *priv)
{
	pciserial_detach_ports(priv);
	kfree(priv);
}
EXPORT_SYMBOL_GPL(pciserial_remove_ports);

void pciserial_suspend_ports(struct serial_private *priv)
{
	int i;

	for (i = 0; i < priv->nr; i++)
		if (priv->line[i] >= 0)
			serial8250_suspend_port(priv->line[i]);

	/*
	 * Ensure that every init quirk is properly torn down
	 */
	if (priv->quirk->exit)
		priv->quirk->exit(priv->dev);
}
EXPORT_SYMBOL_GPL(pciserial_suspend_ports);

void pciserial_resume_ports(struct serial_private *priv)
{
	int i;

	/*
	 * Ensure that the board is correctly configured.
	 */
	if (priv->quirk->init)
		priv->quirk->init(priv->dev);

	for (i = 0; i < priv->nr; i++)
		if (priv->line[i] >= 0)
			serial8250_resume_port(priv->line[i]);
}
EXPORT_SYMBOL_GPL(pciserial_resume_ports);

/*
 * Probe one serial board.  Unfortunately, there is no rhyme nor reason
 * to the arrangement of serial ports on a PCI card.
 */
static int
pciserial_init_one(struct pci_dev *dev, const struct pci_device_id *ent)
{
	struct pci_serial_quirk *quirk;
	struct serial_private *priv;
	const struct pciserial_board *board;
	struct pciserial_board tmp;
	int rc;

	quirk = find_quirk(dev);
	if (quirk->probe) {
		rc = quirk->probe(dev);
		if (rc)
			return rc;
	}

	if (ent->driver_data >= ARRAY_SIZE(pci_boards)) {
		dev_err(&dev->dev, "invalid driver_data: %ld\n",
			ent->driver_data);
		return -EINVAL;
	}

	board = &pci_boards[ent->driver_data];

	rc = pci_enable_device(dev);
	pci_save_state(dev);
	if (rc)
		return rc;

	if (ent->driver_data == pbn_default) {
		/*
		 * Use a copy of the pci_board entry for this;
		 * avoid changing entries in the table.
		 */
		memcpy(&tmp, board, sizeof(struct pciserial_board));
		board = &tmp;

		/*
		 * We matched one of our class entries.  Try to
		 * determine the parameters of this board.
		 */
		rc = serial_pci_guess_board(dev, &tmp);
		if (rc)
			goto disable;
	} else {
		/*
		 * We matched an explicit entry.  If we are able to
		 * detect this boards settings with our heuristic,
		 * then we no longer need this entry.
		 */
		memcpy(&tmp, &pci_boards[pbn_default],
		       sizeof(struct pciserial_board));
		rc = serial_pci_guess_board(dev, &tmp);
		if (rc == 0 && serial_pci_matches(board, &tmp))
			moan_device("Redundant entry in serial pci_table.",
				    dev);
	}

	priv = pciserial_init_ports(dev, board);
	if (!IS_ERR(priv)) {
		pci_set_drvdata(dev, priv);
		return 0;
	}

	rc = PTR_ERR(priv);

 disable:
	pci_disable_device(dev);
	return rc;
}

static void pciserial_remove_one(struct pci_dev *dev)
{
	struct serial_private *priv = pci_get_drvdata(dev);

	pciserial_remove_ports(priv);

	pci_disable_device(dev);
}

#ifdef CONFIG_PM_SLEEP
static int pciserial_suspend_one(struct device *dev)
{
	struct pci_dev *pdev = to_pci_dev(dev);
	struct serial_private *priv = pci_get_drvdata(pdev);

	if (priv)
		pciserial_suspend_ports(priv);

	return 0;
}

static int pciserial_resume_one(struct device *dev)
{
	struct pci_dev *pdev = to_pci_dev(dev);
	struct serial_private *priv = pci_get_drvdata(pdev);
	int err;

	if (priv) {
		/*
		 * The device may have been disabled.  Re-enable it.
		 */
		err = pci_enable_device(pdev);
		/* FIXME: We cannot simply error out here */
		if (err)
			dev_err(dev, "Unable to re-enable ports, trying to continue.\n");
		pciserial_resume_ports(priv);
	}
	return 0;
}
#endif

static SIMPLE_DEV_PM_OPS(pciserial_pm_ops, pciserial_suspend_one,
			 pciserial_resume_one);

static struct pci_device_id serial_pci_tbl[] = {
	/* Advantech use PCI_DEVICE_ID_ADVANTECH_PCI3620 (0x3620) as 'PCI_SUBVENDOR_ID' */
	{	PCI_VENDOR_ID_ADVANTECH, PCI_DEVICE_ID_ADVANTECH_PCI3620,
		PCI_DEVICE_ID_ADVANTECH_PCI3620, 0x0001, 0, 0,
		pbn_b2_8_921600 },
	/* Advantech also use 0x3618 and 0xf618 */
	{	PCI_VENDOR_ID_ADVANTECH, PCI_DEVICE_ID_ADVANTECH_PCI3618,
		PCI_DEVICE_ID_ADVANTECH_PCI3618, PCI_ANY_ID, 0, 0,
		pbn_b0_4_921600 },
	{	PCI_VENDOR_ID_ADVANTECH, PCI_DEVICE_ID_ADVANTECH_PCIf618,
		PCI_DEVICE_ID_ADVANTECH_PCI3618, PCI_ANY_ID, 0, 0,
		pbn_b0_4_921600 },
	{	PCI_VENDOR_ID_V3, PCI_DEVICE_ID_V3_V960,
		PCI_SUBVENDOR_ID_CONNECT_TECH,
		PCI_SUBDEVICE_ID_CONNECT_TECH_BH8_232, 0, 0,
		pbn_b1_8_1382400 },
	{	PCI_VENDOR_ID_V3, PCI_DEVICE_ID_V3_V960,
		PCI_SUBVENDOR_ID_CONNECT_TECH,
		PCI_SUBDEVICE_ID_CONNECT_TECH_BH4_232, 0, 0,
		pbn_b1_4_1382400 },
	{	PCI_VENDOR_ID_V3, PCI_DEVICE_ID_V3_V960,
		PCI_SUBVENDOR_ID_CONNECT_TECH,
		PCI_SUBDEVICE_ID_CONNECT_TECH_BH2_232, 0, 0,
		pbn_b1_2_1382400 },
	{	PCI_VENDOR_ID_V3, PCI_DEVICE_ID_V3_V351,
		PCI_SUBVENDOR_ID_CONNECT_TECH,
		PCI_SUBDEVICE_ID_CONNECT_TECH_BH8_232, 0, 0,
		pbn_b1_8_1382400 },
	{	PCI_VENDOR_ID_V3, PCI_DEVICE_ID_V3_V351,
		PCI_SUBVENDOR_ID_CONNECT_TECH,
		PCI_SUBDEVICE_ID_CONNECT_TECH_BH4_232, 0, 0,
		pbn_b1_4_1382400 },
	{	PCI_VENDOR_ID_V3, PCI_DEVICE_ID_V3_V351,
		PCI_SUBVENDOR_ID_CONNECT_TECH,
		PCI_SUBDEVICE_ID_CONNECT_TECH_BH2_232, 0, 0,
		pbn_b1_2_1382400 },
	{	PCI_VENDOR_ID_V3, PCI_DEVICE_ID_V3_V351,
		PCI_SUBVENDOR_ID_CONNECT_TECH,
		PCI_SUBDEVICE_ID_CONNECT_TECH_BH8_485, 0, 0,
		pbn_b1_8_921600 },
	{	PCI_VENDOR_ID_V3, PCI_DEVICE_ID_V3_V351,
		PCI_SUBVENDOR_ID_CONNECT_TECH,
		PCI_SUBDEVICE_ID_CONNECT_TECH_BH8_485_4_4, 0, 0,
		pbn_b1_8_921600 },
	{	PCI_VENDOR_ID_V3, PCI_DEVICE_ID_V3_V351,
		PCI_SUBVENDOR_ID_CONNECT_TECH,
		PCI_SUBDEVICE_ID_CONNECT_TECH_BH4_485, 0, 0,
		pbn_b1_4_921600 },
	{	PCI_VENDOR_ID_V3, PCI_DEVICE_ID_V3_V351,
		PCI_SUBVENDOR_ID_CONNECT_TECH,
		PCI_SUBDEVICE_ID_CONNECT_TECH_BH4_485_2_2, 0, 0,
		pbn_b1_4_921600 },
	{	PCI_VENDOR_ID_V3, PCI_DEVICE_ID_V3_V351,
		PCI_SUBVENDOR_ID_CONNECT_TECH,
		PCI_SUBDEVICE_ID_CONNECT_TECH_BH2_485, 0, 0,
		pbn_b1_2_921600 },
	{	PCI_VENDOR_ID_V3, PCI_DEVICE_ID_V3_V351,
		PCI_SUBVENDOR_ID_CONNECT_TECH,
		PCI_SUBDEVICE_ID_CONNECT_TECH_BH8_485_2_6, 0, 0,
		pbn_b1_8_921600 },
	{	PCI_VENDOR_ID_V3, PCI_DEVICE_ID_V3_V351,
		PCI_SUBVENDOR_ID_CONNECT_TECH,
		PCI_SUBDEVICE_ID_CONNECT_TECH_BH081101V1, 0, 0,
		pbn_b1_8_921600 },
	{	PCI_VENDOR_ID_V3, PCI_DEVICE_ID_V3_V351,
		PCI_SUBVENDOR_ID_CONNECT_TECH,
		PCI_SUBDEVICE_ID_CONNECT_TECH_BH041101V1, 0, 0,
		pbn_b1_4_921600 },
	{	PCI_VENDOR_ID_V3, PCI_DEVICE_ID_V3_V351,
		PCI_SUBVENDOR_ID_CONNECT_TECH,
		PCI_SUBDEVICE_ID_CONNECT_TECH_BH2_20MHZ, 0, 0,
		pbn_b1_2_1250000 },
	{	PCI_VENDOR_ID_OXSEMI, PCI_DEVICE_ID_OXSEMI_16PCI954,
		PCI_SUBVENDOR_ID_CONNECT_TECH,
		PCI_SUBDEVICE_ID_CONNECT_TECH_TITAN_2, 0, 0,
		pbn_b0_2_1843200 },
	{	PCI_VENDOR_ID_OXSEMI, PCI_DEVICE_ID_OXSEMI_16PCI954,
		PCI_SUBVENDOR_ID_CONNECT_TECH,
		PCI_SUBDEVICE_ID_CONNECT_TECH_TITAN_4, 0, 0,
		pbn_b0_4_1843200 },
	{	PCI_VENDOR_ID_OXSEMI, PCI_DEVICE_ID_OXSEMI_16PCI954,
		PCI_VENDOR_ID_AFAVLAB,
		PCI_SUBDEVICE_ID_AFAVLAB_P061, 0, 0,
		pbn_b0_4_1152000 },
	{	PCI_VENDOR_ID_SEALEVEL, PCI_DEVICE_ID_SEALEVEL_U530,
		PCI_ANY_ID, PCI_ANY_ID, 0, 0,
		pbn_b2_bt_1_115200 },
	{	PCI_VENDOR_ID_SEALEVEL, PCI_DEVICE_ID_SEALEVEL_UCOMM2,
		PCI_ANY_ID, PCI_ANY_ID, 0, 0,
		pbn_b2_bt_2_115200 },
	{	PCI_VENDOR_ID_SEALEVEL, PCI_DEVICE_ID_SEALEVEL_UCOMM422,
		PCI_ANY_ID, PCI_ANY_ID, 0, 0,
		pbn_b2_bt_4_115200 },
	{	PCI_VENDOR_ID_SEALEVEL, PCI_DEVICE_ID_SEALEVEL_UCOMM232,
		PCI_ANY_ID, PCI_ANY_ID, 0, 0,
		pbn_b2_bt_2_115200 },
	{	PCI_VENDOR_ID_SEALEVEL, PCI_DEVICE_ID_SEALEVEL_COMM4,
		PCI_ANY_ID, PCI_ANY_ID, 0, 0,
		pbn_b2_bt_4_115200 },
	{	PCI_VENDOR_ID_SEALEVEL, PCI_DEVICE_ID_SEALEVEL_COMM8,
		PCI_ANY_ID, PCI_ANY_ID, 0, 0,
		pbn_b2_8_115200 },
	{	PCI_VENDOR_ID_SEALEVEL, PCI_DEVICE_ID_SEALEVEL_7803,
		PCI_ANY_ID, PCI_ANY_ID, 0, 0,
		pbn_b2_8_460800 },
	{	PCI_VENDOR_ID_SEALEVEL, PCI_DEVICE_ID_SEALEVEL_UCOMM8,
		PCI_ANY_ID, PCI_ANY_ID, 0, 0,
		pbn_b2_8_115200 },

	{	PCI_VENDOR_ID_PLX, PCI_DEVICE_ID_PLX_GTEK_SERIAL2,
		PCI_ANY_ID, PCI_ANY_ID, 0, 0,
		pbn_b2_bt_2_115200 },
	{	PCI_VENDOR_ID_PLX, PCI_DEVICE_ID_PLX_SPCOM200,
		PCI_ANY_ID, PCI_ANY_ID, 0, 0,
		pbn_b2_bt_2_921600 },
	/*
	 * VScom SPCOM800, from sl@s.pl
	 */
	{	PCI_VENDOR_ID_PLX, PCI_DEVICE_ID_PLX_SPCOM800,
		PCI_ANY_ID, PCI_ANY_ID, 0, 0,
		pbn_b2_8_921600 },
	{	PCI_VENDOR_ID_PLX, PCI_DEVICE_ID_PLX_1077,
		PCI_ANY_ID, PCI_ANY_ID, 0, 0,
		pbn_b2_4_921600 },
	/* Unknown card - subdevice 0x1584 */
	{	PCI_VENDOR_ID_PLX, PCI_DEVICE_ID_PLX_9050,
		PCI_VENDOR_ID_PLX,
		PCI_SUBDEVICE_ID_UNKNOWN_0x1584, 0, 0,
		pbn_b2_4_115200 },
	/* Unknown card - subdevice 0x1588 */
	{	PCI_VENDOR_ID_PLX, PCI_DEVICE_ID_PLX_9050,
		PCI_VENDOR_ID_PLX,
		PCI_SUBDEVICE_ID_UNKNOWN_0x1588, 0, 0,
		pbn_b2_8_115200 },
	{	PCI_VENDOR_ID_PLX, PCI_DEVICE_ID_PLX_9050,
		PCI_SUBVENDOR_ID_KEYSPAN,
		PCI_SUBDEVICE_ID_KEYSPAN_SX2, 0, 0,
		pbn_panacom },
	{	PCI_VENDOR_ID_PANACOM, PCI_DEVICE_ID_PANACOM_QUADMODEM,
		PCI_ANY_ID, PCI_ANY_ID, 0, 0,
		pbn_panacom4 },
	{	PCI_VENDOR_ID_PANACOM, PCI_DEVICE_ID_PANACOM_DUALMODEM,
		PCI_ANY_ID, PCI_ANY_ID, 0, 0,
		pbn_panacom2 },
	{	PCI_VENDOR_ID_PLX, PCI_DEVICE_ID_PLX_9030,
		PCI_VENDOR_ID_ESDGMBH,
		PCI_DEVICE_ID_ESDGMBH_CPCIASIO4, 0, 0,
		pbn_b2_4_115200 },
	{	PCI_VENDOR_ID_PLX, PCI_DEVICE_ID_PLX_9050,
		PCI_SUBVENDOR_ID_CHASE_PCIFAST,
		PCI_SUBDEVICE_ID_CHASE_PCIFAST4, 0, 0,
		pbn_b2_4_460800 },
	{	PCI_VENDOR_ID_PLX, PCI_DEVICE_ID_PLX_9050,
		PCI_SUBVENDOR_ID_CHASE_PCIFAST,
		PCI_SUBDEVICE_ID_CHASE_PCIFAST8, 0, 0,
		pbn_b2_8_460800 },
	{	PCI_VENDOR_ID_PLX, PCI_DEVICE_ID_PLX_9050,
		PCI_SUBVENDOR_ID_CHASE_PCIFAST,
		PCI_SUBDEVICE_ID_CHASE_PCIFAST16, 0, 0,
		pbn_b2_16_460800 },
	{	PCI_VENDOR_ID_PLX, PCI_DEVICE_ID_PLX_9050,
		PCI_SUBVENDOR_ID_CHASE_PCIFAST,
		PCI_SUBDEVICE_ID_CHASE_PCIFAST16FMC, 0, 0,
		pbn_b2_16_460800 },
	{	PCI_VENDOR_ID_PLX, PCI_DEVICE_ID_PLX_9050,
		PCI_SUBVENDOR_ID_CHASE_PCIRAS,
		PCI_SUBDEVICE_ID_CHASE_PCIRAS4, 0, 0,
		pbn_b2_4_460800 },
	{	PCI_VENDOR_ID_PLX, PCI_DEVICE_ID_PLX_9050,
		PCI_SUBVENDOR_ID_CHASE_PCIRAS,
		PCI_SUBDEVICE_ID_CHASE_PCIRAS8, 0, 0,
		pbn_b2_8_460800 },
	{	PCI_VENDOR_ID_PLX, PCI_DEVICE_ID_PLX_9050,
		PCI_SUBVENDOR_ID_EXSYS,
		PCI_SUBDEVICE_ID_EXSYS_4055, 0, 0,
		pbn_b2_4_115200 },
	/*
	 * Megawolf Romulus PCI Serial Card, from Mike Hudson
	 * (Exoray@isys.ca)
	 */
	{	PCI_VENDOR_ID_PLX, PCI_DEVICE_ID_PLX_ROMULUS,
		0x10b5, 0x106a, 0, 0,
		pbn_plx_romulus },
	/*
	* EndRun Technologies. PCI express device range.
	*    EndRun PTP/1588 has 2 Native UARTs.
	*/
	{	PCI_VENDOR_ID_ENDRUN, PCI_DEVICE_ID_ENDRUN_1588,
		PCI_ANY_ID, PCI_ANY_ID, 0, 0,
		pbn_endrun_2_4000000 },
	/*
	 * Quatech cards. These actually have configurable clocks but for
	 * now we just use the default.
	 *
	 * 100 series are RS232, 200 series RS422,
	 */
	{	PCI_VENDOR_ID_QUATECH, PCI_DEVICE_ID_QUATECH_QSC100,
		PCI_ANY_ID, PCI_ANY_ID, 0, 0,
		pbn_b1_4_115200 },
	{	PCI_VENDOR_ID_QUATECH, PCI_DEVICE_ID_QUATECH_DSC100,
		PCI_ANY_ID, PCI_ANY_ID, 0, 0,
		pbn_b1_2_115200 },
	{	PCI_VENDOR_ID_QUATECH, PCI_DEVICE_ID_QUATECH_DSC100E,
		PCI_ANY_ID, PCI_ANY_ID, 0, 0,
		pbn_b2_2_115200 },
	{	PCI_VENDOR_ID_QUATECH, PCI_DEVICE_ID_QUATECH_DSC200,
		PCI_ANY_ID, PCI_ANY_ID, 0, 0,
		pbn_b1_2_115200 },
	{	PCI_VENDOR_ID_QUATECH, PCI_DEVICE_ID_QUATECH_DSC200E,
		PCI_ANY_ID, PCI_ANY_ID, 0, 0,
		pbn_b2_2_115200 },
	{	PCI_VENDOR_ID_QUATECH, PCI_DEVICE_ID_QUATECH_QSC200,
		PCI_ANY_ID, PCI_ANY_ID, 0, 0,
		pbn_b1_4_115200 },
	{	PCI_VENDOR_ID_QUATECH, PCI_DEVICE_ID_QUATECH_ESC100D,
		PCI_ANY_ID, PCI_ANY_ID, 0, 0,
		pbn_b1_8_115200 },
	{	PCI_VENDOR_ID_QUATECH, PCI_DEVICE_ID_QUATECH_ESC100M,
		PCI_ANY_ID, PCI_ANY_ID, 0, 0,
		pbn_b1_8_115200 },
	{	PCI_VENDOR_ID_QUATECH, PCI_DEVICE_ID_QUATECH_QSCP100,
		PCI_ANY_ID, PCI_ANY_ID, 0, 0,
		pbn_b1_4_115200 },
	{	PCI_VENDOR_ID_QUATECH, PCI_DEVICE_ID_QUATECH_DSCP100,
		PCI_ANY_ID, PCI_ANY_ID, 0, 0,
		pbn_b1_2_115200 },
	{	PCI_VENDOR_ID_QUATECH, PCI_DEVICE_ID_QUATECH_QSCP200,
		PCI_ANY_ID, PCI_ANY_ID, 0, 0,
		pbn_b1_4_115200 },
	{	PCI_VENDOR_ID_QUATECH, PCI_DEVICE_ID_QUATECH_DSCP200,
		PCI_ANY_ID, PCI_ANY_ID, 0, 0,
		pbn_b1_2_115200 },
	{	PCI_VENDOR_ID_QUATECH, PCI_DEVICE_ID_QUATECH_QSCLP100,
		PCI_ANY_ID, PCI_ANY_ID, 0, 0,
		pbn_b2_4_115200 },
	{	PCI_VENDOR_ID_QUATECH, PCI_DEVICE_ID_QUATECH_DSCLP100,
		PCI_ANY_ID, PCI_ANY_ID, 0, 0,
		pbn_b2_2_115200 },
	{	PCI_VENDOR_ID_QUATECH, PCI_DEVICE_ID_QUATECH_SSCLP100,
		PCI_ANY_ID, PCI_ANY_ID, 0, 0,
		pbn_b2_1_115200 },
	{	PCI_VENDOR_ID_QUATECH, PCI_DEVICE_ID_QUATECH_QSCLP200,
		PCI_ANY_ID, PCI_ANY_ID, 0, 0,
		pbn_b2_4_115200 },
	{	PCI_VENDOR_ID_QUATECH, PCI_DEVICE_ID_QUATECH_DSCLP200,
		PCI_ANY_ID, PCI_ANY_ID, 0, 0,
		pbn_b2_2_115200 },
	{	PCI_VENDOR_ID_QUATECH, PCI_DEVICE_ID_QUATECH_SSCLP200,
		PCI_ANY_ID, PCI_ANY_ID, 0, 0,
		pbn_b2_1_115200 },
	{	PCI_VENDOR_ID_QUATECH, PCI_DEVICE_ID_QUATECH_ESCLP100,
		PCI_ANY_ID, PCI_ANY_ID, 0, 0,
		pbn_b0_8_115200 },

	{	PCI_VENDOR_ID_SPECIALIX, PCI_DEVICE_ID_OXSEMI_16PCI954,
		PCI_VENDOR_ID_SPECIALIX, PCI_SUBDEVICE_ID_SPECIALIX_SPEED4,
		0, 0,
		pbn_b0_4_921600 },
	{	PCI_VENDOR_ID_OXSEMI, PCI_DEVICE_ID_OXSEMI_16PCI954,
		PCI_SUBVENDOR_ID_SIIG, PCI_SUBDEVICE_ID_SIIG_QUARTET_SERIAL,
		0, 0,
		pbn_b0_4_1152000 },
	{	PCI_VENDOR_ID_OXSEMI, 0x9505,
		PCI_ANY_ID, PCI_ANY_ID, 0, 0,
		pbn_b0_bt_2_921600 },

		/*
		 * The below card is a little controversial since it is the
		 * subject of a PCI vendor/device ID clash.  (See
		 * www.ussg.iu.edu/hypermail/linux/kernel/0303.1/0516.html).
		 * For now just used the hex ID 0x950a.
		 */
	{	PCI_VENDOR_ID_OXSEMI, 0x950a,
		PCI_SUBVENDOR_ID_SIIG, PCI_SUBDEVICE_ID_SIIG_DUAL_00,
		0, 0, pbn_b0_2_115200 },
	{	PCI_VENDOR_ID_OXSEMI, 0x950a,
		PCI_SUBVENDOR_ID_SIIG, PCI_SUBDEVICE_ID_SIIG_DUAL_30,
		0, 0, pbn_b0_2_115200 },
	{	PCI_VENDOR_ID_OXSEMI, 0x950a,
		PCI_ANY_ID, PCI_ANY_ID, 0, 0,
		pbn_b0_2_1130000 },
	{	PCI_VENDOR_ID_OXSEMI, PCI_DEVICE_ID_OXSEMI_C950,
		PCI_VENDOR_ID_OXSEMI, PCI_SUBDEVICE_ID_OXSEMI_C950, 0, 0,
		pbn_b0_1_921600 },
	{	PCI_VENDOR_ID_OXSEMI, PCI_DEVICE_ID_OXSEMI_16PCI954,
		PCI_ANY_ID, PCI_ANY_ID, 0, 0,
		pbn_b0_4_115200 },
	{	PCI_VENDOR_ID_OXSEMI, PCI_DEVICE_ID_OXSEMI_16PCI952,
		PCI_ANY_ID, PCI_ANY_ID, 0, 0,
		pbn_b0_bt_2_921600 },
	{	PCI_VENDOR_ID_OXSEMI, PCI_DEVICE_ID_OXSEMI_16PCI958,
		PCI_ANY_ID , PCI_ANY_ID, 0, 0,
		pbn_b2_8_1152000 },

	/*
	 * Oxford Semiconductor Inc. Tornado PCI express device range.
	 */
	{	PCI_VENDOR_ID_OXSEMI, 0xc101,    /* OXPCIe952 1 Legacy UART */
		PCI_ANY_ID, PCI_ANY_ID, 0, 0,
		pbn_b0_1_4000000 },
	{	PCI_VENDOR_ID_OXSEMI, 0xc105,    /* OXPCIe952 1 Legacy UART */
		PCI_ANY_ID, PCI_ANY_ID, 0, 0,
		pbn_b0_1_4000000 },
	{	PCI_VENDOR_ID_OXSEMI, 0xc11b,    /* OXPCIe952 1 Native UART */
		PCI_ANY_ID, PCI_ANY_ID, 0, 0,
		pbn_oxsemi_1_4000000 },
	{	PCI_VENDOR_ID_OXSEMI, 0xc11f,    /* OXPCIe952 1 Native UART */
		PCI_ANY_ID, PCI_ANY_ID, 0, 0,
		pbn_oxsemi_1_4000000 },
	{	PCI_VENDOR_ID_OXSEMI, 0xc120,    /* OXPCIe952 1 Legacy UART */
		PCI_ANY_ID, PCI_ANY_ID, 0, 0,
		pbn_b0_1_4000000 },
	{	PCI_VENDOR_ID_OXSEMI, 0xc124,    /* OXPCIe952 1 Legacy UART */
		PCI_ANY_ID, PCI_ANY_ID, 0, 0,
		pbn_b0_1_4000000 },
	{	PCI_VENDOR_ID_OXSEMI, 0xc138,    /* OXPCIe952 1 Native UART */
		PCI_ANY_ID, PCI_ANY_ID, 0, 0,
		pbn_oxsemi_1_4000000 },
	{	PCI_VENDOR_ID_OXSEMI, 0xc13d,    /* OXPCIe952 1 Native UART */
		PCI_ANY_ID, PCI_ANY_ID, 0, 0,
		pbn_oxsemi_1_4000000 },
	{	PCI_VENDOR_ID_OXSEMI, 0xc140,    /* OXPCIe952 1 Legacy UART */
		PCI_ANY_ID, PCI_ANY_ID, 0, 0,
		pbn_b0_1_4000000 },
	{	PCI_VENDOR_ID_OXSEMI, 0xc141,    /* OXPCIe952 1 Legacy UART */
		PCI_ANY_ID, PCI_ANY_ID, 0, 0,
		pbn_b0_1_4000000 },
	{	PCI_VENDOR_ID_OXSEMI, 0xc144,    /* OXPCIe952 1 Legacy UART */
		PCI_ANY_ID, PCI_ANY_ID, 0, 0,
		pbn_b0_1_4000000 },
	{	PCI_VENDOR_ID_OXSEMI, 0xc145,    /* OXPCIe952 1 Legacy UART */
		PCI_ANY_ID, PCI_ANY_ID, 0, 0,
		pbn_b0_1_4000000 },
	{	PCI_VENDOR_ID_OXSEMI, 0xc158,    /* OXPCIe952 2 Native UART */
		PCI_ANY_ID, PCI_ANY_ID, 0, 0,
		pbn_oxsemi_2_4000000 },
	{	PCI_VENDOR_ID_OXSEMI, 0xc15d,    /* OXPCIe952 2 Native UART */
		PCI_ANY_ID, PCI_ANY_ID, 0, 0,
		pbn_oxsemi_2_4000000 },
	{	PCI_VENDOR_ID_OXSEMI, 0xc208,    /* OXPCIe954 4 Native UART */
		PCI_ANY_ID, PCI_ANY_ID, 0, 0,
		pbn_oxsemi_4_4000000 },
	{	PCI_VENDOR_ID_OXSEMI, 0xc20d,    /* OXPCIe954 4 Native UART */
		PCI_ANY_ID, PCI_ANY_ID, 0, 0,
		pbn_oxsemi_4_4000000 },
	{	PCI_VENDOR_ID_OXSEMI, 0xc308,    /* OXPCIe958 8 Native UART */
		PCI_ANY_ID, PCI_ANY_ID, 0, 0,
		pbn_oxsemi_8_4000000 },
	{	PCI_VENDOR_ID_OXSEMI, 0xc30d,    /* OXPCIe958 8 Native UART */
		PCI_ANY_ID, PCI_ANY_ID, 0, 0,
		pbn_oxsemi_8_4000000 },
	{	PCI_VENDOR_ID_OXSEMI, 0xc40b,    /* OXPCIe200 1 Native UART */
		PCI_ANY_ID, PCI_ANY_ID, 0, 0,
		pbn_oxsemi_1_4000000 },
	{	PCI_VENDOR_ID_OXSEMI, 0xc40f,    /* OXPCIe200 1 Native UART */
		PCI_ANY_ID, PCI_ANY_ID, 0, 0,
		pbn_oxsemi_1_4000000 },
	{	PCI_VENDOR_ID_OXSEMI, 0xc41b,    /* OXPCIe200 1 Native UART */
		PCI_ANY_ID, PCI_ANY_ID, 0, 0,
		pbn_oxsemi_1_4000000 },
	{	PCI_VENDOR_ID_OXSEMI, 0xc41f,    /* OXPCIe200 1 Native UART */
		PCI_ANY_ID, PCI_ANY_ID, 0, 0,
		pbn_oxsemi_1_4000000 },
	{	PCI_VENDOR_ID_OXSEMI, 0xc42b,    /* OXPCIe200 1 Native UART */
		PCI_ANY_ID, PCI_ANY_ID, 0, 0,
		pbn_oxsemi_1_4000000 },
	{	PCI_VENDOR_ID_OXSEMI, 0xc42f,    /* OXPCIe200 1 Native UART */
		PCI_ANY_ID, PCI_ANY_ID, 0, 0,
		pbn_oxsemi_1_4000000 },
	{	PCI_VENDOR_ID_OXSEMI, 0xc43b,    /* OXPCIe200 1 Native UART */
		PCI_ANY_ID, PCI_ANY_ID, 0, 0,
		pbn_oxsemi_1_4000000 },
	{	PCI_VENDOR_ID_OXSEMI, 0xc43f,    /* OXPCIe200 1 Native UART */
		PCI_ANY_ID, PCI_ANY_ID, 0, 0,
		pbn_oxsemi_1_4000000 },
	{	PCI_VENDOR_ID_OXSEMI, 0xc44b,    /* OXPCIe200 1 Native UART */
		PCI_ANY_ID, PCI_ANY_ID, 0, 0,
		pbn_oxsemi_1_4000000 },
	{	PCI_VENDOR_ID_OXSEMI, 0xc44f,    /* OXPCIe200 1 Native UART */
		PCI_ANY_ID, PCI_ANY_ID, 0, 0,
		pbn_oxsemi_1_4000000 },
	{	PCI_VENDOR_ID_OXSEMI, 0xc45b,    /* OXPCIe200 1 Native UART */
		PCI_ANY_ID, PCI_ANY_ID, 0, 0,
		pbn_oxsemi_1_4000000 },
	{	PCI_VENDOR_ID_OXSEMI, 0xc45f,    /* OXPCIe200 1 Native UART */
		PCI_ANY_ID, PCI_ANY_ID, 0, 0,
		pbn_oxsemi_1_4000000 },
	{	PCI_VENDOR_ID_OXSEMI, 0xc46b,    /* OXPCIe200 1 Native UART */
		PCI_ANY_ID, PCI_ANY_ID, 0, 0,
		pbn_oxsemi_1_4000000 },
	{	PCI_VENDOR_ID_OXSEMI, 0xc46f,    /* OXPCIe200 1 Native UART */
		PCI_ANY_ID, PCI_ANY_ID, 0, 0,
		pbn_oxsemi_1_4000000 },
	{	PCI_VENDOR_ID_OXSEMI, 0xc47b,    /* OXPCIe200 1 Native UART */
		PCI_ANY_ID, PCI_ANY_ID, 0, 0,
		pbn_oxsemi_1_4000000 },
	{	PCI_VENDOR_ID_OXSEMI, 0xc47f,    /* OXPCIe200 1 Native UART */
		PCI_ANY_ID, PCI_ANY_ID, 0, 0,
		pbn_oxsemi_1_4000000 },
	{	PCI_VENDOR_ID_OXSEMI, 0xc48b,    /* OXPCIe200 1 Native UART */
		PCI_ANY_ID, PCI_ANY_ID, 0, 0,
		pbn_oxsemi_1_4000000 },
	{	PCI_VENDOR_ID_OXSEMI, 0xc48f,    /* OXPCIe200 1 Native UART */
		PCI_ANY_ID, PCI_ANY_ID, 0, 0,
		pbn_oxsemi_1_4000000 },
	{	PCI_VENDOR_ID_OXSEMI, 0xc49b,    /* OXPCIe200 1 Native UART */
		PCI_ANY_ID, PCI_ANY_ID, 0, 0,
		pbn_oxsemi_1_4000000 },
	{	PCI_VENDOR_ID_OXSEMI, 0xc49f,    /* OXPCIe200 1 Native UART */
		PCI_ANY_ID, PCI_ANY_ID, 0, 0,
		pbn_oxsemi_1_4000000 },
	{	PCI_VENDOR_ID_OXSEMI, 0xc4ab,    /* OXPCIe200 1 Native UART */
		PCI_ANY_ID, PCI_ANY_ID, 0, 0,
		pbn_oxsemi_1_4000000 },
	{	PCI_VENDOR_ID_OXSEMI, 0xc4af,    /* OXPCIe200 1 Native UART */
		PCI_ANY_ID, PCI_ANY_ID, 0, 0,
		pbn_oxsemi_1_4000000 },
	{	PCI_VENDOR_ID_OXSEMI, 0xc4bb,    /* OXPCIe200 1 Native UART */
		PCI_ANY_ID, PCI_ANY_ID, 0, 0,
		pbn_oxsemi_1_4000000 },
	{	PCI_VENDOR_ID_OXSEMI, 0xc4bf,    /* OXPCIe200 1 Native UART */
		PCI_ANY_ID, PCI_ANY_ID, 0, 0,
		pbn_oxsemi_1_4000000 },
	{	PCI_VENDOR_ID_OXSEMI, 0xc4cb,    /* OXPCIe200 1 Native UART */
		PCI_ANY_ID, PCI_ANY_ID, 0, 0,
		pbn_oxsemi_1_4000000 },
	{	PCI_VENDOR_ID_OXSEMI, 0xc4cf,    /* OXPCIe200 1 Native UART */
		PCI_ANY_ID, PCI_ANY_ID, 0, 0,
		pbn_oxsemi_1_4000000 },
	/*
	 * Mainpine Inc. IQ Express "Rev3" utilizing OxSemi Tornado
	 */
	{	PCI_VENDOR_ID_MAINPINE, 0x4000,	/* IQ Express 1 Port V.34 Super-G3 Fax */
		PCI_VENDOR_ID_MAINPINE, 0x4001, 0, 0,
		pbn_oxsemi_1_4000000 },
	{	PCI_VENDOR_ID_MAINPINE, 0x4000,	/* IQ Express 2 Port V.34 Super-G3 Fax */
		PCI_VENDOR_ID_MAINPINE, 0x4002, 0, 0,
		pbn_oxsemi_2_4000000 },
	{	PCI_VENDOR_ID_MAINPINE, 0x4000,	/* IQ Express 4 Port V.34 Super-G3 Fax */
		PCI_VENDOR_ID_MAINPINE, 0x4004, 0, 0,
		pbn_oxsemi_4_4000000 },
	{	PCI_VENDOR_ID_MAINPINE, 0x4000,	/* IQ Express 8 Port V.34 Super-G3 Fax */
		PCI_VENDOR_ID_MAINPINE, 0x4008, 0, 0,
		pbn_oxsemi_8_4000000 },

	/*
	 * Digi/IBM PCIe 2-port Async EIA-232 Adapter utilizing OxSemi Tornado
	 */
	{	PCI_VENDOR_ID_DIGI, PCIE_DEVICE_ID_NEO_2_OX_IBM,
		PCI_SUBVENDOR_ID_IBM, PCI_ANY_ID, 0, 0,
		pbn_oxsemi_2_4000000 },

	/*
	 * SBS Technologies, Inc. P-Octal and PMC-OCTPRO cards,
	 * from skokodyn@yahoo.com
	 */
	{	PCI_VENDOR_ID_SBSMODULARIO, PCI_DEVICE_ID_OCTPRO,
		PCI_SUBVENDOR_ID_SBSMODULARIO, PCI_SUBDEVICE_ID_OCTPRO232, 0, 0,
		pbn_sbsxrsio },
	{	PCI_VENDOR_ID_SBSMODULARIO, PCI_DEVICE_ID_OCTPRO,
		PCI_SUBVENDOR_ID_SBSMODULARIO, PCI_SUBDEVICE_ID_OCTPRO422, 0, 0,
		pbn_sbsxrsio },
	{	PCI_VENDOR_ID_SBSMODULARIO, PCI_DEVICE_ID_OCTPRO,
		PCI_SUBVENDOR_ID_SBSMODULARIO, PCI_SUBDEVICE_ID_POCTAL232, 0, 0,
		pbn_sbsxrsio },
	{	PCI_VENDOR_ID_SBSMODULARIO, PCI_DEVICE_ID_OCTPRO,
		PCI_SUBVENDOR_ID_SBSMODULARIO, PCI_SUBDEVICE_ID_POCTAL422, 0, 0,
		pbn_sbsxrsio },

	/*
	 * Digitan DS560-558, from jimd@esoft.com
	 */
	{	PCI_VENDOR_ID_ATT, PCI_DEVICE_ID_ATT_VENUS_MODEM,
		PCI_ANY_ID, PCI_ANY_ID, 0, 0,
		pbn_b1_1_115200 },

	/*
	 * Titan Electronic cards
	 *  The 400L and 800L have a custom setup quirk.
	 */
	{	PCI_VENDOR_ID_TITAN, PCI_DEVICE_ID_TITAN_100,
		PCI_ANY_ID, PCI_ANY_ID, 0, 0,
		pbn_b0_1_921600 },
	{	PCI_VENDOR_ID_TITAN, PCI_DEVICE_ID_TITAN_200,
		PCI_ANY_ID, PCI_ANY_ID, 0, 0,
		pbn_b0_2_921600 },
	{	PCI_VENDOR_ID_TITAN, PCI_DEVICE_ID_TITAN_400,
		PCI_ANY_ID, PCI_ANY_ID, 0, 0,
		pbn_b0_4_921600 },
	{	PCI_VENDOR_ID_TITAN, PCI_DEVICE_ID_TITAN_800B,
		PCI_ANY_ID, PCI_ANY_ID, 0, 0,
		pbn_b0_4_921600 },
	{	PCI_VENDOR_ID_TITAN, PCI_DEVICE_ID_TITAN_100L,
		PCI_ANY_ID, PCI_ANY_ID, 0, 0,
		pbn_b1_1_921600 },
	{	PCI_VENDOR_ID_TITAN, PCI_DEVICE_ID_TITAN_200L,
		PCI_ANY_ID, PCI_ANY_ID, 0, 0,
		pbn_b1_bt_2_921600 },
	{	PCI_VENDOR_ID_TITAN, PCI_DEVICE_ID_TITAN_400L,
		PCI_ANY_ID, PCI_ANY_ID, 0, 0,
		pbn_b0_bt_4_921600 },
	{	PCI_VENDOR_ID_TITAN, PCI_DEVICE_ID_TITAN_800L,
		PCI_ANY_ID, PCI_ANY_ID, 0, 0,
		pbn_b0_bt_8_921600 },
	{	PCI_VENDOR_ID_TITAN, PCI_DEVICE_ID_TITAN_200I,
		PCI_ANY_ID, PCI_ANY_ID, 0, 0,
		pbn_b4_bt_2_921600 },
	{	PCI_VENDOR_ID_TITAN, PCI_DEVICE_ID_TITAN_400I,
		PCI_ANY_ID, PCI_ANY_ID, 0, 0,
		pbn_b4_bt_4_921600 },
	{	PCI_VENDOR_ID_TITAN, PCI_DEVICE_ID_TITAN_800I,
		PCI_ANY_ID, PCI_ANY_ID, 0, 0,
		pbn_b4_bt_8_921600 },
	{	PCI_VENDOR_ID_TITAN, PCI_DEVICE_ID_TITAN_400EH,
		PCI_ANY_ID, PCI_ANY_ID, 0, 0,
		pbn_b0_4_921600 },
	{	PCI_VENDOR_ID_TITAN, PCI_DEVICE_ID_TITAN_800EH,
		PCI_ANY_ID, PCI_ANY_ID, 0, 0,
		pbn_b0_4_921600 },
	{	PCI_VENDOR_ID_TITAN, PCI_DEVICE_ID_TITAN_800EHB,
		PCI_ANY_ID, PCI_ANY_ID, 0, 0,
		pbn_b0_4_921600 },
	{	PCI_VENDOR_ID_TITAN, PCI_DEVICE_ID_TITAN_100E,
		PCI_ANY_ID, PCI_ANY_ID, 0, 0,
		pbn_oxsemi_1_4000000 },
	{	PCI_VENDOR_ID_TITAN, PCI_DEVICE_ID_TITAN_200E,
		PCI_ANY_ID, PCI_ANY_ID, 0, 0,
		pbn_oxsemi_2_4000000 },
	{	PCI_VENDOR_ID_TITAN, PCI_DEVICE_ID_TITAN_400E,
		PCI_ANY_ID, PCI_ANY_ID, 0, 0,
		pbn_oxsemi_4_4000000 },
	{	PCI_VENDOR_ID_TITAN, PCI_DEVICE_ID_TITAN_800E,
		PCI_ANY_ID, PCI_ANY_ID, 0, 0,
		pbn_oxsemi_8_4000000 },
	{	PCI_VENDOR_ID_TITAN, PCI_DEVICE_ID_TITAN_200EI,
		PCI_ANY_ID, PCI_ANY_ID, 0, 0,
		pbn_oxsemi_2_4000000 },
	{	PCI_VENDOR_ID_TITAN, PCI_DEVICE_ID_TITAN_200EISI,
		PCI_ANY_ID, PCI_ANY_ID, 0, 0,
		pbn_oxsemi_2_4000000 },
	{	PCI_VENDOR_ID_TITAN, PCI_DEVICE_ID_TITAN_200V3,
		PCI_ANY_ID, PCI_ANY_ID, 0, 0,
		pbn_b0_bt_2_921600 },
	{	PCI_VENDOR_ID_TITAN, PCI_DEVICE_ID_TITAN_400V3,
		PCI_ANY_ID, PCI_ANY_ID, 0, 0,
		pbn_b0_4_921600 },
	{	PCI_VENDOR_ID_TITAN, PCI_DEVICE_ID_TITAN_410V3,
		PCI_ANY_ID, PCI_ANY_ID, 0, 0,
		pbn_b0_4_921600 },
	{	PCI_VENDOR_ID_TITAN, PCI_DEVICE_ID_TITAN_800V3,
		PCI_ANY_ID, PCI_ANY_ID, 0, 0,
		pbn_b0_4_921600 },
	{	PCI_VENDOR_ID_TITAN, PCI_DEVICE_ID_TITAN_800V3B,
		PCI_ANY_ID, PCI_ANY_ID, 0, 0,
		pbn_b0_4_921600 },

	{	PCI_VENDOR_ID_SIIG, PCI_DEVICE_ID_SIIG_1S_10x_550,
		PCI_ANY_ID, PCI_ANY_ID, 0, 0,
		pbn_b2_1_460800 },
	{	PCI_VENDOR_ID_SIIG, PCI_DEVICE_ID_SIIG_1S_10x_650,
		PCI_ANY_ID, PCI_ANY_ID, 0, 0,
		pbn_b2_1_460800 },
	{	PCI_VENDOR_ID_SIIG, PCI_DEVICE_ID_SIIG_1S_10x_850,
		PCI_ANY_ID, PCI_ANY_ID, 0, 0,
		pbn_b2_1_460800 },
	{	PCI_VENDOR_ID_SIIG, PCI_DEVICE_ID_SIIG_2S_10x_550,
		PCI_ANY_ID, PCI_ANY_ID, 0, 0,
		pbn_b2_bt_2_921600 },
	{	PCI_VENDOR_ID_SIIG, PCI_DEVICE_ID_SIIG_2S_10x_650,
		PCI_ANY_ID, PCI_ANY_ID, 0, 0,
		pbn_b2_bt_2_921600 },
	{	PCI_VENDOR_ID_SIIG, PCI_DEVICE_ID_SIIG_2S_10x_850,
		PCI_ANY_ID, PCI_ANY_ID, 0, 0,
		pbn_b2_bt_2_921600 },
	{	PCI_VENDOR_ID_SIIG, PCI_DEVICE_ID_SIIG_4S_10x_550,
		PCI_ANY_ID, PCI_ANY_ID, 0, 0,
		pbn_b2_bt_4_921600 },
	{	PCI_VENDOR_ID_SIIG, PCI_DEVICE_ID_SIIG_4S_10x_650,
		PCI_ANY_ID, PCI_ANY_ID, 0, 0,
		pbn_b2_bt_4_921600 },
	{	PCI_VENDOR_ID_SIIG, PCI_DEVICE_ID_SIIG_4S_10x_850,
		PCI_ANY_ID, PCI_ANY_ID, 0, 0,
		pbn_b2_bt_4_921600 },
	{	PCI_VENDOR_ID_SIIG, PCI_DEVICE_ID_SIIG_1S_20x_550,
		PCI_ANY_ID, PCI_ANY_ID, 0, 0,
		pbn_b0_1_921600 },
	{	PCI_VENDOR_ID_SIIG, PCI_DEVICE_ID_SIIG_1S_20x_650,
		PCI_ANY_ID, PCI_ANY_ID, 0, 0,
		pbn_b0_1_921600 },
	{	PCI_VENDOR_ID_SIIG, PCI_DEVICE_ID_SIIG_1S_20x_850,
		PCI_ANY_ID, PCI_ANY_ID, 0, 0,
		pbn_b0_1_921600 },
	{	PCI_VENDOR_ID_SIIG, PCI_DEVICE_ID_SIIG_2S_20x_550,
		PCI_ANY_ID, PCI_ANY_ID, 0, 0,
		pbn_b0_bt_2_921600 },
	{	PCI_VENDOR_ID_SIIG, PCI_DEVICE_ID_SIIG_2S_20x_650,
		PCI_ANY_ID, PCI_ANY_ID, 0, 0,
		pbn_b0_bt_2_921600 },
	{	PCI_VENDOR_ID_SIIG, PCI_DEVICE_ID_SIIG_2S_20x_850,
		PCI_ANY_ID, PCI_ANY_ID, 0, 0,
		pbn_b0_bt_2_921600 },
	{	PCI_VENDOR_ID_SIIG, PCI_DEVICE_ID_SIIG_4S_20x_550,
		PCI_ANY_ID, PCI_ANY_ID, 0, 0,
		pbn_b0_bt_4_921600 },
	{	PCI_VENDOR_ID_SIIG, PCI_DEVICE_ID_SIIG_4S_20x_650,
		PCI_ANY_ID, PCI_ANY_ID, 0, 0,
		pbn_b0_bt_4_921600 },
	{	PCI_VENDOR_ID_SIIG, PCI_DEVICE_ID_SIIG_4S_20x_850,
		PCI_ANY_ID, PCI_ANY_ID, 0, 0,
		pbn_b0_bt_4_921600 },
	{	PCI_VENDOR_ID_SIIG, PCI_DEVICE_ID_SIIG_8S_20x_550,
		PCI_ANY_ID, PCI_ANY_ID, 0, 0,
		pbn_b0_bt_8_921600 },
	{	PCI_VENDOR_ID_SIIG, PCI_DEVICE_ID_SIIG_8S_20x_650,
		PCI_ANY_ID, PCI_ANY_ID, 0, 0,
		pbn_b0_bt_8_921600 },
	{	PCI_VENDOR_ID_SIIG, PCI_DEVICE_ID_SIIG_8S_20x_850,
		PCI_ANY_ID, PCI_ANY_ID, 0, 0,
		pbn_b0_bt_8_921600 },

	/*
	 * Computone devices submitted by Doug McNash dmcnash@computone.com
	 */
	{	PCI_VENDOR_ID_COMPUTONE, PCI_DEVICE_ID_COMPUTONE_PG,
		PCI_SUBVENDOR_ID_COMPUTONE, PCI_SUBDEVICE_ID_COMPUTONE_PG4,
		0, 0, pbn_computone_4 },
	{	PCI_VENDOR_ID_COMPUTONE, PCI_DEVICE_ID_COMPUTONE_PG,
		PCI_SUBVENDOR_ID_COMPUTONE, PCI_SUBDEVICE_ID_COMPUTONE_PG8,
		0, 0, pbn_computone_8 },
	{	PCI_VENDOR_ID_COMPUTONE, PCI_DEVICE_ID_COMPUTONE_PG,
		PCI_SUBVENDOR_ID_COMPUTONE, PCI_SUBDEVICE_ID_COMPUTONE_PG6,
		0, 0, pbn_computone_6 },

	{	PCI_VENDOR_ID_OXSEMI, PCI_DEVICE_ID_OXSEMI_16PCI95N,
		PCI_ANY_ID, PCI_ANY_ID, 0, 0,
		pbn_oxsemi },
	{	PCI_VENDOR_ID_TIMEDIA, PCI_DEVICE_ID_TIMEDIA_1889,
		PCI_VENDOR_ID_TIMEDIA, PCI_ANY_ID, 0, 0,
		pbn_b0_bt_1_921600 },

	/*
	 * SUNIX (TIMEDIA)
	 */
	{	PCI_VENDOR_ID_SUNIX, PCI_DEVICE_ID_SUNIX_1999,
		PCI_VENDOR_ID_SUNIX, PCI_ANY_ID,
		PCI_CLASS_COMMUNICATION_SERIAL << 8, 0xffff00,
		pbn_b0_bt_1_921600 },

	{	PCI_VENDOR_ID_SUNIX, PCI_DEVICE_ID_SUNIX_1999,
		PCI_VENDOR_ID_SUNIX, PCI_ANY_ID,
		PCI_CLASS_COMMUNICATION_MULTISERIAL << 8, 0xffff00,
		pbn_b0_bt_1_921600 },

	/*
	 * AFAVLAB serial card, from Harald Welte <laforge@gnumonks.org>
	 */
	{	PCI_VENDOR_ID_AFAVLAB, PCI_DEVICE_ID_AFAVLAB_P028,
		PCI_ANY_ID, PCI_ANY_ID, 0, 0,
		pbn_b0_bt_8_115200 },
	{	PCI_VENDOR_ID_AFAVLAB, PCI_DEVICE_ID_AFAVLAB_P030,
		PCI_ANY_ID, PCI_ANY_ID, 0, 0,
		pbn_b0_bt_8_115200 },

	{	PCI_VENDOR_ID_LAVA, PCI_DEVICE_ID_LAVA_DSERIAL,
		PCI_ANY_ID, PCI_ANY_ID, 0, 0,
		pbn_b0_bt_2_115200 },
	{	PCI_VENDOR_ID_LAVA, PCI_DEVICE_ID_LAVA_QUATRO_A,
		PCI_ANY_ID, PCI_ANY_ID, 0, 0,
		pbn_b0_bt_2_115200 },
	{	PCI_VENDOR_ID_LAVA, PCI_DEVICE_ID_LAVA_QUATRO_B,
		PCI_ANY_ID, PCI_ANY_ID, 0, 0,
		pbn_b0_bt_2_115200 },
	{	PCI_VENDOR_ID_LAVA, PCI_DEVICE_ID_LAVA_QUATTRO_A,
		PCI_ANY_ID, PCI_ANY_ID, 0, 0,
		pbn_b0_bt_2_115200 },
	{	PCI_VENDOR_ID_LAVA, PCI_DEVICE_ID_LAVA_QUATTRO_B,
		PCI_ANY_ID, PCI_ANY_ID, 0, 0,
		pbn_b0_bt_2_115200 },
	{	PCI_VENDOR_ID_LAVA, PCI_DEVICE_ID_LAVA_OCTO_A,
		PCI_ANY_ID, PCI_ANY_ID, 0, 0,
		pbn_b0_bt_4_460800 },
	{	PCI_VENDOR_ID_LAVA, PCI_DEVICE_ID_LAVA_OCTO_B,
		PCI_ANY_ID, PCI_ANY_ID, 0, 0,
		pbn_b0_bt_4_460800 },
	{	PCI_VENDOR_ID_LAVA, PCI_DEVICE_ID_LAVA_PORT_PLUS,
		PCI_ANY_ID, PCI_ANY_ID, 0, 0,
		pbn_b0_bt_2_460800 },
	{	PCI_VENDOR_ID_LAVA, PCI_DEVICE_ID_LAVA_QUAD_A,
		PCI_ANY_ID, PCI_ANY_ID, 0, 0,
		pbn_b0_bt_2_460800 },
	{	PCI_VENDOR_ID_LAVA, PCI_DEVICE_ID_LAVA_QUAD_B,
		PCI_ANY_ID, PCI_ANY_ID, 0, 0,
		pbn_b0_bt_2_460800 },
	{	PCI_VENDOR_ID_LAVA, PCI_DEVICE_ID_LAVA_SSERIAL,
		PCI_ANY_ID, PCI_ANY_ID, 0, 0,
		pbn_b0_bt_1_115200 },
	{	PCI_VENDOR_ID_LAVA, PCI_DEVICE_ID_LAVA_PORT_650,
		PCI_ANY_ID, PCI_ANY_ID, 0, 0,
		pbn_b0_bt_1_460800 },

	/*
	 * Korenix Jetcard F0/F1 cards (JC1204, JC1208, JC1404, JC1408).
	 * Cards are identified by their subsystem vendor IDs, which
	 * (in hex) match the model number.
	 *
	 * Note that JC140x are RS422/485 cards which require ox950
	 * ACR = 0x10, and as such are not currently fully supported.
	 */
	{	PCI_VENDOR_ID_KORENIX, PCI_DEVICE_ID_KORENIX_JETCARDF0,
		0x1204, 0x0004, 0, 0,
		pbn_b0_4_921600 },
	{	PCI_VENDOR_ID_KORENIX, PCI_DEVICE_ID_KORENIX_JETCARDF0,
		0x1208, 0x0004, 0, 0,
		pbn_b0_4_921600 },
/*	{	PCI_VENDOR_ID_KORENIX, PCI_DEVICE_ID_KORENIX_JETCARDF0,
		0x1402, 0x0002, 0, 0,
		pbn_b0_2_921600 }, */
/*	{	PCI_VENDOR_ID_KORENIX, PCI_DEVICE_ID_KORENIX_JETCARDF0,
		0x1404, 0x0004, 0, 0,
		pbn_b0_4_921600 }, */
	{	PCI_VENDOR_ID_KORENIX, PCI_DEVICE_ID_KORENIX_JETCARDF1,
		0x1208, 0x0004, 0, 0,
		pbn_b0_4_921600 },

	{	PCI_VENDOR_ID_KORENIX, PCI_DEVICE_ID_KORENIX_JETCARDF2,
		0x1204, 0x0004, 0, 0,
		pbn_b0_4_921600 },
	{	PCI_VENDOR_ID_KORENIX, PCI_DEVICE_ID_KORENIX_JETCARDF2,
		0x1208, 0x0004, 0, 0,
		pbn_b0_4_921600 },
	{	PCI_VENDOR_ID_KORENIX, PCI_DEVICE_ID_KORENIX_JETCARDF3,
		0x1208, 0x0004, 0, 0,
		pbn_b0_4_921600 },
	/*
	 * Dell Remote Access Card 4 - Tim_T_Murphy@Dell.com
	 */
	{	PCI_VENDOR_ID_DELL, PCI_DEVICE_ID_DELL_RAC4,
		PCI_ANY_ID, PCI_ANY_ID, 0, 0,
		pbn_b1_1_1382400 },

	/*
	 * Dell Remote Access Card III - Tim_T_Murphy@Dell.com
	 */
	{	PCI_VENDOR_ID_DELL, PCI_DEVICE_ID_DELL_RACIII,
		PCI_ANY_ID, PCI_ANY_ID, 0, 0,
		pbn_b1_1_1382400 },

	/*
	 * RAStel 2 port modem, gerg@moreton.com.au
	 */
	{	PCI_VENDOR_ID_MORETON, PCI_DEVICE_ID_RASTEL_2PORT,
		PCI_ANY_ID, PCI_ANY_ID, 0, 0,
		pbn_b2_bt_2_115200 },

	/*
	 * EKF addition for i960 Boards form EKF with serial port
	 */
	{	PCI_VENDOR_ID_INTEL, PCI_DEVICE_ID_INTEL_80960_RP,
		0xE4BF, PCI_ANY_ID, 0, 0,
		pbn_intel_i960 },

	/*
	 * Xircom Cardbus/Ethernet combos
	 */
	{	PCI_VENDOR_ID_XIRCOM, PCI_DEVICE_ID_XIRCOM_X3201_MDM,
		PCI_ANY_ID, PCI_ANY_ID, 0, 0,
		pbn_b0_1_115200 },
	/*
	 * Xircom RBM56G cardbus modem - Dirk Arnold (temp entry)
	 */
	{	PCI_VENDOR_ID_XIRCOM, PCI_DEVICE_ID_XIRCOM_RBM56G,
		PCI_ANY_ID, PCI_ANY_ID, 0, 0,
		pbn_b0_1_115200 },

	/*
	 * Untested PCI modems, sent in from various folks...
	 */

	/*
	 * Elsa Model 56K PCI Modem, from Andreas Rath <arh@01019freenet.de>
	 */
	{	PCI_VENDOR_ID_ROCKWELL, 0x1004,
		0x1048, 0x1500, 0, 0,
		pbn_b1_1_115200 },

	{	PCI_VENDOR_ID_SGI, PCI_DEVICE_ID_SGI_IOC3,
		0xFF00, 0, 0, 0,
		pbn_sgi_ioc3 },

	/*
	 * HP Diva card
	 */
	{	PCI_VENDOR_ID_HP, PCI_DEVICE_ID_HP_DIVA,
		PCI_VENDOR_ID_HP, PCI_DEVICE_ID_HP_DIVA_RMP3, 0, 0,
		pbn_b1_1_115200 },
	{	PCI_VENDOR_ID_HP, PCI_DEVICE_ID_HP_DIVA,
		PCI_ANY_ID, PCI_ANY_ID, 0, 0,
		pbn_b0_5_115200 },
	{	PCI_VENDOR_ID_HP, PCI_DEVICE_ID_HP_DIVA_AUX,
		PCI_ANY_ID, PCI_ANY_ID, 0, 0,
		pbn_b2_1_115200 },

	{	PCI_VENDOR_ID_DCI, PCI_DEVICE_ID_DCI_PCCOM2,
		PCI_ANY_ID, PCI_ANY_ID, 0, 0,
		pbn_b3_2_115200 },
	{	PCI_VENDOR_ID_DCI, PCI_DEVICE_ID_DCI_PCCOM4,
		PCI_ANY_ID, PCI_ANY_ID, 0, 0,
		pbn_b3_4_115200 },
	{	PCI_VENDOR_ID_DCI, PCI_DEVICE_ID_DCI_PCCOM8,
		PCI_ANY_ID, PCI_ANY_ID, 0, 0,
		pbn_b3_8_115200 },
	/*
	 * Pericom PI7C9X795[1248] Uno/Dual/Quad/Octal UART
	 */
	{   PCI_VENDOR_ID_PERICOM, PCI_DEVICE_ID_PERICOM_PI7C9X7951,
		PCI_ANY_ID, PCI_ANY_ID,
		0,
		0, pbn_pericom_PI7C9X7951 },
	{   PCI_VENDOR_ID_PERICOM, PCI_DEVICE_ID_PERICOM_PI7C9X7952,
		PCI_ANY_ID, PCI_ANY_ID,
		0,
		0, pbn_pericom_PI7C9X7952 },
	{   PCI_VENDOR_ID_PERICOM, PCI_DEVICE_ID_PERICOM_PI7C9X7954,
		PCI_ANY_ID, PCI_ANY_ID,
		0,
		0, pbn_pericom_PI7C9X7954 },
	{   PCI_VENDOR_ID_PERICOM, PCI_DEVICE_ID_PERICOM_PI7C9X7958,
		PCI_ANY_ID, PCI_ANY_ID,
		0,
		0, pbn_pericom_PI7C9X7958 },
	/*
	 * ACCES I/O Products quad
	 */
	{	PCI_VENDOR_ID_ACCESIO, PCI_DEVICE_ID_ACCESIO_PCIE_COM_2SDB,
		PCI_ANY_ID, PCI_ANY_ID, 0, 0,
		pbn_pericom_PI7C9X7952 },
	{	PCI_VENDOR_ID_ACCESIO, PCI_DEVICE_ID_ACCESIO_MPCIE_COM_2S,
		PCI_ANY_ID, PCI_ANY_ID, 0, 0,
		pbn_pericom_PI7C9X7952 },
	{	PCI_VENDOR_ID_ACCESIO, PCI_DEVICE_ID_ACCESIO_PCIE_COM_4SDB,
		PCI_ANY_ID, PCI_ANY_ID, 0, 0,
		pbn_pericom_PI7C9X7954 },
	{	PCI_VENDOR_ID_ACCESIO, PCI_DEVICE_ID_ACCESIO_MPCIE_COM_4S,
		PCI_ANY_ID, PCI_ANY_ID, 0, 0,
		pbn_pericom_PI7C9X7954 },
	{	PCI_VENDOR_ID_ACCESIO, PCI_DEVICE_ID_ACCESIO_PCIE_COM232_2DB,
		PCI_ANY_ID, PCI_ANY_ID, 0, 0,
		pbn_pericom_PI7C9X7952 },
	{	PCI_VENDOR_ID_ACCESIO, PCI_DEVICE_ID_ACCESIO_MPCIE_COM232_2,
		PCI_ANY_ID, PCI_ANY_ID, 0, 0,
		pbn_pericom_PI7C9X7952 },
	{	PCI_VENDOR_ID_ACCESIO, PCI_DEVICE_ID_ACCESIO_PCIE_COM232_4DB,
		PCI_ANY_ID, PCI_ANY_ID, 0, 0,
		pbn_pericom_PI7C9X7954 },
	{	PCI_VENDOR_ID_ACCESIO, PCI_DEVICE_ID_ACCESIO_MPCIE_COM232_4,
		PCI_ANY_ID, PCI_ANY_ID, 0, 0,
		pbn_pericom_PI7C9X7954 },
	{	PCI_VENDOR_ID_ACCESIO, PCI_DEVICE_ID_ACCESIO_PCIE_COM_2SMDB,
		PCI_ANY_ID, PCI_ANY_ID, 0, 0,
		pbn_pericom_PI7C9X7952 },
	{	PCI_VENDOR_ID_ACCESIO, PCI_DEVICE_ID_ACCESIO_MPCIE_COM_2SM,
		PCI_ANY_ID, PCI_ANY_ID, 0, 0,
		pbn_pericom_PI7C9X7952 },
	{	PCI_VENDOR_ID_ACCESIO, PCI_DEVICE_ID_ACCESIO_PCIE_COM_4SMDB,
		PCI_ANY_ID, PCI_ANY_ID, 0, 0,
		pbn_pericom_PI7C9X7954 },
	{	PCI_VENDOR_ID_ACCESIO, PCI_DEVICE_ID_ACCESIO_MPCIE_COM_4SM,
		PCI_ANY_ID, PCI_ANY_ID, 0, 0,
		pbn_pericom_PI7C9X7954 },
	{	PCI_VENDOR_ID_ACCESIO, PCI_DEVICE_ID_ACCESIO_MPCIE_ICM485_1,
		PCI_ANY_ID, PCI_ANY_ID, 0, 0,
		pbn_pericom_PI7C9X7951 },
	{	PCI_VENDOR_ID_ACCESIO, PCI_DEVICE_ID_ACCESIO_MPCIE_ICM422_2,
		PCI_ANY_ID, PCI_ANY_ID, 0, 0,
		pbn_pericom_PI7C9X7952 },
	{	PCI_VENDOR_ID_ACCESIO, PCI_DEVICE_ID_ACCESIO_MPCIE_ICM485_2,
		PCI_ANY_ID, PCI_ANY_ID, 0, 0,
		pbn_pericom_PI7C9X7952 },
	{	PCI_VENDOR_ID_ACCESIO, PCI_DEVICE_ID_ACCESIO_MPCIE_ICM422_4,
		PCI_ANY_ID, PCI_ANY_ID, 0, 0,
		pbn_pericom_PI7C9X7954 },
	{	PCI_VENDOR_ID_ACCESIO, PCI_DEVICE_ID_ACCESIO_MPCIE_ICM485_4,
		PCI_ANY_ID, PCI_ANY_ID, 0, 0,
		pbn_pericom_PI7C9X7954 },
	{	PCI_VENDOR_ID_ACCESIO, PCI_DEVICE_ID_ACCESIO_PCIE_ICM_2S,
		PCI_ANY_ID, PCI_ANY_ID, 0, 0,
		pbn_pericom_PI7C9X7952 },
	{	PCI_VENDOR_ID_ACCESIO, PCI_DEVICE_ID_ACCESIO_PCIE_ICM_4S,
		PCI_ANY_ID, PCI_ANY_ID, 0, 0,
		pbn_pericom_PI7C9X7954 },
	{	PCI_VENDOR_ID_ACCESIO, PCI_DEVICE_ID_ACCESIO_PCIE_ICM232_2,
		PCI_ANY_ID, PCI_ANY_ID, 0, 0,
		pbn_pericom_PI7C9X7952 },
	{	PCI_VENDOR_ID_ACCESIO, PCI_DEVICE_ID_ACCESIO_MPCIE_ICM232_2,
		PCI_ANY_ID, PCI_ANY_ID, 0, 0,
		pbn_pericom_PI7C9X7952 },
	{	PCI_VENDOR_ID_ACCESIO, PCI_DEVICE_ID_ACCESIO_PCIE_ICM232_4,
		PCI_ANY_ID, PCI_ANY_ID, 0, 0,
		pbn_pericom_PI7C9X7954 },
	{	PCI_VENDOR_ID_ACCESIO, PCI_DEVICE_ID_ACCESIO_MPCIE_ICM232_4,
		PCI_ANY_ID, PCI_ANY_ID, 0, 0,
		pbn_pericom_PI7C9X7954 },
	{	PCI_VENDOR_ID_ACCESIO, PCI_DEVICE_ID_ACCESIO_PCIE_ICM_2SM,
		PCI_ANY_ID, PCI_ANY_ID, 0, 0,
		pbn_pericom_PI7C9X7952 },
	{	PCI_VENDOR_ID_ACCESIO, PCI_DEVICE_ID_ACCESIO_PCIE_COM422_4,
		PCI_ANY_ID, PCI_ANY_ID, 0, 0,
		pbn_pericom_PI7C9X7954 },
	{	PCI_VENDOR_ID_ACCESIO, PCI_DEVICE_ID_ACCESIO_PCIE_COM485_4,
		PCI_ANY_ID, PCI_ANY_ID, 0, 0,
		pbn_pericom_PI7C9X7954 },
	{	PCI_VENDOR_ID_ACCESIO, PCI_DEVICE_ID_ACCESIO_PCIE_COM422_8,
		PCI_ANY_ID, PCI_ANY_ID, 0, 0,
		pbn_pericom_PI7C9X7958 },
	{	PCI_VENDOR_ID_ACCESIO, PCI_DEVICE_ID_ACCESIO_PCIE_COM485_8,
		PCI_ANY_ID, PCI_ANY_ID, 0, 0,
		pbn_pericom_PI7C9X7958 },
	{	PCI_VENDOR_ID_ACCESIO, PCI_DEVICE_ID_ACCESIO_PCIE_COM232_4,
		PCI_ANY_ID, PCI_ANY_ID, 0, 0,
		pbn_pericom_PI7C9X7954 },
	{	PCI_VENDOR_ID_ACCESIO, PCI_DEVICE_ID_ACCESIO_PCIE_COM232_8,
		PCI_ANY_ID, PCI_ANY_ID, 0, 0,
		pbn_pericom_PI7C9X7958 },
	{	PCI_VENDOR_ID_ACCESIO, PCI_DEVICE_ID_ACCESIO_PCIE_COM_4SM,
		PCI_ANY_ID, PCI_ANY_ID, 0, 0,
		pbn_pericom_PI7C9X7954 },
	{	PCI_VENDOR_ID_ACCESIO, PCI_DEVICE_ID_ACCESIO_PCIE_COM_8SM,
		PCI_ANY_ID, PCI_ANY_ID, 0, 0,
		pbn_pericom_PI7C9X7958 },
	{	PCI_VENDOR_ID_ACCESIO, PCI_DEVICE_ID_ACCESIO_PCIE_ICM_4SM,
		PCI_ANY_ID, PCI_ANY_ID, 0, 0,
		pbn_pericom_PI7C9X7954 },
	/*
	 * Topic TP560 Data/Fax/Voice 56k modem (reported by Evan Clarke)
	 */
	{	PCI_VENDOR_ID_TOPIC, PCI_DEVICE_ID_TOPIC_TP560,
		PCI_ANY_ID, PCI_ANY_ID, 0, 0,
		pbn_b0_1_115200 },
	/*
	 * ITE
	 */
	{	PCI_VENDOR_ID_ITE, PCI_DEVICE_ID_ITE_8872,
		PCI_ANY_ID, PCI_ANY_ID,
		0, 0,
		pbn_b1_bt_1_115200 },

	/*
	 * IntaShield IS-200
	 */
	{	PCI_VENDOR_ID_INTASHIELD, PCI_DEVICE_ID_INTASHIELD_IS200,
		PCI_ANY_ID, PCI_ANY_ID, 0, 0,	/* 135a.0811 */
		pbn_b2_2_115200 },
	/*
	 * IntaShield IS-400
	 */
	{	PCI_VENDOR_ID_INTASHIELD, PCI_DEVICE_ID_INTASHIELD_IS400,
		PCI_ANY_ID, PCI_ANY_ID, 0, 0,    /* 135a.0dc0 */
		pbn_b2_4_115200 },
	/*
	 * BrainBoxes UC-260
	 */
	{	PCI_VENDOR_ID_INTASHIELD, 0x0D21,
		PCI_ANY_ID, PCI_ANY_ID,
		PCI_CLASS_COMMUNICATION_MULTISERIAL << 8, 0xffff00,
		pbn_b2_4_115200 },
	{	PCI_VENDOR_ID_INTASHIELD, 0x0E34,
		PCI_ANY_ID, PCI_ANY_ID,
		 PCI_CLASS_COMMUNICATION_MULTISERIAL << 8, 0xffff00,
		pbn_b2_4_115200 },
	/*
	 * Perle PCI-RAS cards
	 */
	{       PCI_VENDOR_ID_PLX, PCI_DEVICE_ID_PLX_9030,
		PCI_SUBVENDOR_ID_PERLE, PCI_SUBDEVICE_ID_PCI_RAS4,
		0, 0, pbn_b2_4_921600 },
	{       PCI_VENDOR_ID_PLX, PCI_DEVICE_ID_PLX_9030,
		PCI_SUBVENDOR_ID_PERLE, PCI_SUBDEVICE_ID_PCI_RAS8,
		0, 0, pbn_b2_8_921600 },

	/*
	 * Mainpine series cards: Fairly standard layout but fools
	 * parts of the autodetect in some cases and uses otherwise
	 * unmatched communications subclasses in the PCI Express case
	 */

	{	/* RockForceDUO */
		PCI_VENDOR_ID_MAINPINE, PCI_DEVICE_ID_MAINPINE_PBRIDGE,
		PCI_VENDOR_ID_MAINPINE, 0x0200,
		0, 0, pbn_b0_2_115200 },
	{	/* RockForceQUATRO */
		PCI_VENDOR_ID_MAINPINE, PCI_DEVICE_ID_MAINPINE_PBRIDGE,
		PCI_VENDOR_ID_MAINPINE, 0x0300,
		0, 0, pbn_b0_4_115200 },
	{	/* RockForceDUO+ */
		PCI_VENDOR_ID_MAINPINE, PCI_DEVICE_ID_MAINPINE_PBRIDGE,
		PCI_VENDOR_ID_MAINPINE, 0x0400,
		0, 0, pbn_b0_2_115200 },
	{	/* RockForceQUATRO+ */
		PCI_VENDOR_ID_MAINPINE, PCI_DEVICE_ID_MAINPINE_PBRIDGE,
		PCI_VENDOR_ID_MAINPINE, 0x0500,
		0, 0, pbn_b0_4_115200 },
	{	/* RockForce+ */
		PCI_VENDOR_ID_MAINPINE, PCI_DEVICE_ID_MAINPINE_PBRIDGE,
		PCI_VENDOR_ID_MAINPINE, 0x0600,
		0, 0, pbn_b0_2_115200 },
	{	/* RockForce+ */
		PCI_VENDOR_ID_MAINPINE, PCI_DEVICE_ID_MAINPINE_PBRIDGE,
		PCI_VENDOR_ID_MAINPINE, 0x0700,
		0, 0, pbn_b0_4_115200 },
	{	/* RockForceOCTO+ */
		PCI_VENDOR_ID_MAINPINE, PCI_DEVICE_ID_MAINPINE_PBRIDGE,
		PCI_VENDOR_ID_MAINPINE, 0x0800,
		0, 0, pbn_b0_8_115200 },
	{	/* RockForceDUO+ */
		PCI_VENDOR_ID_MAINPINE, PCI_DEVICE_ID_MAINPINE_PBRIDGE,
		PCI_VENDOR_ID_MAINPINE, 0x0C00,
		0, 0, pbn_b0_2_115200 },
	{	/* RockForceQUARTRO+ */
		PCI_VENDOR_ID_MAINPINE, PCI_DEVICE_ID_MAINPINE_PBRIDGE,
		PCI_VENDOR_ID_MAINPINE, 0x0D00,
		0, 0, pbn_b0_4_115200 },
	{	/* RockForceOCTO+ */
		PCI_VENDOR_ID_MAINPINE, PCI_DEVICE_ID_MAINPINE_PBRIDGE,
		PCI_VENDOR_ID_MAINPINE, 0x1D00,
		0, 0, pbn_b0_8_115200 },
	{	/* RockForceD1 */
		PCI_VENDOR_ID_MAINPINE, PCI_DEVICE_ID_MAINPINE_PBRIDGE,
		PCI_VENDOR_ID_MAINPINE, 0x2000,
		0, 0, pbn_b0_1_115200 },
	{	/* RockForceF1 */
		PCI_VENDOR_ID_MAINPINE, PCI_DEVICE_ID_MAINPINE_PBRIDGE,
		PCI_VENDOR_ID_MAINPINE, 0x2100,
		0, 0, pbn_b0_1_115200 },
	{	/* RockForceD2 */
		PCI_VENDOR_ID_MAINPINE, PCI_DEVICE_ID_MAINPINE_PBRIDGE,
		PCI_VENDOR_ID_MAINPINE, 0x2200,
		0, 0, pbn_b0_2_115200 },
	{	/* RockForceF2 */
		PCI_VENDOR_ID_MAINPINE, PCI_DEVICE_ID_MAINPINE_PBRIDGE,
		PCI_VENDOR_ID_MAINPINE, 0x2300,
		0, 0, pbn_b0_2_115200 },
	{	/* RockForceD4 */
		PCI_VENDOR_ID_MAINPINE, PCI_DEVICE_ID_MAINPINE_PBRIDGE,
		PCI_VENDOR_ID_MAINPINE, 0x2400,
		0, 0, pbn_b0_4_115200 },
	{	/* RockForceF4 */
		PCI_VENDOR_ID_MAINPINE, PCI_DEVICE_ID_MAINPINE_PBRIDGE,
		PCI_VENDOR_ID_MAINPINE, 0x2500,
		0, 0, pbn_b0_4_115200 },
	{	/* RockForceD8 */
		PCI_VENDOR_ID_MAINPINE, PCI_DEVICE_ID_MAINPINE_PBRIDGE,
		PCI_VENDOR_ID_MAINPINE, 0x2600,
		0, 0, pbn_b0_8_115200 },
	{	/* RockForceF8 */
		PCI_VENDOR_ID_MAINPINE, PCI_DEVICE_ID_MAINPINE_PBRIDGE,
		PCI_VENDOR_ID_MAINPINE, 0x2700,
		0, 0, pbn_b0_8_115200 },
	{	/* IQ Express D1 */
		PCI_VENDOR_ID_MAINPINE, PCI_DEVICE_ID_MAINPINE_PBRIDGE,
		PCI_VENDOR_ID_MAINPINE, 0x3000,
		0, 0, pbn_b0_1_115200 },
	{	/* IQ Express F1 */
		PCI_VENDOR_ID_MAINPINE, PCI_DEVICE_ID_MAINPINE_PBRIDGE,
		PCI_VENDOR_ID_MAINPINE, 0x3100,
		0, 0, pbn_b0_1_115200 },
	{	/* IQ Express D2 */
		PCI_VENDOR_ID_MAINPINE, PCI_DEVICE_ID_MAINPINE_PBRIDGE,
		PCI_VENDOR_ID_MAINPINE, 0x3200,
		0, 0, pbn_b0_2_115200 },
	{	/* IQ Express F2 */
		PCI_VENDOR_ID_MAINPINE, PCI_DEVICE_ID_MAINPINE_PBRIDGE,
		PCI_VENDOR_ID_MAINPINE, 0x3300,
		0, 0, pbn_b0_2_115200 },
	{	/* IQ Express D4 */
		PCI_VENDOR_ID_MAINPINE, PCI_DEVICE_ID_MAINPINE_PBRIDGE,
		PCI_VENDOR_ID_MAINPINE, 0x3400,
		0, 0, pbn_b0_4_115200 },
	{	/* IQ Express F4 */
		PCI_VENDOR_ID_MAINPINE, PCI_DEVICE_ID_MAINPINE_PBRIDGE,
		PCI_VENDOR_ID_MAINPINE, 0x3500,
		0, 0, pbn_b0_4_115200 },
	{	/* IQ Express D8 */
		PCI_VENDOR_ID_MAINPINE, PCI_DEVICE_ID_MAINPINE_PBRIDGE,
		PCI_VENDOR_ID_MAINPINE, 0x3C00,
		0, 0, pbn_b0_8_115200 },
	{	/* IQ Express F8 */
		PCI_VENDOR_ID_MAINPINE, PCI_DEVICE_ID_MAINPINE_PBRIDGE,
		PCI_VENDOR_ID_MAINPINE, 0x3D00,
		0, 0, pbn_b0_8_115200 },


	/*
	 * PA Semi PA6T-1682M on-chip UART
	 */
	{	PCI_VENDOR_ID_PASEMI, 0xa004,
		PCI_ANY_ID, PCI_ANY_ID, 0, 0,
		pbn_pasemi_1682M },

	/*
	 * National Instruments
	 */
	{	PCI_VENDOR_ID_NI, PCI_DEVICE_ID_NI_PCI23216,
		PCI_ANY_ID, PCI_ANY_ID, 0, 0,
		pbn_b1_16_115200 },
	{	PCI_VENDOR_ID_NI, PCI_DEVICE_ID_NI_PCI2328,
		PCI_ANY_ID, PCI_ANY_ID, 0, 0,
		pbn_b1_8_115200 },
	{	PCI_VENDOR_ID_NI, PCI_DEVICE_ID_NI_PCI2324,
		PCI_ANY_ID, PCI_ANY_ID, 0, 0,
		pbn_b1_bt_4_115200 },
	{	PCI_VENDOR_ID_NI, PCI_DEVICE_ID_NI_PCI2322,
		PCI_ANY_ID, PCI_ANY_ID, 0, 0,
		pbn_b1_bt_2_115200 },
	{	PCI_VENDOR_ID_NI, PCI_DEVICE_ID_NI_PCI2324I,
		PCI_ANY_ID, PCI_ANY_ID, 0, 0,
		pbn_b1_bt_4_115200 },
	{	PCI_VENDOR_ID_NI, PCI_DEVICE_ID_NI_PCI2322I,
		PCI_ANY_ID, PCI_ANY_ID, 0, 0,
		pbn_b1_bt_2_115200 },
	{	PCI_VENDOR_ID_NI, PCI_DEVICE_ID_NI_PXI8420_23216,
		PCI_ANY_ID, PCI_ANY_ID, 0, 0,
		pbn_b1_16_115200 },
	{	PCI_VENDOR_ID_NI, PCI_DEVICE_ID_NI_PXI8420_2328,
		PCI_ANY_ID, PCI_ANY_ID, 0, 0,
		pbn_b1_8_115200 },
	{	PCI_VENDOR_ID_NI, PCI_DEVICE_ID_NI_PXI8420_2324,
		PCI_ANY_ID, PCI_ANY_ID, 0, 0,
		pbn_b1_bt_4_115200 },
	{	PCI_VENDOR_ID_NI, PCI_DEVICE_ID_NI_PXI8420_2322,
		PCI_ANY_ID, PCI_ANY_ID, 0, 0,
		pbn_b1_bt_2_115200 },
	{	PCI_VENDOR_ID_NI, PCI_DEVICE_ID_NI_PXI8422_2324,
		PCI_ANY_ID, PCI_ANY_ID, 0, 0,
		pbn_b1_bt_4_115200 },
	{	PCI_VENDOR_ID_NI, PCI_DEVICE_ID_NI_PXI8422_2322,
		PCI_ANY_ID, PCI_ANY_ID, 0, 0,
		pbn_b1_bt_2_115200 },
	{	PCI_VENDOR_ID_NI, PCI_DEVICE_ID_NI_PXI8430_2322,
		PCI_ANY_ID, PCI_ANY_ID, 0, 0,
		pbn_ni8430_2 },
	{	PCI_VENDOR_ID_NI, PCI_DEVICE_ID_NI_PCI8430_2322,
		PCI_ANY_ID, PCI_ANY_ID, 0, 0,
		pbn_ni8430_2 },
	{	PCI_VENDOR_ID_NI, PCI_DEVICE_ID_NI_PXI8430_2324,
		PCI_ANY_ID, PCI_ANY_ID, 0, 0,
		pbn_ni8430_4 },
	{	PCI_VENDOR_ID_NI, PCI_DEVICE_ID_NI_PCI8430_2324,
		PCI_ANY_ID, PCI_ANY_ID, 0, 0,
		pbn_ni8430_4 },
	{	PCI_VENDOR_ID_NI, PCI_DEVICE_ID_NI_PXI8430_2328,
		PCI_ANY_ID, PCI_ANY_ID, 0, 0,
		pbn_ni8430_8 },
	{	PCI_VENDOR_ID_NI, PCI_DEVICE_ID_NI_PCI8430_2328,
		PCI_ANY_ID, PCI_ANY_ID, 0, 0,
		pbn_ni8430_8 },
	{	PCI_VENDOR_ID_NI, PCI_DEVICE_ID_NI_PXI8430_23216,
		PCI_ANY_ID, PCI_ANY_ID, 0, 0,
		pbn_ni8430_16 },
	{	PCI_VENDOR_ID_NI, PCI_DEVICE_ID_NI_PCI8430_23216,
		PCI_ANY_ID, PCI_ANY_ID, 0, 0,
		pbn_ni8430_16 },
	{	PCI_VENDOR_ID_NI, PCI_DEVICE_ID_NI_PXI8432_2322,
		PCI_ANY_ID, PCI_ANY_ID, 0, 0,
		pbn_ni8430_2 },
	{	PCI_VENDOR_ID_NI, PCI_DEVICE_ID_NI_PCI8432_2322,
		PCI_ANY_ID, PCI_ANY_ID, 0, 0,
		pbn_ni8430_2 },
	{	PCI_VENDOR_ID_NI, PCI_DEVICE_ID_NI_PXI8432_2324,
		PCI_ANY_ID, PCI_ANY_ID, 0, 0,
		pbn_ni8430_4 },
	{	PCI_VENDOR_ID_NI, PCI_DEVICE_ID_NI_PCI8432_2324,
		PCI_ANY_ID, PCI_ANY_ID, 0, 0,
		pbn_ni8430_4 },

	/*
	* ADDI-DATA GmbH communication cards <info@addi-data.com>
	*/
	{	PCI_VENDOR_ID_ADDIDATA,
		PCI_DEVICE_ID_ADDIDATA_APCI7500,
		PCI_ANY_ID,
		PCI_ANY_ID,
		0,
		0,
		pbn_b0_4_115200 },

	{	PCI_VENDOR_ID_ADDIDATA,
		PCI_DEVICE_ID_ADDIDATA_APCI7420,
		PCI_ANY_ID,
		PCI_ANY_ID,
		0,
		0,
		pbn_b0_2_115200 },

	{	PCI_VENDOR_ID_ADDIDATA,
		PCI_DEVICE_ID_ADDIDATA_APCI7300,
		PCI_ANY_ID,
		PCI_ANY_ID,
		0,
		0,
		pbn_b0_1_115200 },

	{	PCI_VENDOR_ID_AMCC,
		PCI_DEVICE_ID_AMCC_ADDIDATA_APCI7800,
		PCI_ANY_ID,
		PCI_ANY_ID,
		0,
		0,
		pbn_b1_8_115200 },

	{	PCI_VENDOR_ID_ADDIDATA,
		PCI_DEVICE_ID_ADDIDATA_APCI7500_2,
		PCI_ANY_ID,
		PCI_ANY_ID,
		0,
		0,
		pbn_b0_4_115200 },

	{	PCI_VENDOR_ID_ADDIDATA,
		PCI_DEVICE_ID_ADDIDATA_APCI7420_2,
		PCI_ANY_ID,
		PCI_ANY_ID,
		0,
		0,
		pbn_b0_2_115200 },

	{	PCI_VENDOR_ID_ADDIDATA,
		PCI_DEVICE_ID_ADDIDATA_APCI7300_2,
		PCI_ANY_ID,
		PCI_ANY_ID,
		0,
		0,
		pbn_b0_1_115200 },

	{	PCI_VENDOR_ID_ADDIDATA,
		PCI_DEVICE_ID_ADDIDATA_APCI7500_3,
		PCI_ANY_ID,
		PCI_ANY_ID,
		0,
		0,
		pbn_b0_4_115200 },

	{	PCI_VENDOR_ID_ADDIDATA,
		PCI_DEVICE_ID_ADDIDATA_APCI7420_3,
		PCI_ANY_ID,
		PCI_ANY_ID,
		0,
		0,
		pbn_b0_2_115200 },

	{	PCI_VENDOR_ID_ADDIDATA,
		PCI_DEVICE_ID_ADDIDATA_APCI7300_3,
		PCI_ANY_ID,
		PCI_ANY_ID,
		0,
		0,
		pbn_b0_1_115200 },

	{	PCI_VENDOR_ID_ADDIDATA,
		PCI_DEVICE_ID_ADDIDATA_APCI7800_3,
		PCI_ANY_ID,
		PCI_ANY_ID,
		0,
		0,
		pbn_b0_8_115200 },

	{	PCI_VENDOR_ID_ADDIDATA,
		PCI_DEVICE_ID_ADDIDATA_APCIe7500,
		PCI_ANY_ID,
		PCI_ANY_ID,
		0,
		0,
		pbn_ADDIDATA_PCIe_4_3906250 },

	{	PCI_VENDOR_ID_ADDIDATA,
		PCI_DEVICE_ID_ADDIDATA_APCIe7420,
		PCI_ANY_ID,
		PCI_ANY_ID,
		0,
		0,
		pbn_ADDIDATA_PCIe_2_3906250 },

	{	PCI_VENDOR_ID_ADDIDATA,
		PCI_DEVICE_ID_ADDIDATA_APCIe7300,
		PCI_ANY_ID,
		PCI_ANY_ID,
		0,
		0,
		pbn_ADDIDATA_PCIe_1_3906250 },

	{	PCI_VENDOR_ID_ADDIDATA,
		PCI_DEVICE_ID_ADDIDATA_APCIe7800,
		PCI_ANY_ID,
		PCI_ANY_ID,
		0,
		0,
		pbn_ADDIDATA_PCIe_8_3906250 },

	{	PCI_VENDOR_ID_NETMOS, PCI_DEVICE_ID_NETMOS_9835,
		PCI_VENDOR_ID_IBM, 0x0299,
		0, 0, pbn_b0_bt_2_115200 },

	/*
	 * other NetMos 9835 devices are most likely handled by the
	 * parport_serial driver, check drivers/parport/parport_serial.c
	 * before adding them here.
	 */

	{	PCI_VENDOR_ID_NETMOS, PCI_DEVICE_ID_NETMOS_9901,
		0xA000, 0x1000,
		0, 0, pbn_b0_1_115200 },

	/* the 9901 is a rebranded 9912 */
	{	PCI_VENDOR_ID_NETMOS, PCI_DEVICE_ID_NETMOS_9912,
		0xA000, 0x1000,
		0, 0, pbn_b0_1_115200 },

	{	PCI_VENDOR_ID_NETMOS, PCI_DEVICE_ID_NETMOS_9922,
		0xA000, 0x1000,
		0, 0, pbn_b0_1_115200 },

	{	PCI_VENDOR_ID_NETMOS, PCI_DEVICE_ID_NETMOS_9904,
		0xA000, 0x1000,
		0, 0, pbn_b0_1_115200 },

	{	PCI_VENDOR_ID_NETMOS, PCI_DEVICE_ID_NETMOS_9900,
		0xA000, 0x1000,
		0, 0, pbn_b0_1_115200 },

	{	PCI_VENDOR_ID_NETMOS, PCI_DEVICE_ID_NETMOS_9900,
		0xA000, 0x3002,
		0, 0, pbn_NETMOS9900_2s_115200 },

	/*
	 * Best Connectivity and Rosewill PCI Multi I/O cards
	 */

	{	PCI_VENDOR_ID_NETMOS, PCI_DEVICE_ID_NETMOS_9865,
		0xA000, 0x1000,
		0, 0, pbn_b0_1_115200 },

	{	PCI_VENDOR_ID_NETMOS, PCI_DEVICE_ID_NETMOS_9865,
		0xA000, 0x3002,
		0, 0, pbn_b0_bt_2_115200 },

	{	PCI_VENDOR_ID_NETMOS, PCI_DEVICE_ID_NETMOS_9865,
		0xA000, 0x3004,
		0, 0, pbn_b0_bt_4_115200 },
	/* Intel CE4100 */
	{	PCI_VENDOR_ID_INTEL, PCI_DEVICE_ID_INTEL_CE4100_UART,
		PCI_ANY_ID,  PCI_ANY_ID, 0, 0,
		pbn_ce4100_1_115200 },
	/* Intel BayTrail */
	{	PCI_VENDOR_ID_INTEL, PCI_DEVICE_ID_INTEL_BYT_UART1,
		PCI_ANY_ID,  PCI_ANY_ID,
		PCI_CLASS_COMMUNICATION_SERIAL << 8, 0xff0000,
		pbn_byt },
	{	PCI_VENDOR_ID_INTEL, PCI_DEVICE_ID_INTEL_BYT_UART2,
		PCI_ANY_ID,  PCI_ANY_ID,
		PCI_CLASS_COMMUNICATION_SERIAL << 8, 0xff0000,
		pbn_byt },
	{	PCI_VENDOR_ID_INTEL, PCI_DEVICE_ID_INTEL_BSW_UART1,
		PCI_ANY_ID,  PCI_ANY_ID,
		PCI_CLASS_COMMUNICATION_SERIAL << 8, 0xff0000,
		pbn_byt },
	{	PCI_VENDOR_ID_INTEL, PCI_DEVICE_ID_INTEL_BSW_UART2,
		PCI_ANY_ID,  PCI_ANY_ID,
		PCI_CLASS_COMMUNICATION_SERIAL << 8, 0xff0000,
		pbn_byt },

	/* Intel Broadwell */
	{	PCI_VENDOR_ID_INTEL, PCI_DEVICE_ID_INTEL_BDW_UART1,
		PCI_ANY_ID,  PCI_ANY_ID,
		PCI_CLASS_COMMUNICATION_SERIAL << 8, 0xff0000,
		pbn_byt },
	{	PCI_VENDOR_ID_INTEL, PCI_DEVICE_ID_INTEL_BDW_UART2,
		PCI_ANY_ID,  PCI_ANY_ID,
		PCI_CLASS_COMMUNICATION_SERIAL << 8, 0xff0000,
		pbn_byt },

	/*
	 * Intel Quark x1000
	 */
	{	PCI_VENDOR_ID_INTEL, PCI_DEVICE_ID_INTEL_QRK_UART,
		PCI_ANY_ID, PCI_ANY_ID, 0, 0,
		pbn_qrk },
	/*
	 * Cronyx Omega PCI
	 */
	{	PCI_VENDOR_ID_PLX, PCI_DEVICE_ID_PLX_CRONYX_OMEGA,
		PCI_ANY_ID, PCI_ANY_ID, 0, 0,
		pbn_omegapci },

	/*
	 * Broadcom TruManage
	 */
	{	PCI_VENDOR_ID_BROADCOM, PCI_DEVICE_ID_BROADCOM_TRUMANAGE,
		PCI_ANY_ID, PCI_ANY_ID, 0, 0,
		pbn_brcm_trumanage },

	/*
	 * AgeStar as-prs2-009
	 */
	{	PCI_VENDOR_ID_AGESTAR, PCI_DEVICE_ID_AGESTAR_9375,
		PCI_ANY_ID, PCI_ANY_ID,
		0, 0, pbn_b0_bt_2_115200 },

	/*
	 * WCH CH353 series devices: The 2S1P is handled by parport_serial
	 * so not listed here.
	 */
	{	PCI_VENDOR_ID_WCH, PCI_DEVICE_ID_WCH_CH353_4S,
		PCI_ANY_ID, PCI_ANY_ID,
		0, 0, pbn_b0_bt_4_115200 },

	{	PCI_VENDOR_ID_WCH, PCI_DEVICE_ID_WCH_CH353_2S1PF,
		PCI_ANY_ID, PCI_ANY_ID,
		0, 0, pbn_b0_bt_2_115200 },

	{	PCIE_VENDOR_ID_WCH, PCIE_DEVICE_ID_WCH_CH382_2S,
		PCI_ANY_ID, PCI_ANY_ID,
		0, 0, pbn_wch382_2 },

	{	PCIE_VENDOR_ID_WCH, PCIE_DEVICE_ID_WCH_CH384_4S,
		PCI_ANY_ID, PCI_ANY_ID,
		0, 0, pbn_wch384_4 },

<<<<<<< HEAD
=======
	/*
	 * Commtech, Inc. Fastcom adapters
	 */
	{	PCI_VENDOR_ID_COMMTECH, PCI_DEVICE_ID_COMMTECH_4222PCI335,
		PCI_ANY_ID, PCI_ANY_ID,
		0,
		0, pbn_b0_2_1152000_200 },
	{	PCI_VENDOR_ID_COMMTECH, PCI_DEVICE_ID_COMMTECH_4224PCI335,
		PCI_ANY_ID, PCI_ANY_ID,
		0,
		0, pbn_b0_4_1152000_200 },
	{	PCI_VENDOR_ID_COMMTECH, PCI_DEVICE_ID_COMMTECH_2324PCI335,
		PCI_ANY_ID, PCI_ANY_ID,
		0,
		0, pbn_b0_4_1152000_200 },
	{	PCI_VENDOR_ID_COMMTECH, PCI_DEVICE_ID_COMMTECH_2328PCI335,
		PCI_ANY_ID, PCI_ANY_ID,
		0,
		0, pbn_b0_8_1152000_200 },
	{	PCI_VENDOR_ID_COMMTECH, PCI_DEVICE_ID_COMMTECH_4222PCIE,
		PCI_ANY_ID, PCI_ANY_ID,
		0,
		0, pbn_exar_XR17V352 },
	{	PCI_VENDOR_ID_COMMTECH, PCI_DEVICE_ID_COMMTECH_4224PCIE,
		PCI_ANY_ID, PCI_ANY_ID,
		0,
		0, pbn_exar_XR17V354 },
	{	PCI_VENDOR_ID_COMMTECH, PCI_DEVICE_ID_COMMTECH_4228PCIE,
		PCI_ANY_ID, PCI_ANY_ID,
		0,
		0, pbn_exar_XR17V358 },

	/*
	 * Realtek RealManage
	 */
	{	PCI_VENDOR_ID_REALTEK, 0x816a,
		PCI_ANY_ID, PCI_ANY_ID,
		0, 0, pbn_b0_1_115200 },

	{	PCI_VENDOR_ID_REALTEK, 0x816b,
		PCI_ANY_ID, PCI_ANY_ID,
		0, 0, pbn_b0_1_115200 },

>>>>>>> 18f617d6
	/* Fintek PCI serial cards */
	{ PCI_DEVICE(0x1c29, 0x1104), .driver_data = pbn_fintek_4 },
	{ PCI_DEVICE(0x1c29, 0x1108), .driver_data = pbn_fintek_8 },
	{ PCI_DEVICE(0x1c29, 0x1112), .driver_data = pbn_fintek_12 },

	/* MKS Tenta SCOM-080x serial cards */
	{ PCI_DEVICE(0x1601, 0x0800), .driver_data = pbn_b0_4_1250000 },
	{ PCI_DEVICE(0x1601, 0xa801), .driver_data = pbn_b0_4_1250000 },

	/* Amazon PCI serial device */
	{ PCI_DEVICE(0x1d0f, 0x8250), .driver_data = pbn_b0_1_115200 },

	/*
	 * These entries match devices with class COMMUNICATION_SERIAL,
	 * COMMUNICATION_MODEM or COMMUNICATION_MULTISERIAL
	 */
	{	PCI_ANY_ID, PCI_ANY_ID,
		PCI_ANY_ID, PCI_ANY_ID,
		PCI_CLASS_COMMUNICATION_SERIAL << 8,
		0xffff00, pbn_default },
	{	PCI_ANY_ID, PCI_ANY_ID,
		PCI_ANY_ID, PCI_ANY_ID,
		PCI_CLASS_COMMUNICATION_MODEM << 8,
		0xffff00, pbn_default },
	{	PCI_ANY_ID, PCI_ANY_ID,
		PCI_ANY_ID, PCI_ANY_ID,
		PCI_CLASS_COMMUNICATION_MULTISERIAL << 8,
		0xffff00, pbn_default },
	{ 0, }
};

static pci_ers_result_t serial8250_io_error_detected(struct pci_dev *dev,
						pci_channel_state_t state)
{
	struct serial_private *priv = pci_get_drvdata(dev);

	if (state == pci_channel_io_perm_failure)
		return PCI_ERS_RESULT_DISCONNECT;

	if (priv)
		pciserial_detach_ports(priv);

	pci_disable_device(dev);

	return PCI_ERS_RESULT_NEED_RESET;
}

static pci_ers_result_t serial8250_io_slot_reset(struct pci_dev *dev)
{
	int rc;

	rc = pci_enable_device(dev);

	if (rc)
		return PCI_ERS_RESULT_DISCONNECT;

	pci_restore_state(dev);
	pci_save_state(dev);

	return PCI_ERS_RESULT_RECOVERED;
}

static void serial8250_io_resume(struct pci_dev *dev)
{
	struct serial_private *priv = pci_get_drvdata(dev);
	struct serial_private *new;

	if (!priv)
		return;

	new = pciserial_init_ports(dev, priv->board);
	if (!IS_ERR(new)) {
		pci_set_drvdata(dev, new);
		kfree(priv);
	}
}

static const struct pci_error_handlers serial8250_err_handler = {
	.error_detected = serial8250_io_error_detected,
	.slot_reset = serial8250_io_slot_reset,
	.resume = serial8250_io_resume,
};

static struct pci_driver serial_pci_driver = {
	.name		= "serial",
	.probe		= pciserial_init_one,
	.remove		= pciserial_remove_one,
	.driver         = {
		.pm     = &pciserial_pm_ops,
	},
	.id_table	= serial_pci_tbl,
	.err_handler	= &serial8250_err_handler,
};

module_pci_driver(serial_pci_driver);

MODULE_LICENSE("GPL");
MODULE_DESCRIPTION("Generic 8250/16x50 PCI serial probe module");
MODULE_DEVICE_TABLE(pci, serial_pci_tbl);<|MERGE_RESOLUTION|>--- conflicted
+++ resolved
@@ -5428,40 +5428,6 @@
 		PCI_ANY_ID, PCI_ANY_ID,
 		0, 0, pbn_wch384_4 },
 
-<<<<<<< HEAD
-=======
-	/*
-	 * Commtech, Inc. Fastcom adapters
-	 */
-	{	PCI_VENDOR_ID_COMMTECH, PCI_DEVICE_ID_COMMTECH_4222PCI335,
-		PCI_ANY_ID, PCI_ANY_ID,
-		0,
-		0, pbn_b0_2_1152000_200 },
-	{	PCI_VENDOR_ID_COMMTECH, PCI_DEVICE_ID_COMMTECH_4224PCI335,
-		PCI_ANY_ID, PCI_ANY_ID,
-		0,
-		0, pbn_b0_4_1152000_200 },
-	{	PCI_VENDOR_ID_COMMTECH, PCI_DEVICE_ID_COMMTECH_2324PCI335,
-		PCI_ANY_ID, PCI_ANY_ID,
-		0,
-		0, pbn_b0_4_1152000_200 },
-	{	PCI_VENDOR_ID_COMMTECH, PCI_DEVICE_ID_COMMTECH_2328PCI335,
-		PCI_ANY_ID, PCI_ANY_ID,
-		0,
-		0, pbn_b0_8_1152000_200 },
-	{	PCI_VENDOR_ID_COMMTECH, PCI_DEVICE_ID_COMMTECH_4222PCIE,
-		PCI_ANY_ID, PCI_ANY_ID,
-		0,
-		0, pbn_exar_XR17V352 },
-	{	PCI_VENDOR_ID_COMMTECH, PCI_DEVICE_ID_COMMTECH_4224PCIE,
-		PCI_ANY_ID, PCI_ANY_ID,
-		0,
-		0, pbn_exar_XR17V354 },
-	{	PCI_VENDOR_ID_COMMTECH, PCI_DEVICE_ID_COMMTECH_4228PCIE,
-		PCI_ANY_ID, PCI_ANY_ID,
-		0,
-		0, pbn_exar_XR17V358 },
-
 	/*
 	 * Realtek RealManage
 	 */
@@ -5473,7 +5439,6 @@
 		PCI_ANY_ID, PCI_ANY_ID,
 		0, 0, pbn_b0_1_115200 },
 
->>>>>>> 18f617d6
 	/* Fintek PCI serial cards */
 	{ PCI_DEVICE(0x1c29, 0x1104), .driver_data = pbn_fintek_4 },
 	{ PCI_DEVICE(0x1c29, 0x1108), .driver_data = pbn_fintek_8 },
