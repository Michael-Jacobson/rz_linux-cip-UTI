--- conflicted
+++ resolved
@@ -231,15 +231,11 @@
 	struct msm_iommu *iommu = to_msm_iommu(mmu);
 	size_t ret;
 
-<<<<<<< HEAD
-	ret = iommu_map_sgtable(iommu->domain, iova, sgt, prot);
-=======
 	/* The arm-smmu driver expects the addresses to be sign extended */
 	if (iova & BIT_ULL(48))
 		iova |= GENMASK_ULL(63, 49);
 
-	ret = iommu_map_sg(iommu->domain, iova, sgt->sgl, sgt->nents, prot);
->>>>>>> d1ea9149
+	ret = iommu_map_sgtable(iommu->domain, iova, sgt, prot);
 	WARN_ON(!ret);
 
 	return (ret == len) ? 0 : -EINVAL;
