--- conflicted
+++ resolved
@@ -122,8 +122,6 @@
 out_unlock:
 	__timeline_mark_unlock(engine->kernel_context, flags);
 	return result;
-<<<<<<< HEAD
-=======
 }
 
 static void call_idle_barriers(struct intel_engine_cs *engine)
@@ -137,7 +135,6 @@
 
 		cb->func(NULL, cb);
 	}
->>>>>>> 9445ad17
 }
 
 static int __engine_park(struct intel_wakeref *wf)
