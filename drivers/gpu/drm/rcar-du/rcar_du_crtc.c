--- conflicted
+++ resolved
@@ -676,21 +676,11 @@
 	 */
 	if (rcdu->info->lvds_clk_mask & BIT(rcrtc->index) &&
 	    rstate->outputs == BIT(RCAR_DU_OUTPUT_DPAD0)) {
-<<<<<<< HEAD
-		struct rcar_du_encoder *encoder =
-			rcdu->encoders[RCAR_DU_OUTPUT_LVDS0 + rcrtc->index];
-		const struct drm_display_mode *mode =
-			&crtc->state->adjusted_mode;
-
-		rcar_lvds_clk_enable(encoder->base.bridge,
-				     mode->clock * 1000);
-=======
 		struct drm_bridge *bridge = rcdu->lvds[rcrtc->index];
 		const struct drm_display_mode *mode =
 			&crtc->state->adjusted_mode;
 
 		rcar_lvds_clk_enable(bridge, mode->clock * 1000);
->>>>>>> 46c40361
 	}
 
 	rcar_du_crtc_start(rcrtc);
@@ -708,22 +698,13 @@
 
 	if (rcdu->info->lvds_clk_mask & BIT(rcrtc->index) &&
 	    rstate->outputs == BIT(RCAR_DU_OUTPUT_DPAD0)) {
-<<<<<<< HEAD
-		struct rcar_du_encoder *encoder =
-			rcdu->encoders[RCAR_DU_OUTPUT_LVDS0 + rcrtc->index];
-=======
 		struct drm_bridge *bridge = rcdu->lvds[rcrtc->index];
->>>>>>> 46c40361
 
 		/*
 		 * Disable the LVDS clock output, see
 		 * rcar_du_crtc_atomic_enable().
 		 */
-<<<<<<< HEAD
-		rcar_lvds_clk_disable(encoder->base.bridge);
-=======
 		rcar_lvds_clk_disable(bridge);
->>>>>>> 46c40361
 	}
 
 	spin_lock_irq(&crtc->dev->event_lock);
