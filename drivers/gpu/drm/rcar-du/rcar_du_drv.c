/*
 * rcar_du_drv.c  --  R-Car Display Unit DRM driver
 *
 * Copyright (C) 2013-2014 Renesas Electronics Corporation
 *
 * Contact: Laurent Pinchart (laurent.pinchart@ideasonboard.com)
 *
 * This program is free software; you can redistribute it and/or modify
 * it under the terms of the GNU General Public License as published by
 * the Free Software Foundation; either version 2 of the License, or
 * (at your option) any later version.
 */

#include <linux/clk.h>
#include <linux/io.h>
#include <linux/mm.h>
#include <linux/module.h>
#include <linux/of_device.h>
#include <linux/platform_device.h>
#include <linux/pm.h>
#include <linux/slab.h>
#include <linux/wait.h>

#include <drm/drmP.h>
#include <drm/drm_crtc_helper.h>
#include <drm/drm_fb_cma_helper.h>
#include <drm/drm_gem_cma_helper.h>

#include "rcar_du_crtc.h"
#include "rcar_du_drv.h"
#include "rcar_du_kms.h"
#include "rcar_du_regs.h"

/* -----------------------------------------------------------------------------
 * Device Information
 */

static const struct rcar_du_device_info rzg1_du_r8a7743_info = {
	.features = RCAR_DU_FEATURE_CRTC_IRQ_CLOCK
		  | RCAR_DU_FEATURE_EXT_CTRL_REGS,
	.num_crtcs = 2,
	.routes = {
		/*
<<<<<<< HEAD
		 * R8A7743 has one RGB output and one LVDS output
=======
		 * R8A774[34] has one RGB output and one LVDS output
>>>>>>> ba8dc2a2
		 */
		[RCAR_DU_OUTPUT_DPAD0] = {
			.possible_crtcs = BIT(1) | BIT(0),
			.encoder_type = DRM_MODE_ENCODER_NONE,
			.port = 0,
		},
		[RCAR_DU_OUTPUT_LVDS0] = {
			.possible_crtcs = BIT(0),
			.encoder_type = DRM_MODE_ENCODER_LVDS,
			.port = 1,
		},
	},
	.num_lvds = 1,
};

static const struct rcar_du_device_info rzg1_du_r8a7745_info = {
	.features = RCAR_DU_FEATURE_CRTC_IRQ_CLOCK
		  | RCAR_DU_FEATURE_EXT_CTRL_REGS,
	.num_crtcs = 2,
	.routes = {
		/*
		 * R8A7745 has two RGB outputs
		 */
		[RCAR_DU_OUTPUT_DPAD0] = {
			.possible_crtcs = BIT(0),
			.encoder_type = DRM_MODE_ENCODER_NONE,
			.port = 0,
		},
		[RCAR_DU_OUTPUT_DPAD1] = {
			.possible_crtcs = BIT(1),
			.encoder_type = DRM_MODE_ENCODER_NONE,
			.port = 1,
		},
	},
	.num_lvds = 0,
};

static const struct rcar_du_device_info rcar_du_r8a7779_info = {
	.features = 0,
	.num_crtcs = 2,
	.routes = {
		/* R8A7779 has two RGB outputs and one (currently unsupported)
		 * TCON output.
		 */
		[RCAR_DU_OUTPUT_DPAD0] = {
			.possible_crtcs = BIT(0),
			.encoder_type = DRM_MODE_ENCODER_NONE,
			.port = 0,
		},
		[RCAR_DU_OUTPUT_DPAD1] = {
			.possible_crtcs = BIT(1) | BIT(0),
			.encoder_type = DRM_MODE_ENCODER_NONE,
			.port = 1,
		},
	},
	.num_lvds = 0,
};

static const struct rcar_du_device_info rcar_du_r8a7790_info = {
	.features = RCAR_DU_FEATURE_CRTC_IRQ_CLOCK
		  | RCAR_DU_FEATURE_EXT_CTRL_REGS,
	.quirks = RCAR_DU_QUIRK_ALIGN_128B | RCAR_DU_QUIRK_LVDS_LANES,
	.num_crtcs = 3,
	.routes = {
		/* R8A7790 has one RGB output, two LVDS outputs and one
		 * (currently unsupported) TCON output.
		 */
		[RCAR_DU_OUTPUT_DPAD0] = {
			.possible_crtcs = BIT(2) | BIT(1) | BIT(0),
			.encoder_type = DRM_MODE_ENCODER_NONE,
			.port = 0,
		},
		[RCAR_DU_OUTPUT_LVDS0] = {
			.possible_crtcs = BIT(0),
			.encoder_type = DRM_MODE_ENCODER_LVDS,
			.port = 1,
		},
		[RCAR_DU_OUTPUT_LVDS1] = {
			.possible_crtcs = BIT(2) | BIT(1),
			.encoder_type = DRM_MODE_ENCODER_LVDS,
			.port = 2,
		},
	},
	.num_lvds = 2,
};

/* M2-W (r8a7791) and M2-N (r8a7793) are identical */
static const struct rcar_du_device_info rcar_du_r8a7791_info = {
	.features = RCAR_DU_FEATURE_CRTC_IRQ_CLOCK
		  | RCAR_DU_FEATURE_EXT_CTRL_REGS,
	.num_crtcs = 2,
	.routes = {
		/* R8A779[13] has one RGB output, one LVDS output and one
		 * (currently unsupported) TCON output.
		 */
		[RCAR_DU_OUTPUT_DPAD0] = {
			.possible_crtcs = BIT(1) | BIT(0),
			.encoder_type = DRM_MODE_ENCODER_NONE,
			.port = 0,
		},
		[RCAR_DU_OUTPUT_LVDS0] = {
			.possible_crtcs = BIT(0),
			.encoder_type = DRM_MODE_ENCODER_LVDS,
			.port = 1,
		},
	},
	.num_lvds = 1,
};

static const struct rcar_du_device_info rcar_du_r8a7794_info = {
	.features = RCAR_DU_FEATURE_CRTC_IRQ_CLOCK
		  | RCAR_DU_FEATURE_EXT_CTRL_REGS,
	.num_crtcs = 2,
	.routes = {
		/* R8A7794 has two RGB outputs and one (currently unsupported)
		 * TCON output.
		 */
		[RCAR_DU_OUTPUT_DPAD0] = {
			.possible_crtcs = BIT(0),
			.encoder_type = DRM_MODE_ENCODER_NONE,
			.port = 0,
		},
		[RCAR_DU_OUTPUT_DPAD1] = {
			.possible_crtcs = BIT(1),
			.encoder_type = DRM_MODE_ENCODER_NONE,
			.port = 1,
		},
	},
	.num_lvds = 0,
};

static const struct of_device_id rcar_du_of_table[] = {
	{ .compatible = "renesas,du-r8a7743", .data = &rzg1_du_r8a7743_info },
<<<<<<< HEAD
=======
	{ .compatible = "renesas,du-r8a7744", .data = &rzg1_du_r8a7743_info },
>>>>>>> ba8dc2a2
	{ .compatible = "renesas,du-r8a7745", .data = &rzg1_du_r8a7745_info },
	{ .compatible = "renesas,du-r8a7779", .data = &rcar_du_r8a7779_info },
	{ .compatible = "renesas,du-r8a7790", .data = &rcar_du_r8a7790_info },
	{ .compatible = "renesas,du-r8a7791", .data = &rcar_du_r8a7791_info },
	{ .compatible = "renesas,du-r8a7793", .data = &rcar_du_r8a7791_info },
	{ .compatible = "renesas,du-r8a7794", .data = &rcar_du_r8a7794_info },
	{ }
};

MODULE_DEVICE_TABLE(of, rcar_du_of_table);

/* -----------------------------------------------------------------------------
 * DRM operations
 */

static void rcar_du_lastclose(struct drm_device *dev)
{
	struct rcar_du_device *rcdu = dev->dev_private;

	drm_fbdev_cma_restore_mode(rcdu->fbdev);
}

static int rcar_du_enable_vblank(struct drm_device *dev, unsigned int pipe)
{
	struct rcar_du_device *rcdu = dev->dev_private;

	rcar_du_crtc_enable_vblank(&rcdu->crtcs[pipe], true);

	return 0;
}

static void rcar_du_disable_vblank(struct drm_device *dev, unsigned int pipe)
{
	struct rcar_du_device *rcdu = dev->dev_private;

	rcar_du_crtc_enable_vblank(&rcdu->crtcs[pipe], false);
}

static const struct file_operations rcar_du_fops = {
	.owner		= THIS_MODULE,
	.open		= drm_open,
	.release	= drm_release,
	.unlocked_ioctl	= drm_ioctl,
#ifdef CONFIG_COMPAT
	.compat_ioctl	= drm_compat_ioctl,
#endif
	.poll		= drm_poll,
	.read		= drm_read,
	.llseek		= no_llseek,
	.mmap		= drm_gem_cma_mmap,
};

static struct drm_driver rcar_du_driver = {
	.driver_features	= DRIVER_GEM | DRIVER_MODESET | DRIVER_PRIME
				| DRIVER_ATOMIC,
	.lastclose		= rcar_du_lastclose,
	.get_vblank_counter	= drm_vblank_no_hw_counter,
	.enable_vblank		= rcar_du_enable_vblank,
	.disable_vblank		= rcar_du_disable_vblank,
	.gem_free_object	= drm_gem_cma_free_object,
	.gem_vm_ops		= &drm_gem_cma_vm_ops,
	.prime_handle_to_fd	= drm_gem_prime_handle_to_fd,
	.prime_fd_to_handle	= drm_gem_prime_fd_to_handle,
	.gem_prime_import	= drm_gem_prime_import,
	.gem_prime_export	= drm_gem_prime_export,
	.gem_prime_get_sg_table	= drm_gem_cma_prime_get_sg_table,
	.gem_prime_import_sg_table = drm_gem_cma_prime_import_sg_table,
	.gem_prime_vmap		= drm_gem_cma_prime_vmap,
	.gem_prime_vunmap	= drm_gem_cma_prime_vunmap,
	.gem_prime_mmap		= drm_gem_cma_prime_mmap,
	.dumb_create		= rcar_du_dumb_create,
	.dumb_map_offset	= drm_gem_cma_dumb_map_offset,
	.dumb_destroy		= drm_gem_dumb_destroy,
	.fops			= &rcar_du_fops,
	.name			= "rcar-du",
	.desc			= "Renesas R-Car Display Unit",
	.date			= "20130110",
	.major			= 1,
	.minor			= 0,
};

/* -----------------------------------------------------------------------------
 * Power management
 */

#ifdef CONFIG_PM_SLEEP
static int rcar_du_pm_suspend(struct device *dev)
{
	struct rcar_du_device *rcdu = dev_get_drvdata(dev);

	drm_kms_helper_poll_disable(rcdu->ddev);
	/* TODO Suspend the CRTC */

	return 0;
}

static int rcar_du_pm_resume(struct device *dev)
{
	struct rcar_du_device *rcdu = dev_get_drvdata(dev);

	/* TODO Resume the CRTC */

	drm_kms_helper_poll_enable(rcdu->ddev);
	return 0;
}
#endif

static const struct dev_pm_ops rcar_du_pm_ops = {
	SET_SYSTEM_SLEEP_PM_OPS(rcar_du_pm_suspend, rcar_du_pm_resume)
};

/* -----------------------------------------------------------------------------
 * Platform driver
 */

static int rcar_du_remove(struct platform_device *pdev)
{
	struct rcar_du_device *rcdu = platform_get_drvdata(pdev);
	struct drm_device *ddev = rcdu->ddev;

	mutex_lock(&ddev->mode_config.mutex);
	drm_connector_unplug_all(ddev);
	mutex_unlock(&ddev->mode_config.mutex);

	drm_dev_unregister(ddev);

	if (rcdu->fbdev)
		drm_fbdev_cma_fini(rcdu->fbdev);

	drm_kms_helper_poll_fini(ddev);
	drm_mode_config_cleanup(ddev);

	drm_dev_unref(ddev);

	return 0;
}

static int rcar_du_probe(struct platform_device *pdev)
{
	struct device_node *np = pdev->dev.of_node;
	struct rcar_du_device *rcdu;
	struct drm_connector *connector;
	struct drm_device *ddev;
	struct resource *mem;
	int ret;

	if (np == NULL) {
		dev_err(&pdev->dev, "no device tree node\n");
		return -ENODEV;
	}

	/* Allocate and initialize the DRM and R-Car device structures. */
	rcdu = devm_kzalloc(&pdev->dev, sizeof(*rcdu), GFP_KERNEL);
	if (rcdu == NULL)
		return -ENOMEM;

	init_waitqueue_head(&rcdu->commit.wait);

	rcdu->dev = &pdev->dev;
	rcdu->info = of_match_device(rcar_du_of_table, rcdu->dev)->data;

	platform_set_drvdata(pdev, rcdu);

	/* I/O resources */
	mem = platform_get_resource(pdev, IORESOURCE_MEM, 0);
	rcdu->mmio = devm_ioremap_resource(&pdev->dev, mem);
	if (IS_ERR(rcdu->mmio))
		return PTR_ERR(rcdu->mmio);

	/* DRM/KMS objects */
	ddev = drm_dev_alloc(&rcar_du_driver, &pdev->dev);
	if (!ddev)
		return -ENOMEM;

	drm_dev_set_unique(ddev, dev_name(&pdev->dev));

	rcdu->ddev = ddev;
	ddev->dev_private = rcdu;

	ret = rcar_du_modeset_init(rcdu);
	if (ret < 0) {
		dev_err(&pdev->dev, "failed to initialize DRM/KMS (%d)\n", ret);
		goto error;
	}

	ddev->irq_enabled = 1;

	/* Register the DRM device with the core and the connectors with
	 * sysfs.
	 */
	ret = drm_dev_register(ddev, 0);
	if (ret)
		goto error;

	mutex_lock(&ddev->mode_config.mutex);
	drm_for_each_connector(connector, ddev) {
		ret = drm_connector_register(connector);
		if (ret < 0)
			break;
	}
	mutex_unlock(&ddev->mode_config.mutex);

	if (ret < 0)
		goto error;

	DRM_INFO("Device %s probed\n", dev_name(&pdev->dev));

	return 0;

error:
	rcar_du_remove(pdev);

	return ret;
}

static struct platform_driver rcar_du_platform_driver = {
	.probe		= rcar_du_probe,
	.remove		= rcar_du_remove,
	.driver		= {
		.name	= "rcar-du",
		.pm	= &rcar_du_pm_ops,
		.of_match_table = rcar_du_of_table,
	},
};

module_platform_driver(rcar_du_platform_driver);

MODULE_AUTHOR("Laurent Pinchart <laurent.pinchart@ideasonboard.com>");
MODULE_DESCRIPTION("Renesas R-Car Display Unit DRM Driver");
MODULE_LICENSE("GPL");<|MERGE_RESOLUTION|>--- conflicted
+++ resolved
@@ -41,11 +41,7 @@
 	.num_crtcs = 2,
 	.routes = {
 		/*
-<<<<<<< HEAD
-		 * R8A7743 has one RGB output and one LVDS output
-=======
 		 * R8A774[34] has one RGB output and one LVDS output
->>>>>>> ba8dc2a2
 		 */
 		[RCAR_DU_OUTPUT_DPAD0] = {
 			.possible_crtcs = BIT(1) | BIT(0),
@@ -179,10 +175,7 @@
 
 static const struct of_device_id rcar_du_of_table[] = {
 	{ .compatible = "renesas,du-r8a7743", .data = &rzg1_du_r8a7743_info },
-<<<<<<< HEAD
-=======
 	{ .compatible = "renesas,du-r8a7744", .data = &rzg1_du_r8a7743_info },
->>>>>>> ba8dc2a2
 	{ .compatible = "renesas,du-r8a7745", .data = &rzg1_du_r8a7745_info },
 	{ .compatible = "renesas,du-r8a7779", .data = &rcar_du_r8a7779_info },
 	{ .compatible = "renesas,du-r8a7790", .data = &rcar_du_r8a7790_info },
