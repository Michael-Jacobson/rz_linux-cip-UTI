--- conflicted
+++ resolved
@@ -47,7 +47,6 @@
 	if (renc == NULL)
 		return -ENOMEM;
 
-	rcdu->encoders[output] = renc;
 	renc->output = output;
 	encoder = rcar_encoder_to_drm_encoder(renc);
 
@@ -61,13 +60,10 @@
 		goto done;
 	}
 
-<<<<<<< HEAD
-=======
 	if (output == RCAR_DU_OUTPUT_LVDS0 ||
 	    output == RCAR_DU_OUTPUT_LVDS1)
 		rcdu->lvds[output - RCAR_DU_OUTPUT_LVDS0] = bridge;
 
->>>>>>> 46c40361
 	/*
 	 * On Gen3 skip the LVDS1 output if the LVDS1 encoder is used as a
 	 * companion for LVDS0 in dual-link mode.
