/*
 * rcar_du_drv.h  --  R-Car Display Unit DRM driver
 *
 * Copyright (C) 2013-2015 Renesas Electronics Corporation
 *
 * Contact: Laurent Pinchart (laurent.pinchart@ideasonboard.com)
 *
 * This program is free software; you can redistribute it and/or modify
 * it under the terms of the GNU General Public License as published by
 * the Free Software Foundation; either version 2 of the License, or
 * (at your option) any later version.
 */

#ifndef __RCAR_DU_DRV_H__
#define __RCAR_DU_DRV_H__

#include <linux/kernel.h>
#include <linux/wait.h>

#include "rcar_du_crtc.h"
#include "rcar_du_group.h"
#include "rcar_du_vsp.h"

struct clk;
struct device;
struct drm_device;
struct rcar_du_device;
struct rcar_du_encoder;

#define RCAR_DU_FEATURE_CRTC_IRQ_CLOCK	BIT(0)	/* Per-CRTC IRQ and clock */
<<<<<<< HEAD
#define RCAR_DU_FEATURE_EXT_CTRL_REGS	BIT(1)	/* Has extended control registers */
#define RCAR_DU_FEATURE_VSP1_SOURCE	BIT(2)	/* Has inputs from VSP1 */
#define RCAR_DU_FEATURE_INTERLACED	BIT(3)	/* HW supports interlaced */
#define RCAR_DU_FEATURE_TVM_SYNC	BIT(4)	/* Has TV switch/sync modes */
=======
#define RCAR_DU_FEATURE_VSP1_SOURCE	BIT(1)	/* Has inputs from VSP1 */
#define RCAR_DU_FEATURE_INTERLACED	BIT(2)	/* HW supports interlaced */
#define RCAR_DU_FEATURE_TVM_SYNC	BIT(3)	/* Has TV switch/sync modes */
>>>>>>> 4b63cf5d

#define RCAR_DU_QUIRK_ALIGN_128B	BIT(0)	/* Align pitches to 128 bytes */

/*
 * struct rcar_du_output_routing - Output routing specification
 * @possible_crtcs: bitmask of possible CRTCs for the output
 * @port: device tree port number corresponding to this output route
 *
 * The DU has 5 possible outputs (DPAD0/1, LVDS0/1, TCON). Output routing data
 * specify the valid SoC outputs, which CRTCs can drive the output, and the type
 * of in-SoC encoder for the output.
 */
struct rcar_du_output_routing {
	unsigned int possible_crtcs;
	unsigned int port;
};

/*
 * struct rcar_du_device_info - DU model-specific information
 * @gen: device generation (2 or 3)
 * @features: device features (RCAR_DU_FEATURE_*)
 * @quirks: device quirks (RCAR_DU_QUIRK_*)
 * @channels_mask: bit mask of available DU channels
 * @routes: array of CRTC to output routes, indexed by output (RCAR_DU_OUTPUT_*)
 * @num_lvds: number of internal LVDS encoders
 * @dpll_mask: bit mask of DU channels equipped with a DPLL
<<<<<<< HEAD
=======
 * @lvds_clk_mask: bitmask of channels that can use the LVDS clock as dot clock
>>>>>>> 4b63cf5d
 */
struct rcar_du_device_info {
	unsigned int gen;
	unsigned int features;
	unsigned int quirks;
	unsigned int channels_mask;
	struct rcar_du_output_routing routes[RCAR_DU_OUTPUT_MAX];
	unsigned int num_lvds;
	unsigned int dpll_mask;
<<<<<<< HEAD
=======
	unsigned int lvds_clk_mask;
>>>>>>> 4b63cf5d
};

#define RCAR_DU_MAX_CRTCS		4
#define RCAR_DU_MAX_GROUPS		DIV_ROUND_UP(RCAR_DU_MAX_CRTCS, 2)
#define RCAR_DU_MAX_VSPS		4

struct rcar_du_device {
	struct device *dev;
	const struct rcar_du_device_info *info;

	void __iomem *mmio;

	struct drm_device *ddev;
	struct drm_fbdev_cma *fbdev;
	struct drm_atomic_state *suspend_state;

	struct rcar_du_crtc crtcs[RCAR_DU_MAX_CRTCS];
	unsigned int num_crtcs;

	struct rcar_du_encoder *encoders[RCAR_DU_OUTPUT_MAX];

	struct rcar_du_group groups[RCAR_DU_MAX_GROUPS];
	struct rcar_du_vsp vsps[RCAR_DU_MAX_VSPS];

	struct {
		struct drm_property *colorkey;
	} props;

	unsigned int dpad0_source;
	unsigned int dpad1_source;
	unsigned int vspd1_sink;
};

static inline bool rcar_du_has(struct rcar_du_device *rcdu,
			       unsigned int feature)
{
	return rcdu->info->features & feature;
}

static inline bool rcar_du_needs(struct rcar_du_device *rcdu,
				 unsigned int quirk)
{
	return rcdu->info->quirks & quirk;
}

static inline u32 rcar_du_read(struct rcar_du_device *rcdu, u32 reg)
{
	return ioread32(rcdu->mmio + reg);
}

static inline void rcar_du_write(struct rcar_du_device *rcdu, u32 reg, u32 data)
{
	iowrite32(data, rcdu->mmio + reg);
}

#endif /* __RCAR_DU_DRV_H__ */<|MERGE_RESOLUTION|>--- conflicted
+++ resolved
@@ -28,16 +28,9 @@
 struct rcar_du_encoder;
 
 #define RCAR_DU_FEATURE_CRTC_IRQ_CLOCK	BIT(0)	/* Per-CRTC IRQ and clock */
-<<<<<<< HEAD
-#define RCAR_DU_FEATURE_EXT_CTRL_REGS	BIT(1)	/* Has extended control registers */
-#define RCAR_DU_FEATURE_VSP1_SOURCE	BIT(2)	/* Has inputs from VSP1 */
-#define RCAR_DU_FEATURE_INTERLACED	BIT(3)	/* HW supports interlaced */
-#define RCAR_DU_FEATURE_TVM_SYNC	BIT(4)	/* Has TV switch/sync modes */
-=======
 #define RCAR_DU_FEATURE_VSP1_SOURCE	BIT(1)	/* Has inputs from VSP1 */
 #define RCAR_DU_FEATURE_INTERLACED	BIT(2)	/* HW supports interlaced */
 #define RCAR_DU_FEATURE_TVM_SYNC	BIT(3)	/* Has TV switch/sync modes */
->>>>>>> 4b63cf5d
 
 #define RCAR_DU_QUIRK_ALIGN_128B	BIT(0)	/* Align pitches to 128 bytes */
 
@@ -64,10 +57,7 @@
  * @routes: array of CRTC to output routes, indexed by output (RCAR_DU_OUTPUT_*)
  * @num_lvds: number of internal LVDS encoders
  * @dpll_mask: bit mask of DU channels equipped with a DPLL
-<<<<<<< HEAD
-=======
  * @lvds_clk_mask: bitmask of channels that can use the LVDS clock as dot clock
->>>>>>> 4b63cf5d
  */
 struct rcar_du_device_info {
 	unsigned int gen;
@@ -77,10 +67,7 @@
 	struct rcar_du_output_routing routes[RCAR_DU_OUTPUT_MAX];
 	unsigned int num_lvds;
 	unsigned int dpll_mask;
-<<<<<<< HEAD
-=======
 	unsigned int lvds_clk_mask;
->>>>>>> 4b63cf5d
 };
 
 #define RCAR_DU_MAX_CRTCS		4
