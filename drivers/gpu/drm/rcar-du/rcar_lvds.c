--- conflicted
+++ resolved
@@ -861,10 +861,7 @@
 static const struct of_device_id rcar_lvds_of_table[] = {
 	{ .compatible = "renesas,r8a7743-lvds", .data = &rcar_lvds_gen2_info },
 	{ .compatible = "renesas,r8a774a1-lvds", .data = &rcar_lvds_gen3_info },
-<<<<<<< HEAD
-=======
 	{ .compatible = "renesas,r8a774c0-lvds", .data = &rcar_lvds_r8a77990_info },
->>>>>>> 4b63cf5d
 	{ .compatible = "renesas,r8a7790-lvds", .data = &rcar_lvds_r8a7790_info },
 	{ .compatible = "renesas,r8a7791-lvds", .data = &rcar_lvds_gen2_info },
 	{ .compatible = "renesas,r8a7793-lvds", .data = &rcar_lvds_gen2_info },
