--- conflicted
+++ resolved
@@ -3447,12 +3447,8 @@
 		c4iw_init_wr_wait(&ep->com.wr_wait);
 		err = cxgb4_remove_server(
 				ep->com.dev->rdev.lldi.ports[0], ep->stid,
-<<<<<<< HEAD
-				ep->com.dev->rdev.lldi.rxq_ids[0], true);
-=======
 				ep->com.dev->rdev.lldi.rxq_ids[0],
 				ep->com.local_addr.ss_family == AF_INET6);
->>>>>>> 1b6673e6
 		if (err)
 			goto done;
 		err = c4iw_wait_for_reply(&ep->com.dev->rdev, &ep->com.wr_wait,
