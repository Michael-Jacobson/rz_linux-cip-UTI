--- conflicted
+++ resolved
@@ -4135,13 +4135,8 @@
 };
 
 static const struct {
-<<<<<<< HEAD
-	struct sh_pfc_pin_group common[307];
-	struct sh_pfc_pin_group automotive[33];
-=======
 	struct sh_pfc_pin_group common[316];
 	struct sh_pfc_pin_group automotive[30];
->>>>>>> c2f78bed
 } pinmux_groups = {
 	.common = {
 		SH_PFC_PIN_GROUP(audio_clk_a_a),
@@ -4176,12 +4171,9 @@
 		SH_PFC_PIN_GROUP(can0_data_b),
 		SH_PFC_PIN_GROUP(can1_data),
 		SH_PFC_PIN_GROUP(can_clk),
-<<<<<<< HEAD
-=======
 		SH_PFC_PIN_GROUP(canfd0_data_a),
 		SH_PFC_PIN_GROUP(canfd0_data_b),
 		SH_PFC_PIN_GROUP(canfd1_data),
->>>>>>> c2f78bed
 		SH_PFC_PIN_GROUP(du_rgb666),
 		SH_PFC_PIN_GROUP(du_rgb888),
 		SH_PFC_PIN_GROUP(du_clk_out_0),
@@ -4190,10 +4182,6 @@
 		SH_PFC_PIN_GROUP(du_oddf),
 		SH_PFC_PIN_GROUP(du_cde),
 		SH_PFC_PIN_GROUP(du_disp),
-<<<<<<< HEAD
-		SH_PFC_PIN_GROUP(hdmi0_cec),
-=======
->>>>>>> c2f78bed
 		SH_PFC_PIN_GROUP(hscif0_data),
 		SH_PFC_PIN_GROUP(hscif0_clk),
 		SH_PFC_PIN_GROUP(hscif0_ctrl),
@@ -4222,19 +4210,13 @@
 		SH_PFC_PIN_GROUP(hscif4_clk),
 		SH_PFC_PIN_GROUP(hscif4_ctrl),
 		SH_PFC_PIN_GROUP(hscif4_data_b),
-<<<<<<< HEAD
-=======
 		SH_PFC_PIN_GROUP(i2c0),
->>>>>>> c2f78bed
 		SH_PFC_PIN_GROUP(i2c1_a),
 		SH_PFC_PIN_GROUP(i2c1_b),
 		SH_PFC_PIN_GROUP(i2c2_a),
 		SH_PFC_PIN_GROUP(i2c2_b),
-<<<<<<< HEAD
-=======
 		SH_PFC_PIN_GROUP(i2c3),
 		SH_PFC_PIN_GROUP(i2c5),
->>>>>>> c2f78bed
 		SH_PFC_PIN_GROUP(i2c6_a),
 		SH_PFC_PIN_GROUP(i2c6_b),
 		SH_PFC_PIN_GROUP(i2c6_c),
@@ -4440,25 +4422,6 @@
 		SH_PFC_PIN_GROUP(tmu_tclk1_b),
 		SH_PFC_PIN_GROUP(tmu_tclk2_a),
 		SH_PFC_PIN_GROUP(tmu_tclk2_b),
-<<<<<<< HEAD
-		SH_PFC_PIN_GROUP(usb0),
-		SH_PFC_PIN_GROUP(usb1),
-		SH_PFC_PIN_GROUP(usb30),
-		VIN_DATA_PIN_GROUP(vin4_data_a, 8),
-		VIN_DATA_PIN_GROUP(vin4_data_a, 10),
-		VIN_DATA_PIN_GROUP(vin4_data_a, 12),
-		VIN_DATA_PIN_GROUP(vin4_data_a, 16),
-		SH_PFC_PIN_GROUP(vin4_data18_a),
-		VIN_DATA_PIN_GROUP(vin4_data_a, 20),
-		VIN_DATA_PIN_GROUP(vin4_data_a, 24),
-		VIN_DATA_PIN_GROUP(vin4_data_b, 8),
-		VIN_DATA_PIN_GROUP(vin4_data_b, 10),
-		VIN_DATA_PIN_GROUP(vin4_data_b, 12),
-		VIN_DATA_PIN_GROUP(vin4_data_b, 16),
-		SH_PFC_PIN_GROUP(vin4_data18_b),
-		VIN_DATA_PIN_GROUP(vin4_data_b, 20),
-		VIN_DATA_PIN_GROUP(vin4_data_b, 24),
-=======
 		SH_PFC_PIN_GROUP(tpu_to0),
 		SH_PFC_PIN_GROUP(tpu_to1),
 		SH_PFC_PIN_GROUP(tpu_to2),
@@ -4480,34 +4443,20 @@
 		SH_PFC_PIN_GROUP(vin4_data18_b),
 		VIN_DATA_PIN_GROUP(vin4_data, 20, _b),
 		VIN_DATA_PIN_GROUP(vin4_data, 24, _b),
->>>>>>> c2f78bed
 		SH_PFC_PIN_GROUP(vin4_sync),
 		SH_PFC_PIN_GROUP(vin4_field),
 		SH_PFC_PIN_GROUP(vin4_clkenb),
 		SH_PFC_PIN_GROUP(vin4_clk),
-<<<<<<< HEAD
-		SH_PFC_PIN_GROUP(vin5_data8),
-		SH_PFC_PIN_GROUP(vin5_data10),
-		SH_PFC_PIN_GROUP(vin5_data12),
-		SH_PFC_PIN_GROUP(vin5_data16),
-=======
 		VIN_DATA_PIN_GROUP(vin5_data, 8),
 		VIN_DATA_PIN_GROUP(vin5_data, 10),
 		VIN_DATA_PIN_GROUP(vin5_data, 12),
 		VIN_DATA_PIN_GROUP(vin5_data, 16),
->>>>>>> c2f78bed
 		SH_PFC_PIN_GROUP(vin5_sync),
 		SH_PFC_PIN_GROUP(vin5_field),
 		SH_PFC_PIN_GROUP(vin5_clkenb),
 		SH_PFC_PIN_GROUP(vin5_clk),
 	},
 	.automotive = {
-<<<<<<< HEAD
-		SH_PFC_PIN_GROUP(canfd0_data_a),
-		SH_PFC_PIN_GROUP(canfd0_data_b),
-		SH_PFC_PIN_GROUP(canfd1_data),
-=======
->>>>>>> c2f78bed
 		SH_PFC_PIN_GROUP(drif0_ctrl_a),
 		SH_PFC_PIN_GROUP(drif0_data0_a),
 		SH_PFC_PIN_GROUP(drif0_data1_a),
@@ -5050,13 +4999,8 @@
 };
 
 static const struct {
-<<<<<<< HEAD
-	struct sh_pfc_function common[45];
-	struct sh_pfc_function automotive[6];
-=======
 	struct sh_pfc_function common[50];
 	struct sh_pfc_function automotive[4];
->>>>>>> c2f78bed
 } pinmux_functions = {
 	.common = {
 		SH_PFC_FUNCTION(audio_clk),
@@ -5064,29 +5008,19 @@
 		SH_PFC_FUNCTION(can0),
 		SH_PFC_FUNCTION(can1),
 		SH_PFC_FUNCTION(can_clk),
-<<<<<<< HEAD
-		SH_PFC_FUNCTION(du),
-		SH_PFC_FUNCTION(hdmi0),
-=======
 		SH_PFC_FUNCTION(canfd0),
 		SH_PFC_FUNCTION(canfd1),
 		SH_PFC_FUNCTION(du),
->>>>>>> c2f78bed
 		SH_PFC_FUNCTION(hscif0),
 		SH_PFC_FUNCTION(hscif1),
 		SH_PFC_FUNCTION(hscif2),
 		SH_PFC_FUNCTION(hscif3),
 		SH_PFC_FUNCTION(hscif4),
-<<<<<<< HEAD
-		SH_PFC_FUNCTION(i2c1),
-		SH_PFC_FUNCTION(i2c2),
-=======
 		SH_PFC_FUNCTION(i2c0),
 		SH_PFC_FUNCTION(i2c1),
 		SH_PFC_FUNCTION(i2c2),
 		SH_PFC_FUNCTION(i2c3),
 		SH_PFC_FUNCTION(i2c5),
->>>>>>> c2f78bed
 		SH_PFC_FUNCTION(i2c6),
 		SH_PFC_FUNCTION(intc_ex),
 		SH_PFC_FUNCTION(msiof0),
@@ -5113,10 +5047,7 @@
 		SH_PFC_FUNCTION(sdhi3),
 		SH_PFC_FUNCTION(ssi),
 		SH_PFC_FUNCTION(tmu),
-<<<<<<< HEAD
-=======
 		SH_PFC_FUNCTION(tpu),
->>>>>>> c2f78bed
 		SH_PFC_FUNCTION(usb0),
 		SH_PFC_FUNCTION(usb1),
 		SH_PFC_FUNCTION(usb30),
@@ -5124,11 +5055,6 @@
 		SH_PFC_FUNCTION(vin5),
 	},
 	.automotive = {
-<<<<<<< HEAD
-		SH_PFC_FUNCTION(canfd0),
-		SH_PFC_FUNCTION(canfd1),
-=======
->>>>>>> c2f78bed
 		SH_PFC_FUNCTION(drif0),
 		SH_PFC_FUNCTION(drif1),
 		SH_PFC_FUNCTION(drif2),
