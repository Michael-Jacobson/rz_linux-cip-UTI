#
# Renesas SH and SH Mobile PINCTRL drivers
#

if ARCH_RENESAS || SUPERH

config PINCTRL_SH_PFC
	select PINMUX
	select PINCONF
	select GENERIC_PINCONF
	def_bool y
	help
	  This enables pin control drivers for SH and SH Mobile platforms

config PINCTRL_SH_PFC_GPIO
	select GPIOLIB
	select PINCTRL_SH_PFC
	bool
	help
	  This enables pin control and GPIO drivers for SH/SH Mobile platforms

config PINCTRL_PFC_EMEV2
	def_bool y
	depends on ARCH_EMEV2
	select PINCTRL_SH_PFC

config PINCTRL_PFC_R8A73A4
	def_bool y
	depends on ARCH_R8A73A4
	select PINCTRL_SH_PFC_GPIO

config PINCTRL_PFC_R8A7740
	def_bool y
	depends on ARCH_R8A7740
	select PINCTRL_SH_PFC_GPIO

config PINCTRL_PFC_R8A7743
	def_bool y
	depends on ARCH_R8A7743
	select PINCTRL_SH_PFC

config PINCTRL_PFC_R8A7745
        def_bool y
        depends on ARCH_R8A7745
        select PINCTRL_SH_PFC

config PINCTRL_PFC_R8A77470
        def_bool y
        depends on ARCH_R8A77470
        select PINCTRL_SH_PFC

config PINCTRL_PFC_R8A774A1
        def_bool y
        depends on ARCH_R8A774A1
        select PINCTRL_SH_PFC

<<<<<<< HEAD
=======
config PINCTRL_PFC_R8A774B1
        def_bool y
        depends on ARCH_R8A774B1
        select PINCTRL_SH_PFC

>>>>>>> 983d5408
config PINCTRL_PFC_R8A774C0
        def_bool y
        depends on ARCH_R8A774C0
        select PINCTRL_SH_PFC

config PINCTRL_PFC_R8A7778
	def_bool y
	depends on ARCH_R8A7778
	select PINCTRL_SH_PFC

config PINCTRL_PFC_R8A7779
	def_bool y
	depends on ARCH_R8A7779
	select PINCTRL_SH_PFC

config PINCTRL_PFC_R8A7790
	def_bool y
	depends on ARCH_R8A7790
	select PINCTRL_SH_PFC

config PINCTRL_PFC_R8A7791
	def_bool y
	depends on ARCH_R8A7791
	select PINCTRL_SH_PFC

config PINCTRL_PFC_R8A7792
	def_bool y
	depends on ARCH_R8A7792
	select PINCTRL_SH_PFC

config PINCTRL_PFC_R8A7793
	def_bool y
	depends on ARCH_R8A7793
	select PINCTRL_SH_PFC

config PINCTRL_PFC_R8A7794
	def_bool y
	depends on ARCH_R8A7794
	select PINCTRL_SH_PFC

config PINCTRL_PFC_R8A7795
	def_bool y
	depends on ARCH_R8A7795
	select PINCTRL_SH_PFC

config PINCTRL_PFC_R8A7796
        def_bool y
        depends on ARCH_R8A7796
        select PINCTRL_SH_PFC

config PINCTRL_PFC_R8A77965
        def_bool y
        depends on ARCH_R8A77965
        select PINCTRL_SH_PFC

config PINCTRL_PFC_R8A77970
	def_bool y
	depends on ARCH_R8A77970
	select PINCTRL_SH_PFC

config PINCTRL_PFC_R8A77980
	def_bool y
	depends on ARCH_R8A77980
	select PINCTRL_SH_PFC

config PINCTRL_PFC_R8A77990
        def_bool y
        depends on ARCH_R8A77990
        select PINCTRL_SH_PFC

config PINCTRL_PFC_R8A77995
        def_bool y
        depends on ARCH_R8A77995
        select PINCTRL_SH_PFC

config PINCTRL_PFC_SH7203
	def_bool y
	depends on CPU_SUBTYPE_SH7203
	select PINCTRL_SH_PFC_GPIO

config PINCTRL_PFC_SH7264
	def_bool y
	depends on CPU_SUBTYPE_SH7264
	select PINCTRL_SH_PFC_GPIO

config PINCTRL_PFC_SH7269
	def_bool y
	depends on CPU_SUBTYPE_SH7269
	select PINCTRL_SH_PFC_GPIO

config PINCTRL_PFC_SH73A0
	def_bool y
	depends on ARCH_SH73A0
	select PINCTRL_SH_PFC_GPIO
	select REGULATOR

config PINCTRL_PFC_SH7720
	def_bool y
	depends on CPU_SUBTYPE_SH7720
	select PINCTRL_SH_PFC_GPIO

config PINCTRL_PFC_SH7722
	def_bool y
	depends on CPU_SUBTYPE_SH7722
	select PINCTRL_SH_PFC_GPIO

config PINCTRL_PFC_SH7723
	def_bool y
	depends on CPU_SUBTYPE_SH7723
	select PINCTRL_SH_PFC_GPIO

config PINCTRL_PFC_SH7724
	def_bool y
	depends on CPU_SUBTYPE_SH7724
	select PINCTRL_SH_PFC_GPIO

config PINCTRL_PFC_SH7734
	def_bool y
	depends on CPU_SUBTYPE_SH7734
	select PINCTRL_SH_PFC_GPIO

config PINCTRL_PFC_SH7757
	def_bool y
	depends on CPU_SUBTYPE_SH7757
	select PINCTRL_SH_PFC_GPIO

config PINCTRL_PFC_SH7785
	def_bool y
	depends on CPU_SUBTYPE_SH7785
	select PINCTRL_SH_PFC_GPIO

config PINCTRL_PFC_SH7786
	def_bool y
	depends on CPU_SUBTYPE_SH7786
	select PINCTRL_SH_PFC_GPIO

config PINCTRL_PFC_SHX3
	def_bool y
	depends on CPU_SUBTYPE_SHX3
	select PINCTRL_SH_PFC_GPIO
endif<|MERGE_RESOLUTION|>--- conflicted
+++ resolved
@@ -54,14 +54,11 @@
         depends on ARCH_R8A774A1
         select PINCTRL_SH_PFC
 
-<<<<<<< HEAD
-=======
 config PINCTRL_PFC_R8A774B1
         def_bool y
         depends on ARCH_R8A774B1
         select PINCTRL_SH_PFC
 
->>>>>>> 983d5408
 config PINCTRL_PFC_R8A774C0
         def_bool y
         depends on ARCH_R8A774C0
