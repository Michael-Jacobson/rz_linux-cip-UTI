--- conflicted
+++ resolved
@@ -40,8 +40,6 @@
 	PORT_GP_CFG_1(6, 15, fn, sfx, CFG_FLAGS), \
 	PORT_GP_CFG_1(6, 16, fn, sfx, CFG_FLAGS), \
 	PORT_GP_CFG_1(6, 17, fn, sfx, CFG_FLAGS)
-<<<<<<< HEAD
-=======
 
 #define CPU_ALL_NOGP(fn)						\
 	PIN_NOGP_CFG(ASEBRK, "ASEBRK", fn, CFG_FLAGS),			\
@@ -61,7 +59,6 @@
 	PIN_NOGP_CFG(TMS, "TMS", fn, CFG_FLAGS),			\
 	PIN_NOGP_CFG(TRST_N, "TRST_N", fn, CFG_FLAGS)
 
->>>>>>> c2f78bed
 /*
  * F_() : just information
  * FM() : macro for FN_xxx / xxx_MARK
@@ -436,11 +433,7 @@
 #define MOD_SEL0_22		FM(SEL_HSCIF2_0)		FM(SEL_HSCIF2_1)
 #define MOD_SEL0_21_20	   REV4(FM(SEL_I2C1_0),			FM(SEL_I2C1_1),			FM(SEL_I2C1_2),			FM(SEL_I2C1_3))
 #define MOD_SEL0_19_18_17  REV8(FM(SEL_I2C2_0),			FM(SEL_I2C2_1),			FM(SEL_I2C2_2),			FM(SEL_I2C2_3),		FM(SEL_I2C2_4),		F_(0, 0),	F_(0, 0),	F_(0, 0))
-<<<<<<< HEAD
-#define MOD_SEL0_16		FM(SEL_NDFC_0)			FM(SEL_NDFC_1)
-=======
 #define MOD_SEL0_16		FM(SEL_NDF_0)			FM(SEL_NDF_1)
->>>>>>> c2f78bed
 #define MOD_SEL0_15		FM(SEL_PWM0_0)			FM(SEL_PWM0_1)
 #define MOD_SEL0_14		FM(SEL_PWM1_0)			FM(SEL_PWM1_1)
 #define MOD_SEL0_13_12	   REV4(FM(SEL_PWM2_0),			FM(SEL_PWM2_1),			FM(SEL_PWM2_2),			F_(0, 0))
@@ -1477,169 +1470,6 @@
 	AUDIO_CLKOUT3_C_MARK,
 };
 
-/* - AUDIO CLOCK ------------------------------------------------------------ */
-static const unsigned int audio_clk_a_pins[] = {
-	/* CLK A */
-	RCAR_GP_PIN(6, 8),
-};
-
-static const unsigned int audio_clk_a_mux[] = {
-	AUDIO_CLKA_MARK,
-};
-
-static const unsigned int audio_clk_b_a_pins[] = {
-	/* CLK B_A */
-	RCAR_GP_PIN(5, 7),
-};
-
-static const unsigned int audio_clk_b_a_mux[] = {
-	AUDIO_CLKB_A_MARK,
-};
-
-static const unsigned int audio_clk_b_b_pins[] = {
-	/* CLK B_B */
-	RCAR_GP_PIN(6, 7),
-};
-
-static const unsigned int audio_clk_b_b_mux[] = {
-	AUDIO_CLKB_B_MARK,
-};
-
-static const unsigned int audio_clk_b_c_pins[] = {
-	/* CLK B_C */
-	RCAR_GP_PIN(6, 13),
-};
-
-static const unsigned int audio_clk_b_c_mux[] = {
-	AUDIO_CLKB_C_MARK,
-};
-
-static const unsigned int audio_clk_c_a_pins[] = {
-	/* CLK C_A */
-	RCAR_GP_PIN(5, 16),
-};
-
-static const unsigned int audio_clk_c_a_mux[] = {
-	AUDIO_CLKC_A_MARK,
-};
-
-static const unsigned int audio_clk_c_b_pins[] = {
-	/* CLK C_B */
-	RCAR_GP_PIN(6, 3),
-};
-
-static const unsigned int audio_clk_c_b_mux[] = {
-	AUDIO_CLKC_B_MARK,
-};
-
-static const unsigned int audio_clk_c_c_pins[] = {
-	/* CLK C_C */
-	RCAR_GP_PIN(6, 14),
-};
-
-static const unsigned int audio_clk_c_c_mux[] = {
-	AUDIO_CLKC_C_MARK,
-};
-
-static const unsigned int audio_clkout_a_pins[] = {
-	/* CLKOUT_A */
-	RCAR_GP_PIN(5, 3),
-};
-
-static const unsigned int audio_clkout_a_mux[] = {
-	AUDIO_CLKOUT_A_MARK,
-};
-
-static const unsigned int audio_clkout_b_pins[] = {
-	/* CLKOUT_B */
-	RCAR_GP_PIN(5, 13),
-};
-
-static const unsigned int audio_clkout_b_mux[] = {
-	AUDIO_CLKOUT_B_MARK,
-};
-
-static const unsigned int audio_clkout1_a_pins[] = {
-	/* CLKOUT1_A */
-	RCAR_GP_PIN(5, 4),
-};
-
-static const unsigned int audio_clkout1_a_mux[] = {
-	AUDIO_CLKOUT1_A_MARK,
-};
-
-static const unsigned int audio_clkout1_b_pins[] = {
-	/* CLKOUT1_B */
-	RCAR_GP_PIN(5, 5),
-};
-
-static const unsigned int audio_clkout1_b_mux[] = {
-	AUDIO_CLKOUT1_B_MARK,
-};
-
-static const unsigned int audio_clkout1_c_pins[] = {
-	/* CLKOUT1_C */
-	RCAR_GP_PIN(6, 7),
-};
-
-static const unsigned int audio_clkout1_c_mux[] = {
-	AUDIO_CLKOUT1_C_MARK,
-};
-
-static const unsigned int audio_clkout2_a_pins[] = {
-	/* CLKOUT2_A */
-	RCAR_GP_PIN(5, 8),
-};
-
-static const unsigned int audio_clkout2_a_mux[] = {
-	AUDIO_CLKOUT2_A_MARK,
-};
-
-static const unsigned int audio_clkout2_b_pins[] = {
-	/* CLKOUT2_B */
-	RCAR_GP_PIN(6, 4),
-};
-
-static const unsigned int audio_clkout2_b_mux[] = {
-	AUDIO_CLKOUT2_B_MARK,
-};
-
-static const unsigned int audio_clkout2_c_pins[] = {
-	/* CLKOUT2_C */
-	RCAR_GP_PIN(6, 15),
-};
-
-static const unsigned int audio_clkout2_c_mux[] = {
-	AUDIO_CLKOUT2_C_MARK,
-};
-
-static const unsigned int audio_clkout3_a_pins[] = {
-	/* CLKOUT3_A */
-	RCAR_GP_PIN(5, 9),
-};
-
-static const unsigned int audio_clkout3_a_mux[] = {
-	AUDIO_CLKOUT3_A_MARK,
-};
-
-static const unsigned int audio_clkout3_b_pins[] = {
-	/* CLKOUT3_B */
-	RCAR_GP_PIN(5, 6),
-};
-
-static const unsigned int audio_clkout3_b_mux[] = {
-	AUDIO_CLKOUT3_B_MARK,
-};
-
-static const unsigned int audio_clkout3_c_pins[] = {
-	/* CLKOUT3_C */
-	RCAR_GP_PIN(6, 16),
-};
-
-static const unsigned int audio_clkout3_c_mux[] = {
-	AUDIO_CLKOUT3_C_MARK,
-};
-
 /* - EtherAVB --------------------------------------------------------------- */
 static const unsigned int avb_link_pins[] = {
 	/* AVB_LINK */
@@ -2076,8 +1906,6 @@
 
 static const unsigned int hscif0_data_b_mux[] = {
 	HRX0_B_MARK, HTX0_B_MARK,
-<<<<<<< HEAD
-=======
 };
 
 static const unsigned int hscif0_clk_b_pins[] = {
@@ -3114,1043 +2942,6 @@
 
 static const unsigned int scif3_data_b_mux[] = {
 	RX3_B_MARK, TX3_B_MARK,
->>>>>>> c2f78bed
-};
-
-static const unsigned int hscif0_clk_b_pins[] = {
-	/* SCK */
-	RCAR_GP_PIN(6, 13),
-};
-
-static const unsigned int hscif0_clk_b_mux[] = {
-	HSCK0_B_MARK,
-};
-
-/* - HSCIF1 ------------------------------------------------- */
-static const unsigned int hscif1_data_a_pins[] = {
-	/* RX, TX */
-	RCAR_GP_PIN(5, 1), RCAR_GP_PIN(5, 2),
-};
-
-static const unsigned int hscif1_data_a_mux[] = {
-	HRX1_A_MARK, HTX1_A_MARK,
-};
-
-static const unsigned int hscif1_clk_a_pins[] = {
-	/* SCK */
-	RCAR_GP_PIN(5, 0),
-};
-
-static const unsigned int hscif1_clk_a_mux[] = {
-	HSCK1_A_MARK,
-};
-
-static const unsigned int hscif1_data_b_pins[] = {
-	/* RX, TX */
-	RCAR_GP_PIN(3, 1), RCAR_GP_PIN(3, 2),
-};
-
-static const unsigned int hscif1_data_b_mux[] = {
-	HRX1_B_MARK, HTX1_B_MARK,
-};
-
-static const unsigned int hscif1_clk_b_pins[] = {
-	/* SCK */
-	RCAR_GP_PIN(3, 0),
-};
-
-static const unsigned int hscif1_clk_b_mux[] = {
-	HSCK1_B_MARK,
-};
-
-static const unsigned int hscif1_ctrl_b_pins[] = {
-	/* RTS, CTS */
-	RCAR_GP_PIN(3, 4), RCAR_GP_PIN(3, 3),
-};
-
-static const unsigned int hscif1_ctrl_b_mux[] = {
-	HRTS1_N_B_MARK, HCTS1_N_B_MARK,
-};
-
-/* - HSCIF2 ------------------------------------------------- */
-static const unsigned int hscif2_data_a_pins[] = {
-	/* RX, TX */
-	RCAR_GP_PIN(5, 14), RCAR_GP_PIN(5, 15),
-};
-
-static const unsigned int hscif2_data_a_mux[] = {
-	HRX2_A_MARK, HTX2_A_MARK,
-};
-
-static const unsigned int hscif2_clk_a_pins[] = {
-	/* SCK */
-	RCAR_GP_PIN(6, 14),
-};
-
-static const unsigned int hscif2_clk_a_mux[] = {
-	HSCK2_A_MARK,
-};
-
-static const unsigned int hscif2_ctrl_a_pins[] = {
-	/* RTS, CTS */
-	RCAR_GP_PIN(6, 16), RCAR_GP_PIN(6, 15),
-};
-
-static const unsigned int hscif2_ctrl_a_mux[] = {
-	HRTS2_N_A_MARK, HCTS2_N_A_MARK,
-};
-
-static const unsigned int hscif2_data_b_pins[] = {
-	/* RX, TX */
-	RCAR_GP_PIN(5, 5), RCAR_GP_PIN(5, 6),
-};
-
-static const unsigned int hscif2_data_b_mux[] = {
-	HRX2_B_MARK, HTX2_B_MARK,
-};
-
-/* - HSCIF3 ------------------------------------------------*/
-static const unsigned int hscif3_data_a_pins[] = {
-	/* RX, TX */
-	RCAR_GP_PIN(0, 14), RCAR_GP_PIN(0, 15),
-};
-
-static const unsigned int hscif3_data_a_mux[] = {
-	HRX3_A_MARK, HTX3_A_MARK,
-};
-
-static const unsigned int hscif3_data_b_pins[] = {
-	/* RX, TX */
-	RCAR_GP_PIN(0, 5), RCAR_GP_PIN(0, 6),
-};
-
-static const unsigned int hscif3_data_b_mux[] = {
-	HRX3_B_MARK, HTX3_B_MARK,
-};
-
-static const unsigned int hscif3_clk_b_pins[] = {
-	/* SCK */
-	RCAR_GP_PIN(0, 4),
-};
-
-static const unsigned int hscif3_clk_b_mux[] = {
-	HSCK3_B_MARK,
-};
-
-static const unsigned int hscif3_data_c_pins[] = {
-	/* RX, TX */
-	RCAR_GP_PIN(2, 10), RCAR_GP_PIN(2, 9),
-};
-
-static const unsigned int hscif3_data_c_mux[] = {
-	HRX3_C_MARK, HTX3_C_MARK,
-};
-
-static const unsigned int hscif3_clk_c_pins[] = {
-	/* SCK */
-	RCAR_GP_PIN(2, 11),
-};
-
-static const unsigned int hscif3_clk_c_mux[] = {
-	HSCK3_C_MARK,
-};
-
-static const unsigned int hscif3_ctrl_c_pins[] = {
-	/* RTS, CTS */
-	RCAR_GP_PIN(2, 13), RCAR_GP_PIN(2, 12),
-};
-
-static const unsigned int hscif3_ctrl_c_mux[] = {
-	HRTS3_N_C_MARK, HCTS3_N_C_MARK,
-};
-
-static const unsigned int hscif3_data_d_pins[] = {
-	/* RX, TX */
-	RCAR_GP_PIN(1, 0), RCAR_GP_PIN(1, 3),
-};
-
-static const unsigned int hscif3_data_d_mux[] = {
-	HRX3_D_MARK, HTX3_D_MARK,
-};
-
-static const unsigned int hscif3_data_e_pins[] = {
-	/* RX, TX */
-	RCAR_GP_PIN(0, 9), RCAR_GP_PIN(0, 10),
-};
-
-static const unsigned int hscif3_data_e_mux[] = {
-	HRX3_E_MARK, HTX3_E_MARK,
-};
-
-static const unsigned int hscif3_ctrl_e_pins[] = {
-	/* RTS, CTS */
-	RCAR_GP_PIN(0, 11), RCAR_GP_PIN(0, 8),
-};
-
-static const unsigned int hscif3_ctrl_e_mux[] = {
-	HRTS3_N_E_MARK, HCTS3_N_E_MARK,
-};
-
-/* - HSCIF4 -------------------------------------------------- */
-static const unsigned int hscif4_data_a_pins[] = {
-	/* RX, TX */
-	RCAR_GP_PIN(2, 4), RCAR_GP_PIN(2, 3),
-};
-
-static const unsigned int hscif4_data_a_mux[] = {
-	HRX4_A_MARK, HTX4_A_MARK,
-};
-
-static const unsigned int hscif4_clk_a_pins[] = {
-	/* SCK */
-	RCAR_GP_PIN(2, 0),
-};
-
-static const unsigned int hscif4_clk_a_mux[] = {
-	HSCK4_A_MARK,
-};
-
-static const unsigned int hscif4_ctrl_a_pins[] = {
-	/* RTS, CTS */
-	RCAR_GP_PIN(2, 2), RCAR_GP_PIN(2, 1),
-};
-
-static const unsigned int hscif4_ctrl_a_mux[] = {
-	HRTS4_N_A_MARK, HCTS4_N_A_MARK,
-};
-
-static const unsigned int hscif4_data_b_pins[] = {
-	/* RX, TX */
-	RCAR_GP_PIN(2, 8), RCAR_GP_PIN(2, 7),
-};
-
-static const unsigned int hscif4_data_b_mux[] = {
-	HRX4_B_MARK, HTX4_B_MARK,
-};
-
-static const unsigned int hscif4_clk_b_pins[] = {
-	/* SCK */
-	RCAR_GP_PIN(2, 6),
-};
-
-static const unsigned int hscif4_clk_b_mux[] = {
-	HSCK4_B_MARK,
-};
-
-static const unsigned int hscif4_data_c_pins[] = {
-	/* RX, TX */
-	RCAR_GP_PIN(1, 8), RCAR_GP_PIN(1, 11),
-};
-
-static const unsigned int hscif4_data_c_mux[] = {
-	HRX4_C_MARK, HTX4_C_MARK,
-};
-
-static const unsigned int hscif4_data_d_pins[] = {
-	/* RX, TX */
-	RCAR_GP_PIN(1, 13), RCAR_GP_PIN(1, 14),
-};
-
-static const unsigned int hscif4_data_d_mux[] = {
-	HRX4_D_MARK, HTX4_D_MARK,
-};
-
-static const unsigned int hscif4_data_e_pins[] = {
-	/* RX, TX */
-	RCAR_GP_PIN(1, 18), RCAR_GP_PIN(1, 19),
-};
-
-static const unsigned int hscif4_data_e_mux[] = {
-	HRX4_E_MARK, HTX4_E_MARK,
-};
-
-/* - I2C -------------------------------------------------------------------- */
-static const unsigned int i2c1_a_pins[] = {
-	/* SCL, SDA */
-	RCAR_GP_PIN(5, 8), RCAR_GP_PIN(5, 9),
-};
-
-static const unsigned int i2c1_a_mux[] = {
-	SCL1_A_MARK, SDA1_A_MARK,
-};
-
-static const unsigned int i2c1_b_pins[] = {
-	/* SCL, SDA */
-	RCAR_GP_PIN(5, 17), RCAR_GP_PIN(5, 18),
-};
-
-static const unsigned int i2c1_b_mux[] = {
-	SCL1_B_MARK, SDA1_B_MARK,
-};
-
-static const unsigned int i2c1_c_pins[] = {
-	/* SCL, SDA */
-	RCAR_GP_PIN(3, 0), RCAR_GP_PIN(3, 5),
-};
-
-static const unsigned int i2c1_c_mux[] = {
-	SCL1_C_MARK, SDA1_C_MARK,
-};
-
-static const unsigned int i2c1_d_pins[] = {
-	/* SCL, SDA */
-	RCAR_GP_PIN(6, 16), RCAR_GP_PIN(6, 15),
-};
-
-static const unsigned int i2c1_d_mux[] = {
-	SCL1_D_MARK, SDA1_D_MARK,
-};
-
-static const unsigned int i2c2_a_pins[] = {
-	/* SCL, SDA */
-	RCAR_GP_PIN(5, 4), RCAR_GP_PIN(5, 0),
-};
-
-static const unsigned int i2c2_a_mux[] = {
-	SCL2_A_MARK, SDA2_A_MARK,
-};
-
-static const unsigned int i2c2_b_pins[] = {
-	/* SCL, SDA */
-	RCAR_GP_PIN(3, 12), RCAR_GP_PIN(3, 13),
-};
-
-static const unsigned int i2c2_b_mux[] = {
-	SCL2_B_MARK, SDA2_B_MARK,
-};
-
-static const unsigned int i2c2_c_pins[] = {
-	/* SCL, SDA */
-	RCAR_GP_PIN(3, 4), RCAR_GP_PIN(3, 3),
-};
-
-static const unsigned int i2c2_c_mux[] = {
-	SCL2_C_MARK, SDA2_C_MARK,
-};
-
-static const unsigned int i2c2_d_pins[] = {
-	/* SCL, SDA */
-	RCAR_GP_PIN(6, 11), RCAR_GP_PIN(6, 12),
-};
-
-static const unsigned int i2c2_d_mux[] = {
-	SCL2_D_MARK, SDA2_D_MARK,
-};
-
-static const unsigned int i2c2_e_pins[] = {
-	/* SCL, SDA */
-	RCAR_GP_PIN(3, 5), RCAR_GP_PIN(3, 0),
-};
-
-static const unsigned int i2c2_e_mux[] = {
-	SCL2_E_MARK, SDA2_E_MARK,
-};
-
-static const unsigned int i2c4_pins[] = {
-	/* SCL, SDA */
-	RCAR_GP_PIN(0, 16), RCAR_GP_PIN(0, 17),
-};
-
-static const unsigned int i2c4_mux[] = {
-	SCL4_MARK, SDA4_MARK,
-};
-
-static const unsigned int i2c5_pins[] = {
-	/* SCL, SDA */
-	RCAR_GP_PIN(1, 21), RCAR_GP_PIN(1, 22),
-};
-
-static const unsigned int i2c5_mux[] = {
-	SCL5_MARK, SDA5_MARK,
-};
-
-static const unsigned int i2c6_a_pins[] = {
-	/* SCL, SDA */
-	RCAR_GP_PIN(1, 11), RCAR_GP_PIN(1, 8),
-};
-
-static const unsigned int i2c6_a_mux[] = {
-	SCL6_A_MARK, SDA6_A_MARK,
-};
-
-static const unsigned int i2c6_b_pins[] = {
-	/* SCL, SDA */
-	RCAR_GP_PIN(1, 2), RCAR_GP_PIN(1, 1),
-};
-
-static const unsigned int i2c6_b_mux[] = {
-	SCL6_B_MARK, SDA6_B_MARK,
-};
-
-static const unsigned int i2c7_a_pins[] = {
-	/* SCL, SDA */
-	RCAR_GP_PIN(2, 24), RCAR_GP_PIN(2, 25),
-};
-
-static const unsigned int i2c7_a_mux[] = {
-	SCL7_A_MARK, SDA7_A_MARK,
-};
-
-static const unsigned int i2c7_b_pins[] = {
-	/* SCL, SDA */
-	RCAR_GP_PIN(0, 13), RCAR_GP_PIN(0, 14),
-};
-
-static const unsigned int i2c7_b_mux[] = {
-	SCL7_B_MARK, SDA7_B_MARK,
-};
-
-/* - INTC-EX ---------------------------------------------------------------- */
-static const unsigned int intc_ex_irq0_pins[] = {
-	/* IRQ0 */
-	RCAR_GP_PIN(1, 0),
-};
-static const unsigned int intc_ex_irq0_mux[] = {
-	IRQ0_MARK,
-};
-static const unsigned int intc_ex_irq1_pins[] = {
-	/* IRQ1 */
-	RCAR_GP_PIN(1, 1),
-};
-static const unsigned int intc_ex_irq1_mux[] = {
-	IRQ1_MARK,
-};
-static const unsigned int intc_ex_irq2_pins[] = {
-	/* IRQ2 */
-	RCAR_GP_PIN(1, 2),
-};
-static const unsigned int intc_ex_irq2_mux[] = {
-	IRQ2_MARK,
-};
-static const unsigned int intc_ex_irq3_pins[] = {
-	/* IRQ3 */
-	RCAR_GP_PIN(1, 9),
-};
-static const unsigned int intc_ex_irq3_mux[] = {
-	IRQ3_MARK,
-};
-static const unsigned int intc_ex_irq4_pins[] = {
-	/* IRQ4 */
-	RCAR_GP_PIN(1, 10),
-};
-static const unsigned int intc_ex_irq4_mux[] = {
-	IRQ4_MARK,
-};
-static const unsigned int intc_ex_irq5_pins[] = {
-	/* IRQ5 */
-	RCAR_GP_PIN(0, 7),
-};
-static const unsigned int intc_ex_irq5_mux[] = {
-	IRQ5_MARK,
-};
-
-/* - MSIOF0 ----------------------------------------------------------------- */
-static const unsigned int msiof0_clk_pins[] = {
-	/* SCK */
-	RCAR_GP_PIN(5, 10),
-};
-
-static const unsigned int msiof0_clk_mux[] = {
-	MSIOF0_SCK_MARK,
-};
-
-static const unsigned int msiof0_sync_pins[] = {
-	/* SYNC */
-	RCAR_GP_PIN(5, 13),
-};
-
-static const unsigned int msiof0_sync_mux[] = {
-	MSIOF0_SYNC_MARK,
-};
-
-static const unsigned int msiof0_ss1_pins[] = {
-	/* SS1 */
-	RCAR_GP_PIN(5, 14),
-};
-
-static const unsigned int msiof0_ss1_mux[] = {
-	MSIOF0_SS1_MARK,
-};
-
-static const unsigned int msiof0_ss2_pins[] = {
-	/* SS2 */
-	RCAR_GP_PIN(5, 15),
-};
-
-static const unsigned int msiof0_ss2_mux[] = {
-	MSIOF0_SS2_MARK,
-};
-
-static const unsigned int msiof0_txd_pins[] = {
-	/* TXD */
-	RCAR_GP_PIN(5, 12),
-};
-
-static const unsigned int msiof0_txd_mux[] = {
-	MSIOF0_TXD_MARK,
-};
-
-static const unsigned int msiof0_rxd_pins[] = {
-	/* RXD */
-	RCAR_GP_PIN(5, 11),
-};
-
-static const unsigned int msiof0_rxd_mux[] = {
-	MSIOF0_RXD_MARK,
-};
-
-/* - MSIOF1 ----------------------------------------------------------------- */
-static const unsigned int msiof1_clk_pins[] = {
-	/* SCK */
-	RCAR_GP_PIN(1, 19),
-};
-
-static const unsigned int msiof1_clk_mux[] = {
-	MSIOF1_SCK_MARK,
-};
-
-static const unsigned int msiof1_sync_pins[] = {
-	/* SYNC */
-	RCAR_GP_PIN(1, 16),
-};
-
-static const unsigned int msiof1_sync_mux[] = {
-	MSIOF1_SYNC_MARK,
-};
-
-static const unsigned int msiof1_ss1_pins[] = {
-	/* SS1 */
-	RCAR_GP_PIN(1, 14),
-};
-
-static const unsigned int msiof1_ss1_mux[] = {
-	MSIOF1_SS1_MARK,
-};
-
-static const unsigned int msiof1_ss2_pins[] = {
-	/* SS2 */
-	RCAR_GP_PIN(1, 15),
-};
-
-static const unsigned int msiof1_ss2_mux[] = {
-	MSIOF1_SS2_MARK,
-};
-
-static const unsigned int msiof1_txd_pins[] = {
-	/* TXD */
-	RCAR_GP_PIN(1, 18),
-};
-
-static const unsigned int msiof1_txd_mux[] = {
-	MSIOF1_TXD_MARK,
-};
-
-static const unsigned int msiof1_rxd_pins[] = {
-	/* RXD */
-	RCAR_GP_PIN(1, 17),
-};
-
-static const unsigned int msiof1_rxd_mux[] = {
-	MSIOF1_RXD_MARK,
-};
-
-/* - MSIOF2 ----------------------------------------------------------------- */
-static const unsigned int msiof2_clk_a_pins[] = {
-	/* SCK */
-	RCAR_GP_PIN(0, 8),
-};
-
-static const unsigned int msiof2_clk_a_mux[] = {
-	MSIOF2_SCK_A_MARK,
-};
-
-static const unsigned int msiof2_sync_a_pins[] = {
-	/* SYNC */
-	RCAR_GP_PIN(0, 9),
-};
-
-static const unsigned int msiof2_sync_a_mux[] = {
-	MSIOF2_SYNC_A_MARK,
-};
-
-static const unsigned int msiof2_ss1_a_pins[] = {
-	/* SS1 */
-	RCAR_GP_PIN(0, 15),
-};
-
-static const unsigned int msiof2_ss1_a_mux[] = {
-	MSIOF2_SS1_A_MARK,
-};
-
-static const unsigned int msiof2_ss2_a_pins[] = {
-	/* SS2 */
-	RCAR_GP_PIN(0, 14),
-};
-
-static const unsigned int msiof2_ss2_a_mux[] = {
-	MSIOF2_SS2_A_MARK,
-};
-
-static const unsigned int msiof2_txd_a_pins[] = {
-	/* TXD */
-	RCAR_GP_PIN(0, 11),
-};
-
-static const unsigned int msiof2_txd_a_mux[] = {
-	MSIOF2_TXD_A_MARK,
-};
-
-static const unsigned int msiof2_rxd_a_pins[] = {
-	/* RXD */
-	RCAR_GP_PIN(0, 10),
-};
-
-static const unsigned int msiof2_rxd_a_mux[] = {
-	MSIOF2_RXD_A_MARK,
-};
-
-static const unsigned int msiof2_clk_b_pins[] = {
-	/* SCK */
-	RCAR_GP_PIN(1, 13),
-};
-
-static const unsigned int msiof2_clk_b_mux[] = {
-	MSIOF2_SCK_B_MARK,
-};
-
-static const unsigned int msiof2_sync_b_pins[] = {
-	/* SYNC */
-	RCAR_GP_PIN(1, 10),
-};
-
-static const unsigned int msiof2_sync_b_mux[] = {
-	MSIOF2_SYNC_B_MARK,
-};
-
-static const unsigned int msiof2_ss1_b_pins[] = {
-	/* SS1 */
-	RCAR_GP_PIN(1, 16),
-};
-
-static const unsigned int msiof2_ss1_b_mux[] = {
-	MSIOF2_SS1_B_MARK,
-};
-
-static const unsigned int msiof2_ss2_b_pins[] = {
-	/* SS2 */
-	RCAR_GP_PIN(1, 12),
-};
-
-static const unsigned int msiof2_ss2_b_mux[] = {
-	MSIOF2_SS2_B_MARK,
-};
-
-static const unsigned int msiof2_txd_b_pins[] = {
-	/* TXD */
-	RCAR_GP_PIN(1, 15),
-};
-
-static const unsigned int msiof2_txd_b_mux[] = {
-	MSIOF2_TXD_B_MARK,
-};
-
-static const unsigned int msiof2_rxd_b_pins[] = {
-	/* RXD */
-	RCAR_GP_PIN(1, 14),
-};
-
-static const unsigned int msiof2_rxd_b_mux[] = {
-	MSIOF2_RXD_B_MARK,
-};
-
-/* - MSIOF3 ----------------------------------------------------------------- */
-static const unsigned int msiof3_clk_a_pins[] = {
-	/* SCK */
-	RCAR_GP_PIN(0, 0),
-};
-
-static const unsigned int msiof3_clk_a_mux[] = {
-	MSIOF3_SCK_A_MARK,
-};
-
-static const unsigned int msiof3_sync_a_pins[] = {
-	/* SYNC */
-	RCAR_GP_PIN(0, 1),
-};
-
-static const unsigned int msiof3_sync_a_mux[] = {
-	MSIOF3_SYNC_A_MARK,
-};
-
-static const unsigned int msiof3_ss1_a_pins[] = {
-	/* SS1 */
-	RCAR_GP_PIN(0, 15),
-};
-
-static const unsigned int msiof3_ss1_a_mux[] = {
-	MSIOF3_SS1_A_MARK,
-};
-
-static const unsigned int msiof3_ss2_a_pins[] = {
-	/* SS2 */
-	RCAR_GP_PIN(0, 4),
-};
-
-static const unsigned int msiof3_ss2_a_mux[] = {
-	MSIOF3_SS2_A_MARK,
-};
-
-static const unsigned int msiof3_txd_a_pins[] = {
-	/* TXD */
-	RCAR_GP_PIN(0, 3),
-};
-
-static const unsigned int msiof3_txd_a_mux[] = {
-	MSIOF3_TXD_A_MARK,
-};
-
-static const unsigned int msiof3_rxd_a_pins[] = {
-	/* RXD */
-	RCAR_GP_PIN(0, 2),
-};
-
-static const unsigned int msiof3_rxd_a_mux[] = {
-	MSIOF3_RXD_A_MARK,
-};
-
-static const unsigned int msiof3_clk_b_pins[] = {
-	/* SCK */
-	RCAR_GP_PIN(1, 5),
-};
-
-static const unsigned int msiof3_clk_b_mux[] = {
-	MSIOF3_SCK_B_MARK,
-};
-
-static const unsigned int msiof3_sync_b_pins[] = {
-	/* SYNC */
-	RCAR_GP_PIN(1, 4),
-};
-
-static const unsigned int msiof3_sync_b_mux[] = {
-	MSIOF3_SYNC_B_MARK,
-};
-
-static const unsigned int msiof3_ss1_b_pins[] = {
-	/* SS1 */
-	RCAR_GP_PIN(1, 0),
-};
-
-static const unsigned int msiof3_ss1_b_mux[] = {
-	MSIOF3_SS1_B_MARK,
-};
-
-static const unsigned int msiof3_txd_b_pins[] = {
-	/* TXD */
-	RCAR_GP_PIN(1, 7),
-};
-
-static const unsigned int msiof3_txd_b_mux[] = {
-	MSIOF3_TXD_B_MARK,
-};
-
-static const unsigned int msiof3_rxd_b_pins[] = {
-	/* RXD */
-	RCAR_GP_PIN(1, 6),
-};
-
-static const unsigned int msiof3_rxd_b_mux[] = {
-	MSIOF3_RXD_B_MARK,
-};
-
-/* - PWM0 --------------------------------------------------------------------*/
-static const unsigned int pwm0_a_pins[] = {
-	/* PWM */
-	RCAR_GP_PIN(2, 22),
-};
-
-static const unsigned int pwm0_a_mux[] = {
-	PWM0_A_MARK,
-};
-
-static const unsigned int pwm0_b_pins[] = {
-	/* PWM */
-	RCAR_GP_PIN(6, 3),
-};
-
-static const unsigned int pwm0_b_mux[] = {
-	PWM0_B_MARK,
-};
-
-/* - PWM1 --------------------------------------------------------------------*/
-static const unsigned int pwm1_a_pins[] = {
-	/* PWM */
-	RCAR_GP_PIN(2, 23),
-};
-
-static const unsigned int pwm1_a_mux[] = {
-	PWM1_A_MARK,
-};
-
-static const unsigned int pwm1_b_pins[] = {
-	/* PWM */
-	RCAR_GP_PIN(6, 4),
-};
-
-static const unsigned int pwm1_b_mux[] = {
-	PWM1_B_MARK,
-};
-
-/* - PWM2 --------------------------------------------------------------------*/
-static const unsigned int pwm2_a_pins[] = {
-	/* PWM */
-	RCAR_GP_PIN(1, 0),
-};
-
-static const unsigned int pwm2_a_mux[] = {
-	PWM2_A_MARK,
-};
-
-static const unsigned int pwm2_b_pins[] = {
-	/* PWM */
-	RCAR_GP_PIN(1, 4),
-};
-
-static const unsigned int pwm2_b_mux[] = {
-	PWM2_B_MARK,
-};
-
-static const unsigned int pwm2_c_pins[] = {
-	/* PWM */
-	RCAR_GP_PIN(6, 5),
-};
-
-static const unsigned int pwm2_c_mux[] = {
-	PWM2_C_MARK,
-};
-
-/* - PWM3 --------------------------------------------------------------------*/
-static const unsigned int pwm3_a_pins[] = {
-	/* PWM */
-	RCAR_GP_PIN(1, 1),
-};
-
-static const unsigned int pwm3_a_mux[] = {
-	PWM3_A_MARK,
-};
-
-static const unsigned int pwm3_b_pins[] = {
-	/* PWM */
-	RCAR_GP_PIN(1, 5),
-};
-
-static const unsigned int pwm3_b_mux[] = {
-	PWM3_B_MARK,
-};
-
-static const unsigned int pwm3_c_pins[] = {
-	/* PWM */
-	RCAR_GP_PIN(6, 6),
-};
-
-static const unsigned int pwm3_c_mux[] = {
-	PWM3_C_MARK,
-};
-
-/* - PWM4 --------------------------------------------------------------------*/
-static const unsigned int pwm4_a_pins[] = {
-	/* PWM */
-	RCAR_GP_PIN(1, 3),
-};
-
-static const unsigned int pwm4_a_mux[] = {
-	PWM4_A_MARK,
-};
-
-static const unsigned int pwm4_b_pins[] = {
-	/* PWM */
-	RCAR_GP_PIN(6, 7),
-};
-
-static const unsigned int pwm4_b_mux[] = {
-	PWM4_B_MARK,
-};
-
-/* - PWM5 --------------------------------------------------------------------*/
-static const unsigned int pwm5_a_pins[] = {
-	/* PWM */
-	RCAR_GP_PIN(2, 24),
-};
-
-static const unsigned int pwm5_a_mux[] = {
-	PWM5_A_MARK,
-};
-
-static const unsigned int pwm5_b_pins[] = {
-	/* PWM */
-	RCAR_GP_PIN(6, 10),
-};
-
-static const unsigned int pwm5_b_mux[] = {
-	PWM5_B_MARK,
-};
-
-/* - PWM6 --------------------------------------------------------------------*/
-static const unsigned int pwm6_a_pins[] = {
-	/* PWM */
-	RCAR_GP_PIN(2, 25),
-};
-
-static const unsigned int pwm6_a_mux[] = {
-	PWM6_A_MARK,
-};
-
-static const unsigned int pwm6_b_pins[] = {
-	/* PWM */
-	RCAR_GP_PIN(6, 11),
-};
-
-static const unsigned int pwm6_b_mux[] = {
-	PWM6_B_MARK,
-};
-
-/* - SCIF0 ------------------------------------------------------------------ */
-static const unsigned int scif0_data_a_pins[] = {
-	/* RX, TX */
-	RCAR_GP_PIN(5, 1), RCAR_GP_PIN(5, 2),
-};
-
-static const unsigned int scif0_data_a_mux[] = {
-	RX0_A_MARK, TX0_A_MARK,
-};
-
-static const unsigned int scif0_clk_a_pins[] = {
-	/* SCK */
-	RCAR_GP_PIN(5, 0),
-};
-
-static const unsigned int scif0_clk_a_mux[] = {
-	SCK0_A_MARK,
-};
-
-static const unsigned int scif0_ctrl_a_pins[] = {
-	/* RTS, CTS */
-	RCAR_GP_PIN(5, 4), RCAR_GP_PIN(5, 3),
-};
-
-static const unsigned int scif0_ctrl_a_mux[] = {
-	RTS0_N_TANS_A_MARK, CTS0_N_A_MARK,
-};
-
-static const unsigned int scif0_data_b_pins[] = {
-	/* RX, TX */
-	RCAR_GP_PIN(5, 17), RCAR_GP_PIN(5, 19),
-};
-
-static const unsigned int scif0_data_b_mux[] = {
-	RX0_B_MARK, TX0_B_MARK,
-};
-
-static const unsigned int scif0_clk_b_pins[] = {
-	/* SCK */
-	RCAR_GP_PIN(5, 18),
-};
-
-static const unsigned int scif0_clk_b_mux[] = {
-	SCK0_B_MARK,
-};
-
-/* - SCIF1 ------------------------------------------------------------------ */
-static const unsigned int scif1_data_pins[] = {
-	/* RX, TX */
-	RCAR_GP_PIN(5, 5), RCAR_GP_PIN(5, 6),
-};
-
-static const unsigned int scif1_data_mux[] = {
-	RX1_MARK, TX1_MARK,
-};
-
-static const unsigned int scif1_clk_pins[] = {
-	/* SCK */
-	RCAR_GP_PIN(5, 16),
-};
-
-static const unsigned int scif1_clk_mux[] = {
-	SCK1_MARK,
-};
-
-static const unsigned int scif1_ctrl_pins[] = {
-	/* RTS, CTS */
-	RCAR_GP_PIN(5, 0), RCAR_GP_PIN(5, 7),
-};
-
-static const unsigned int scif1_ctrl_mux[] = {
-	RTS1_N_TANS_MARK, CTS1_N_MARK,
-};
-
-/* - SCIF2 ------------------------------------------------------------------ */
-static const unsigned int scif2_data_a_pins[] = {
-	/* RX, TX */
-	RCAR_GP_PIN(5, 9), RCAR_GP_PIN(5, 8),
-};
-
-static const unsigned int scif2_data_a_mux[] = {
-	RX2_A_MARK, TX2_A_MARK,
-};
-
-static const unsigned int scif2_clk_a_pins[] = {
-	/* SCK */
-	RCAR_GP_PIN(5, 7),
-};
-
-static const unsigned int scif2_clk_a_mux[] = {
-	SCK2_A_MARK,
-};
-
-static const unsigned int scif2_data_b_pins[] = {
-	/* RX, TX */
-	RCAR_GP_PIN(5, 12), RCAR_GP_PIN(5, 11),
-};
-
-static const unsigned int scif2_data_b_mux[] = {
-	RX2_B_MARK, TX2_B_MARK,
-};
-
-/* - SCIF3 ------------------------------------------------------------------ */
-static const unsigned int scif3_data_a_pins[] = {
-	/* RX, TX */
-	RCAR_GP_PIN(0, 5), RCAR_GP_PIN(0, 6),
-};
-
-static const unsigned int scif3_data_a_mux[] = {
-	RX3_A_MARK, TX3_A_MARK,
-};
-
-static const unsigned int scif3_clk_a_pins[] = {
-	/* SCK */
-	RCAR_GP_PIN(0, 1),
-};
-
-static const unsigned int scif3_clk_a_mux[] = {
-	SCK3_A_MARK,
-};
-
-static const unsigned int scif3_ctrl_a_pins[] = {
-	/* RTS, CTS */
-	RCAR_GP_PIN(0, 4), RCAR_GP_PIN(0, 7),
-};
-
-static const unsigned int scif3_ctrl_a_mux[] = {
-	RTS3_N_TANS_A_MARK, CTS3_N_A_MARK,
-};
-
-static const unsigned int scif3_data_b_pins[] = {
-	/* RX, TX */
-	RCAR_GP_PIN(1, 8), RCAR_GP_PIN(1, 11),
-};
-
-static const unsigned int scif3_data_b_mux[] = {
-	RX3_B_MARK, TX3_B_MARK,
 };
 
 static const unsigned int scif3_data_c_pins[] = {
@@ -4196,11 +2987,7 @@
 };
 
 static const unsigned int scif4_ctrl_a_mux[] = {
-<<<<<<< HEAD
-	RTS4_N_TANS_A_MARK, CTS4_N_A_MARK,
-=======
 	RTS4_N_A_MARK, CTS4_N_A_MARK,
->>>>>>> c2f78bed
 };
 
 static const unsigned int scif4_data_b_pins[] = {
@@ -4236,11 +3023,7 @@
 };
 
 static const unsigned int scif4_ctrl_c_mux[] = {
-<<<<<<< HEAD
-	RTS4_N_TANS_C_MARK, CTS4_N_C_MARK,
-=======
 	RTS4_N_C_MARK, CTS4_N_C_MARK,
->>>>>>> c2f78bed
 };
 
 /* - SCIF5 ------------------------------------------------------------------ */
@@ -4511,7 +3294,6 @@
 
 static const unsigned int ssi2_data_mux[] = {
 	SSI_SDATA2_MARK,
-<<<<<<< HEAD
 };
 
 static const unsigned int ssi2_ctrl_a_pins[] = {
@@ -4640,136 +3422,6 @@
 	SSI_SDATA9_MARK,
 };
 
-=======
-};
-
-static const unsigned int ssi2_ctrl_a_pins[] = {
-	/* SCK, WS */
-	RCAR_GP_PIN(5, 1), RCAR_GP_PIN(5, 2),
-};
-
-static const unsigned int ssi2_ctrl_a_mux[] = {
-	SSI_SCK2_A_MARK, SSI_WS2_A_MARK,
-};
-
-static const unsigned int ssi2_ctrl_b_pins[] = {
-	/* SCK, WS */
-	RCAR_GP_PIN(3, 12), RCAR_GP_PIN(3, 13),
-};
-
-static const unsigned int ssi2_ctrl_b_mux[] = {
-	SSI_SCK2_B_MARK, SSI_WS2_B_MARK,
-};
-
-static const unsigned int ssi3_data_pins[] = {
-	/* SDATA */
-	RCAR_GP_PIN(6, 7),
-};
-
-static const unsigned int ssi3_data_mux[] = {
-	SSI_SDATA3_MARK,
-};
-
-static const unsigned int ssi349_ctrl_pins[] = {
-	/* SCK, WS */
-	RCAR_GP_PIN(6, 5), RCAR_GP_PIN(6, 6),
-};
-
-static const unsigned int ssi349_ctrl_mux[] = {
-	SSI_SCK349_MARK, SSI_WS349_MARK,
-};
-
-static const unsigned int ssi4_data_pins[] = {
-	/* SDATA */
-	RCAR_GP_PIN(6, 10),
-};
-
-static const unsigned int ssi4_data_mux[] = {
-	SSI_SDATA4_MARK,
-};
-
-static const unsigned int ssi4_ctrl_pins[] = {
-	/* SCK, WS */
-	RCAR_GP_PIN(5, 14), RCAR_GP_PIN(5, 15),
-};
-
-static const unsigned int ssi4_ctrl_mux[] = {
-	SSI_SCK4_MARK, SSI_WS4_MARK,
-};
-
-static const unsigned int ssi5_data_pins[] = {
-	/* SDATA */
-	RCAR_GP_PIN(6, 13),
-};
-
-static const unsigned int ssi5_data_mux[] = {
-	SSI_SDATA5_MARK,
-};
-
-static const unsigned int ssi5_ctrl_pins[] = {
-	/* SCK, WS */
-	RCAR_GP_PIN(6, 11), RCAR_GP_PIN(6, 12),
-};
-
-static const unsigned int ssi5_ctrl_mux[] = {
-	SSI_SCK5_MARK, SSI_WS5_MARK,
-};
-
-static const unsigned int ssi6_data_pins[] = {
-	/* SDATA */
-	RCAR_GP_PIN(6, 16),
-};
-
-static const unsigned int ssi6_data_mux[] = {
-	SSI_SDATA6_MARK,
-};
-
-static const unsigned int ssi6_ctrl_pins[] = {
-	/* SCK, WS */
-	RCAR_GP_PIN(6, 14), RCAR_GP_PIN(6, 15),
-};
-
-static const unsigned int ssi6_ctrl_mux[] = {
-	SSI_SCK6_MARK, SSI_WS6_MARK,
-};
-
-static const unsigned int ssi7_data_pins[] = {
-	/* SDATA */
-	RCAR_GP_PIN(5, 12),
-};
-
-static const unsigned int ssi7_data_mux[] = {
-	SSI_SDATA7_MARK,
-};
-
-static const unsigned int ssi78_ctrl_pins[] = {
-	/* SCK, WS */
-	RCAR_GP_PIN(5, 10), RCAR_GP_PIN(5, 11),
-};
-
-static const unsigned int ssi78_ctrl_mux[] = {
-	SSI_SCK78_MARK, SSI_WS78_MARK,
-};
-
-static const unsigned int ssi8_data_pins[] = {
-	/* SDATA */
-	RCAR_GP_PIN(5, 13),
-};
-
-static const unsigned int ssi8_data_mux[] = {
-	SSI_SDATA8_MARK,
-};
-
-static const unsigned int ssi9_data_pins[] = {
-	/* SDATA */
-	RCAR_GP_PIN(5, 16),
-};
-
-static const unsigned int ssi9_data_mux[] = {
-	SSI_SDATA9_MARK,
-};
-
->>>>>>> c2f78bed
 static const unsigned int ssi9_ctrl_a_pins[] = {
 	/* SCK, WS */
 	RCAR_GP_PIN(6, 4), RCAR_GP_PIN(6, 10),
@@ -5105,13 +3757,8 @@
 };
 
 static const struct {
-<<<<<<< HEAD
-	struct sh_pfc_pin_group common[245];
-	struct sh_pfc_pin_group automotive[23];
-=======
 	struct sh_pfc_pin_group common[247];
 	struct sh_pfc_pin_group automotive[21];
->>>>>>> c2f78bed
 } pinmux_groups = {
 	.common = {
 		SH_PFC_PIN_GROUP(audio_clk_a),
@@ -5142,11 +3789,8 @@
 		SH_PFC_PIN_GROUP(can0_data),
 		SH_PFC_PIN_GROUP(can1_data),
 		SH_PFC_PIN_GROUP(can_clk),
-<<<<<<< HEAD
-=======
 		SH_PFC_PIN_GROUP(canfd0_data),
 		SH_PFC_PIN_GROUP(canfd1_data),
->>>>>>> c2f78bed
 		SH_PFC_PIN_GROUP(du_rgb666),
 		SH_PFC_PIN_GROUP(du_rgb888),
 		SH_PFC_PIN_GROUP(du_clk_in_0),
@@ -5366,11 +4010,6 @@
 		SH_PFC_PIN_GROUP(vin5_clk_b),
 	},
 	.automotive = {
-<<<<<<< HEAD
-		SH_PFC_PIN_GROUP(canfd0_data),
-		SH_PFC_PIN_GROUP(canfd1_data),
-=======
->>>>>>> c2f78bed
 		SH_PFC_PIN_GROUP(drif0_ctrl_a),
 		SH_PFC_PIN_GROUP(drif0_data0_a),
 		SH_PFC_PIN_GROUP(drif0_data1_a),
@@ -5817,13 +4456,8 @@
 };
 
 static const struct {
-<<<<<<< HEAD
-	struct sh_pfc_function common[45];
-	struct sh_pfc_function automotive[6];
-=======
 	struct sh_pfc_function common[47];
 	struct sh_pfc_function automotive[4];
->>>>>>> c2f78bed
 } pinmux_functions = {
 	.common = {
 		SH_PFC_FUNCTION(audio_clk),
@@ -5831,11 +4465,8 @@
 		SH_PFC_FUNCTION(can0),
 		SH_PFC_FUNCTION(can1),
 		SH_PFC_FUNCTION(can_clk),
-<<<<<<< HEAD
-=======
 		SH_PFC_FUNCTION(canfd0),
 		SH_PFC_FUNCTION(canfd1),
->>>>>>> c2f78bed
 		SH_PFC_FUNCTION(du),
 		SH_PFC_FUNCTION(hscif0),
 		SH_PFC_FUNCTION(hscif1),
@@ -5878,11 +4509,6 @@
 		SH_PFC_FUNCTION(vin5),
 	},
 	.automotive = {
-<<<<<<< HEAD
-		SH_PFC_FUNCTION(canfd0),
-		SH_PFC_FUNCTION(canfd1),
-=======
->>>>>>> c2f78bed
 		SH_PFC_FUNCTION(drif0),
 		SH_PFC_FUNCTION(drif1),
 		SH_PFC_FUNCTION(drif2),
@@ -6362,13 +4988,6 @@
 };
 
 enum ioctrl_regs {
-<<<<<<< HEAD
-	IOCTRL30,
-};
-
-static const struct pinmux_ioctrl_reg pinmux_ioctrl_regs[] = {
-	[IOCTRL30] = { 0xe6060380, },
-=======
 	POCCTRL0,
 	TDSELCTRL,
 };
@@ -6376,7 +4995,6 @@
 static const struct pinmux_ioctrl_reg pinmux_ioctrl_regs[] = {
 	[POCCTRL0] = { 0xe6060380, },
 	[TDSELCTRL] = { 0xe60603c0, },
->>>>>>> c2f78bed
 	{ /* sentinel */ },
 };
 
@@ -6385,11 +5003,7 @@
 {
 	int bit = -EINVAL;
 
-<<<<<<< HEAD
-	*pocctrl = pinmux_ioctrl_regs[IOCTRL30].reg;
-=======
 	*pocctrl = pinmux_ioctrl_regs[POCCTRL0].reg;
->>>>>>> c2f78bed
 
 	if (pin >= RCAR_GP_PIN(3, 0) && pin <= RCAR_GP_PIN(3, 11))
 		bit = pin & 0x1f;
