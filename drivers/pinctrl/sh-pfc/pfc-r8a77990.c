// SPDX-License-Identifier: GPL-2.0
/*
 * R8A77990 processor support - PFC hardware block.
 *
 * Copyright (C) 2018-2019 Renesas Electronics Corp.
 *
 * This file is based on the drivers/pinctrl/sh-pfc/pfc-r8a7796.c
 *
 * R8A7796 processor support - PFC hardware block.
 *
 * Copyright (C) 2016-2017 Renesas Electronics Corp.
 */

#include <linux/errno.h>
#include <linux/kernel.h>

#include "core.h"
#include "sh_pfc.h"

#define CFG_FLAGS (SH_PFC_PIN_CFG_PULL_UP_DOWN)

#define CPU_ALL_GP(fn, sfx) \
	PORT_GP_CFG_18(0, fn, sfx, CFG_FLAGS), \
	PORT_GP_CFG_23(1, fn, sfx, CFG_FLAGS), \
	PORT_GP_CFG_26(2, fn, sfx, CFG_FLAGS), \
	PORT_GP_CFG_12(3, fn, sfx, CFG_FLAGS | SH_PFC_PIN_CFG_IO_VOLTAGE), \
	PORT_GP_CFG_1(3, 12, fn, sfx, CFG_FLAGS), \
	PORT_GP_CFG_1(3, 13, fn, sfx, CFG_FLAGS), \
	PORT_GP_CFG_1(3, 14, fn, sfx, CFG_FLAGS), \
	PORT_GP_CFG_1(3, 15, fn, sfx, CFG_FLAGS), \
	PORT_GP_CFG_11(4, fn, sfx, CFG_FLAGS | SH_PFC_PIN_CFG_IO_VOLTAGE), \
	PORT_GP_CFG_20(5, fn, sfx, CFG_FLAGS), \
	PORT_GP_CFG_9(6, fn, sfx, CFG_FLAGS), \
	PORT_GP_CFG_1(6, 9, fn, sfx, SH_PFC_PIN_CFG_PULL_UP), \
	PORT_GP_CFG_1(6, 10, fn, sfx, CFG_FLAGS), \
	PORT_GP_CFG_1(6, 11, fn, sfx, CFG_FLAGS), \
	PORT_GP_CFG_1(6, 12, fn, sfx, CFG_FLAGS), \
	PORT_GP_CFG_1(6, 13, fn, sfx, CFG_FLAGS), \
	PORT_GP_CFG_1(6, 14, fn, sfx, CFG_FLAGS), \
	PORT_GP_CFG_1(6, 15, fn, sfx, CFG_FLAGS), \
	PORT_GP_CFG_1(6, 16, fn, sfx, CFG_FLAGS), \
	PORT_GP_CFG_1(6, 17, fn, sfx, CFG_FLAGS)

#define CPU_ALL_NOGP(fn)						\
	PIN_NOGP_CFG(ASEBRK, "ASEBRK", fn, CFG_FLAGS),			\
	PIN_NOGP_CFG(AVB_MDC, "AVB_MDC", fn, CFG_FLAGS),		\
	PIN_NOGP_CFG(AVB_MDIO, "AVB_MDIO", fn, CFG_FLAGS),		\
	PIN_NOGP_CFG(AVB_TD0, "AVB_TD0", fn, CFG_FLAGS),		\
	PIN_NOGP_CFG(AVB_TD1, "AVB_TD1", fn, CFG_FLAGS),		\
	PIN_NOGP_CFG(AVB_TD2, "AVB_TD2", fn, CFG_FLAGS),		\
	PIN_NOGP_CFG(AVB_TD3, "AVB_TD3", fn, CFG_FLAGS),		\
	PIN_NOGP_CFG(AVB_TXC, "AVB_TXC", fn, CFG_FLAGS),		\
	PIN_NOGP_CFG(AVB_TX_CTL, "AVB_TX_CTL", fn, CFG_FLAGS),		\
	PIN_NOGP_CFG(FSCLKST_N, "FSCLKST_N", fn, CFG_FLAGS),		\
	PIN_NOGP_CFG(MLB_REF, "MLB_REF", fn, CFG_FLAGS),		\
	PIN_NOGP_CFG(PRESETOUT_N, "PRESETOUT_N", fn, CFG_FLAGS),	\
	PIN_NOGP_CFG(TCK, "TCK", fn, CFG_FLAGS),			\
	PIN_NOGP_CFG(TDI, "TDI", fn, CFG_FLAGS),			\
	PIN_NOGP_CFG(TMS, "TMS", fn, CFG_FLAGS),			\
	PIN_NOGP_CFG(TRST_N, "TRST_N", fn, CFG_FLAGS)

/*
 * F_() : just information
 * FM() : macro for FN_xxx / xxx_MARK
 */

/* GPSR0 */
#define GPSR0_17	F_(SDA4,		IP7_27_24)
#define GPSR0_16	F_(SCL4,		IP7_23_20)
#define GPSR0_15	F_(D15,			IP7_19_16)
#define GPSR0_14	F_(D14,			IP7_15_12)
#define GPSR0_13	F_(D13,			IP7_11_8)
#define GPSR0_12	F_(D12,			IP7_7_4)
#define GPSR0_11	F_(D11,			IP7_3_0)
#define GPSR0_10	F_(D10,			IP6_31_28)
#define GPSR0_9		F_(D9,			IP6_27_24)
#define GPSR0_8		F_(D8,			IP6_23_20)
#define GPSR0_7		F_(D7,			IP6_19_16)
#define GPSR0_6		F_(D6,			IP6_15_12)
#define GPSR0_5		F_(D5,			IP6_11_8)
#define GPSR0_4		F_(D4,			IP6_7_4)
#define GPSR0_3		F_(D3,			IP6_3_0)
#define GPSR0_2		F_(D2,			IP5_31_28)
#define GPSR0_1		F_(D1,			IP5_27_24)
#define GPSR0_0		F_(D0,			IP5_23_20)

/* GPSR1 */
#define GPSR1_22	F_(WE0_N,		IP5_19_16)
#define GPSR1_21	F_(CS0_N,		IP5_15_12)
#define GPSR1_20	FM(CLKOUT)
#define GPSR1_19	F_(A19,			IP5_11_8)
#define GPSR1_18	F_(A18,			IP5_7_4)
#define GPSR1_17	F_(A17,			IP5_3_0)
#define GPSR1_16	F_(A16,			IP4_31_28)
#define GPSR1_15	F_(A15,			IP4_27_24)
#define GPSR1_14	F_(A14,			IP4_23_20)
#define GPSR1_13	F_(A13,			IP4_19_16)
#define GPSR1_12	F_(A12,			IP4_15_12)
#define GPSR1_11	F_(A11,			IP4_11_8)
#define GPSR1_10	F_(A10,			IP4_7_4)
#define GPSR1_9		F_(A9,			IP4_3_0)
#define GPSR1_8		F_(A8,			IP3_31_28)
#define GPSR1_7		F_(A7,			IP3_27_24)
#define GPSR1_6		F_(A6,			IP3_23_20)
#define GPSR1_5		F_(A5,			IP3_19_16)
#define GPSR1_4		F_(A4,			IP3_15_12)
#define GPSR1_3		F_(A3,			IP3_11_8)
#define GPSR1_2		F_(A2,			IP3_7_4)
#define GPSR1_1		F_(A1,			IP3_3_0)
#define GPSR1_0		F_(A0,			IP2_31_28)

/* GPSR2 */
#define GPSR2_25	F_(EX_WAIT0,		IP2_27_24)
#define GPSR2_24	F_(RD_WR_N,		IP2_23_20)
#define GPSR2_23	F_(RD_N,		IP2_19_16)
#define GPSR2_22	F_(BS_N,		IP2_15_12)
#define GPSR2_21	FM(AVB_PHY_INT)
#define GPSR2_20	F_(AVB_TXCREFCLK,	IP2_3_0)
#define GPSR2_19	FM(AVB_RD3)
#define GPSR2_18	F_(AVB_RD2,		IP1_31_28)
#define GPSR2_17	F_(AVB_RD1,		IP1_27_24)
#define GPSR2_16	F_(AVB_RD0,		IP1_23_20)
#define GPSR2_15	FM(AVB_RXC)
#define GPSR2_14	FM(AVB_RX_CTL)
#define GPSR2_13	F_(RPC_RESET_N,		IP1_19_16)
#define GPSR2_12	F_(RPC_INT_N,		IP1_15_12)
#define GPSR2_11	F_(QSPI1_SSL,		IP1_11_8)
#define GPSR2_10	F_(QSPI1_IO3,		IP1_7_4)
#define GPSR2_9		F_(QSPI1_IO2,		IP1_3_0)
#define GPSR2_8		F_(QSPI1_MISO_IO1,	IP0_31_28)
#define GPSR2_7		F_(QSPI1_MOSI_IO0,	IP0_27_24)
#define GPSR2_6		F_(QSPI1_SPCLK,		IP0_23_20)
#define GPSR2_5		FM(QSPI0_SSL)
#define GPSR2_4		F_(QSPI0_IO3,		IP0_19_16)
#define GPSR2_3		F_(QSPI0_IO2,		IP0_15_12)
#define GPSR2_2		F_(QSPI0_MISO_IO1,	IP0_11_8)
#define GPSR2_1		F_(QSPI0_MOSI_IO0,	IP0_7_4)
#define GPSR2_0		F_(QSPI0_SPCLK,		IP0_3_0)

/* GPSR3 */
#define GPSR3_15	F_(SD1_WP,		IP11_7_4)
#define GPSR3_14	F_(SD1_CD,		IP11_3_0)
#define GPSR3_13	F_(SD0_WP,		IP10_31_28)
#define GPSR3_12	F_(SD0_CD,		IP10_27_24)
#define GPSR3_11	F_(SD1_DAT3,		IP9_11_8)
#define GPSR3_10	F_(SD1_DAT2,		IP9_7_4)
#define GPSR3_9		F_(SD1_DAT1,		IP9_3_0)
#define GPSR3_8		F_(SD1_DAT0,		IP8_31_28)
#define GPSR3_7		F_(SD1_CMD,		IP8_27_24)
#define GPSR3_6		F_(SD1_CLK,		IP8_23_20)
#define GPSR3_5		F_(SD0_DAT3,		IP8_19_16)
#define GPSR3_4		F_(SD0_DAT2,		IP8_15_12)
#define GPSR3_3		F_(SD0_DAT1,		IP8_11_8)
#define GPSR3_2		F_(SD0_DAT0,		IP8_7_4)
#define GPSR3_1		F_(SD0_CMD,		IP8_3_0)
#define GPSR3_0		F_(SD0_CLK,		IP7_31_28)

/* GPSR4 */
#define GPSR4_10	F_(SD3_DS,		IP10_23_20)
#define GPSR4_9		F_(SD3_DAT7,		IP10_19_16)
#define GPSR4_8		F_(SD3_DAT6,		IP10_15_12)
#define GPSR4_7		F_(SD3_DAT5,		IP10_11_8)
#define GPSR4_6		F_(SD3_DAT4,		IP10_7_4)
#define GPSR4_5		F_(SD3_DAT3,		IP10_3_0)
#define GPSR4_4		F_(SD3_DAT2,		IP9_31_28)
#define GPSR4_3		F_(SD3_DAT1,		IP9_27_24)
#define GPSR4_2		F_(SD3_DAT0,		IP9_23_20)
#define GPSR4_1		F_(SD3_CMD,		IP9_19_16)
#define GPSR4_0		F_(SD3_CLK,		IP9_15_12)

/* GPSR5 */
#define GPSR5_19	F_(MLB_DAT,		IP13_23_20)
#define GPSR5_18	F_(MLB_SIG,		IP13_19_16)
#define GPSR5_17	F_(MLB_CLK,		IP13_15_12)
#define GPSR5_16	F_(SSI_SDATA9,		IP13_11_8)
#define GPSR5_15	F_(MSIOF0_SS2,		IP13_7_4)
#define GPSR5_14	F_(MSIOF0_SS1,		IP13_3_0)
#define GPSR5_13	F_(MSIOF0_SYNC,		IP12_31_28)
#define GPSR5_12	F_(MSIOF0_TXD,		IP12_27_24)
#define GPSR5_11	F_(MSIOF0_RXD,		IP12_23_20)
#define GPSR5_10	F_(MSIOF0_SCK,		IP12_19_16)
#define GPSR5_9		F_(RX2_A,		IP12_15_12)
#define GPSR5_8		F_(TX2_A,		IP12_11_8)
#define GPSR5_7		F_(SCK2_A,		IP12_7_4)
#define GPSR5_6		F_(TX1,			IP12_3_0)
#define GPSR5_5		F_(RX1,			IP11_31_28)
#define GPSR5_4		F_(RTS0_N_A,		IP11_23_20)
#define GPSR5_3		F_(CTS0_N_A,		IP11_19_16)
#define GPSR5_2		F_(TX0_A,		IP11_15_12)
#define GPSR5_1		F_(RX0_A,		IP11_11_8)
#define GPSR5_0		F_(SCK0_A,		IP11_27_24)

/* GPSR6 */
#define GPSR6_17	F_(USB30_PWEN,		IP15_27_24)
#define GPSR6_16	F_(SSI_SDATA6,		IP15_19_16)
#define GPSR6_15	F_(SSI_WS6,		IP15_15_12)
#define GPSR6_14	F_(SSI_SCK6,		IP15_11_8)
#define GPSR6_13	F_(SSI_SDATA5,		IP15_7_4)
#define GPSR6_12	F_(SSI_WS5,		IP15_3_0)
#define GPSR6_11	F_(SSI_SCK5,		IP14_31_28)
#define GPSR6_10	F_(SSI_SDATA4,		IP14_27_24)
#define GPSR6_9		F_(USB30_OVC,		IP15_31_28)
#define GPSR6_8		F_(AUDIO_CLKA,		IP15_23_20)
#define GPSR6_7		F_(SSI_SDATA3,		IP14_23_20)
#define GPSR6_6		F_(SSI_WS349,		IP14_19_16)
#define GPSR6_5		F_(SSI_SCK349,		IP14_15_12)
#define GPSR6_4		F_(SSI_SDATA2,		IP14_11_8)
#define GPSR6_3		F_(SSI_SDATA1,		IP14_7_4)
#define GPSR6_2		F_(SSI_SDATA0,		IP14_3_0)
#define GPSR6_1		F_(SSI_WS01239,		IP13_31_28)
#define GPSR6_0		F_(SSI_SCK01239,	IP13_27_24)

/* IPSRx */		/* 0 */			/* 1 */			/* 2 */			/* 3 */			/* 4 */			/* 5 */		/* 6 */		/* 7 */		/* 8 */		/* 9 - F */
#define IP0_3_0		FM(QSPI0_SPCLK)		FM(HSCK4_A)		F_(0, 0)		F_(0, 0)		F_(0, 0)		F_(0, 0)	F_(0, 0)	F_(0, 0)	F_(0, 0)	F_(0, 0) F_(0, 0) F_(0, 0) F_(0, 0) F_(0, 0) F_(0, 0) F_(0, 0)
#define IP0_7_4		FM(QSPI0_MOSI_IO0)	FM(HCTS4_N_A)		F_(0, 0)		F_(0, 0)		F_(0, 0)		F_(0, 0)	F_(0, 0)	F_(0, 0)	F_(0, 0)	F_(0, 0) F_(0, 0) F_(0, 0) F_(0, 0) F_(0, 0) F_(0, 0) F_(0, 0)
#define IP0_11_8	FM(QSPI0_MISO_IO1)	FM(HRTS4_N_A)		F_(0, 0)		F_(0, 0)		F_(0, 0)		F_(0, 0)	F_(0, 0)	F_(0, 0)	F_(0, 0)	F_(0, 0) F_(0, 0) F_(0, 0) F_(0, 0) F_(0, 0) F_(0, 0) F_(0, 0)
#define IP0_15_12	FM(QSPI0_IO2)		FM(HTX4_A)		F_(0, 0)		F_(0, 0)		F_(0, 0)		F_(0, 0)	F_(0, 0)	F_(0, 0)	F_(0, 0)	F_(0, 0) F_(0, 0) F_(0, 0) F_(0, 0) F_(0, 0) F_(0, 0) F_(0, 0)
#define IP0_19_16	FM(QSPI0_IO3)		FM(HRX4_A)		F_(0, 0)		F_(0, 0)		F_(0, 0)		F_(0, 0)	F_(0, 0)	F_(0, 0)	F_(0, 0)	F_(0, 0) F_(0, 0) F_(0, 0) F_(0, 0) F_(0, 0) F_(0, 0) F_(0, 0)
#define IP0_23_20	FM(QSPI1_SPCLK)		FM(RIF2_CLK_A)		FM(HSCK4_B)		FM(VI4_DATA0_A)		F_(0, 0)		F_(0, 0)	F_(0, 0)	F_(0, 0)	F_(0, 0)	F_(0, 0) F_(0, 0) F_(0, 0) F_(0, 0) F_(0, 0) F_(0, 0) F_(0, 0)
#define IP0_27_24	FM(QSPI1_MOSI_IO0)	FM(RIF2_SYNC_A)		FM(HTX4_B)		FM(VI4_DATA1_A)		F_(0, 0)		F_(0, 0)	F_(0, 0)	F_(0, 0)	F_(0, 0)	F_(0, 0) F_(0, 0) F_(0, 0) F_(0, 0) F_(0, 0) F_(0, 0) F_(0, 0)
#define IP0_31_28	FM(QSPI1_MISO_IO1)	FM(RIF2_D0_A)		FM(HRX4_B)		FM(VI4_DATA2_A)		F_(0, 0)		F_(0, 0)	F_(0, 0)	F_(0, 0)	F_(0, 0)	F_(0, 0) F_(0, 0) F_(0, 0) F_(0, 0) F_(0, 0) F_(0, 0) F_(0, 0)
#define IP1_3_0		FM(QSPI1_IO2)		FM(RIF2_D1_A)		FM(HTX3_C)		FM(VI4_DATA3_A)		F_(0, 0)		F_(0, 0)	F_(0, 0)	F_(0, 0)	F_(0, 0)	F_(0, 0) F_(0, 0) F_(0, 0) F_(0, 0) F_(0, 0) F_(0, 0) F_(0, 0)
#define IP1_7_4		FM(QSPI1_IO3)		FM(RIF3_CLK_A)		FM(HRX3_C)		FM(VI4_DATA4_A)		F_(0, 0)		F_(0, 0)	F_(0, 0)	F_(0, 0)	F_(0, 0)	F_(0, 0) F_(0, 0) F_(0, 0) F_(0, 0) F_(0, 0) F_(0, 0) F_(0, 0)
#define IP1_11_8	FM(QSPI1_SSL)		FM(RIF3_SYNC_A)		FM(HSCK3_C)		FM(VI4_DATA5_A)		F_(0, 0)		F_(0, 0)	F_(0, 0)	F_(0, 0)	F_(0, 0)	F_(0, 0) F_(0, 0) F_(0, 0) F_(0, 0) F_(0, 0) F_(0, 0) F_(0, 0)
#define IP1_15_12	FM(RPC_INT_N)		FM(RIF3_D0_A)		FM(HCTS3_N_C)		FM(VI4_DATA6_A)		F_(0, 0)		F_(0, 0)	F_(0, 0)	F_(0, 0)	F_(0, 0)	F_(0, 0) F_(0, 0) F_(0, 0) F_(0, 0) F_(0, 0) F_(0, 0) F_(0, 0)
#define IP1_19_16	FM(RPC_RESET_N)		FM(RIF3_D1_A)		FM(HRTS3_N_C)		FM(VI4_DATA7_A)		F_(0, 0)		F_(0, 0)	F_(0, 0)	F_(0, 0)	F_(0, 0)	F_(0, 0) F_(0, 0) F_(0, 0) F_(0, 0) F_(0, 0) F_(0, 0) F_(0, 0)
#define IP1_23_20	FM(AVB_RD0)		F_(0, 0)		F_(0, 0)		F_(0, 0)		F_(0, 0)		F_(0, 0)	F_(0, 0)	F_(0, 0)	F_(0, 0)	F_(0, 0) F_(0, 0) F_(0, 0) F_(0, 0) F_(0, 0) F_(0, 0) F_(0, 0)
#define IP1_27_24	FM(AVB_RD1)		F_(0, 0)		F_(0, 0)		F_(0, 0)		F_(0, 0)		F_(0, 0)	F_(0, 0)	F_(0, 0)	F_(0, 0)	F_(0, 0) F_(0, 0) F_(0, 0) F_(0, 0) F_(0, 0) F_(0, 0) F_(0, 0)
#define IP1_31_28	FM(AVB_RD2)		F_(0, 0)		F_(0, 0)		F_(0, 0)		F_(0, 0)		F_(0, 0)	F_(0, 0)	F_(0, 0)	F_(0, 0)	F_(0, 0) F_(0, 0) F_(0, 0) F_(0, 0) F_(0, 0) F_(0, 0) F_(0, 0)
#define IP2_3_0		FM(AVB_TXCREFCLK)	F_(0, 0)		F_(0, 0)		F_(0, 0)		F_(0, 0)		F_(0, 0)	F_(0, 0)	F_(0, 0)	F_(0, 0)	F_(0, 0) F_(0, 0) F_(0, 0) F_(0, 0) F_(0, 0) F_(0, 0) F_(0, 0)
#define IP2_7_4		FM(AVB_MDIO)		F_(0, 0)		F_(0, 0)		F_(0, 0)		F_(0, 0)		F_(0, 0)	F_(0, 0)	F_(0, 0)	F_(0, 0)	F_(0, 0) F_(0, 0) F_(0, 0) F_(0, 0) F_(0, 0) F_(0, 0) F_(0, 0)
#define IP2_11_8	FM(AVB_MDC)		F_(0, 0)		F_(0, 0)		F_(0, 0)		F_(0, 0)		F_(0, 0)	F_(0, 0)	F_(0, 0)	F_(0, 0)	F_(0, 0) F_(0, 0) F_(0, 0) F_(0, 0) F_(0, 0) F_(0, 0) F_(0, 0)
#define IP2_15_12	FM(BS_N)		FM(PWM0_A)		FM(AVB_MAGIC)		FM(VI4_CLK)		F_(0, 0)		FM(TX3_C)	F_(0, 0)	FM(VI5_CLK_B)	F_(0, 0)	F_(0, 0) F_(0, 0) F_(0, 0) F_(0, 0) F_(0, 0) F_(0, 0) F_(0, 0)
#define IP2_19_16	FM(RD_N)		FM(PWM1_A)		FM(AVB_LINK)		FM(VI4_FIELD)		F_(0, 0)		FM(RX3_C)	FM(FSCLKST2_N_A) FM(VI5_DATA0_B) F_(0, 0)	F_(0, 0) F_(0, 0) F_(0, 0) F_(0, 0) F_(0, 0) F_(0, 0) F_(0, 0)
#define IP2_23_20	FM(RD_WR_N)		FM(SCL7_A)		FM(AVB_AVTP_MATCH_A)	FM(VI4_VSYNC_N)		FM(TX5_B)		FM(SCK3_C)	FM(PWM5_A)	F_(0, 0)	F_(0, 0)	F_(0, 0) F_(0, 0) F_(0, 0) F_(0, 0) F_(0, 0) F_(0, 0) F_(0, 0)
#define IP2_27_24	FM(EX_WAIT0)		FM(SDA7_A)		FM(AVB_AVTP_CAPTURE_A)	FM(VI4_HSYNC_N)		FM(RX5_B)		FM(PWM6_A)	F_(0, 0)	F_(0, 0)	F_(0, 0)	F_(0, 0) F_(0, 0) F_(0, 0) F_(0, 0) F_(0, 0) F_(0, 0) F_(0, 0)
#define IP2_31_28	FM(A0)			FM(IRQ0)		FM(PWM2_A)		FM(MSIOF3_SS1_B)	FM(VI5_CLK_A)		FM(DU_CDE)	FM(HRX3_D)	FM(IERX)	FM(QSTB_QHE)	F_(0, 0) F_(0, 0) F_(0, 0) F_(0, 0) F_(0, 0) F_(0, 0) F_(0, 0)
#define IP3_3_0		FM(A1)			FM(IRQ1)		FM(PWM3_A)		FM(DU_DOTCLKIN1)	FM(VI5_DATA0_A)		FM(DU_DISP_CDE) FM(SDA6_B)	FM(IETX)	FM(QCPV_QDE)	F_(0, 0) F_(0, 0) F_(0, 0) F_(0, 0) F_(0, 0) F_(0, 0) F_(0, 0)
#define IP3_7_4		FM(A2)			FM(IRQ2)		FM(AVB_AVTP_PPS)	FM(VI4_CLKENB)		FM(VI5_DATA1_A)		FM(DU_DISP)	FM(SCL6_B)	F_(0, 0)	FM(QSTVB_QVE)	F_(0, 0) F_(0, 0) F_(0, 0) F_(0, 0) F_(0, 0) F_(0, 0) F_(0, 0)
#define IP3_11_8	FM(A3)			FM(CTS4_N_A)		FM(PWM4_A)		FM(VI4_DATA12)		F_(0, 0)		FM(DU_DOTCLKOUT0) FM(HTX3_D)	FM(IECLK)	FM(LCDOUT12)	F_(0, 0) F_(0, 0) F_(0, 0) F_(0, 0) F_(0, 0) F_(0, 0) F_(0, 0)
#define IP3_15_12	FM(A4)			FM(RTS4_N_A)		FM(MSIOF3_SYNC_B)	FM(VI4_DATA8)		FM(PWM2_B)		FM(DU_DG4)	FM(RIF2_CLK_B)	F_(0, 0)	F_(0, 0)	F_(0, 0) F_(0, 0) F_(0, 0) F_(0, 0) F_(0, 0) F_(0, 0) F_(0, 0)
#define IP3_19_16	FM(A5)			FM(SCK4_A)		FM(MSIOF3_SCK_B)	FM(VI4_DATA9)		FM(PWM3_B)		F_(0, 0)	FM(RIF2_SYNC_B)	F_(0, 0)	FM(QPOLA)	F_(0, 0) F_(0, 0) F_(0, 0) F_(0, 0) F_(0, 0) F_(0, 0) F_(0, 0)
#define IP3_23_20	FM(A6)			FM(RX4_A)		FM(MSIOF3_RXD_B)	FM(VI4_DATA10)		F_(0, 0)		F_(0, 0)	FM(RIF2_D0_B)	F_(0, 0)	F_(0, 0)	F_(0, 0) F_(0, 0) F_(0, 0) F_(0, 0) F_(0, 0) F_(0, 0) F_(0, 0)
#define IP3_27_24	FM(A7)			FM(TX4_A)		FM(MSIOF3_TXD_B)	FM(VI4_DATA11)		F_(0, 0)		F_(0, 0)	FM(RIF2_D1_B)	F_(0, 0)	F_(0, 0)	F_(0, 0) F_(0, 0) F_(0, 0) F_(0, 0) F_(0, 0) F_(0, 0) F_(0, 0)
#define IP3_31_28	FM(A8)			FM(SDA6_A)		FM(RX3_B)		FM(HRX4_C)		FM(VI5_HSYNC_N_A)	FM(DU_HSYNC)	FM(VI4_DATA0_B)	F_(0, 0)	FM(QSTH_QHS)	F_(0, 0) F_(0, 0) F_(0, 0) F_(0, 0) F_(0, 0) F_(0, 0) F_(0, 0)

/* IPSRx */		/* 0 */			/* 1 */			/* 2 */			/* 3 */			/* 4 */			/* 5 */		/* 6 */		/* 7 */		/* 8 */		/* 9 - F */
#define IP4_3_0		FM(A9)			FM(TX5_A)		FM(IRQ3)		FM(VI4_DATA16)		FM(VI5_VSYNC_N_A)	FM(DU_DG7)	F_(0, 0)	F_(0, 0)	FM(LCDOUT15)	F_(0, 0) F_(0, 0) F_(0, 0) F_(0, 0) F_(0, 0) F_(0, 0) F_(0, 0)
#define IP4_7_4		FM(A10)			FM(IRQ4)		FM(MSIOF2_SYNC_B)	FM(VI4_DATA13)		FM(VI5_FIELD_A)		FM(DU_DG5)	FM(FSCLKST2_N_B) F_(0, 0)	FM(LCDOUT13)	F_(0, 0) F_(0, 0) F_(0, 0) F_(0, 0) F_(0, 0) F_(0, 0) F_(0, 0)
#define IP4_11_8	FM(A11)			FM(SCL6_A)		FM(TX3_B)		FM(HTX4_C)		F_(0, 0)		FM(DU_VSYNC)	FM(VI4_DATA1_B)	F_(0, 0)	FM(QSTVA_QVS)	F_(0, 0) F_(0, 0) F_(0, 0) F_(0, 0) F_(0, 0) F_(0, 0) F_(0, 0)
#define IP4_15_12	FM(A12)			FM(RX5_A)		FM(MSIOF2_SS2_B)	FM(VI4_DATA17)		FM(VI5_DATA3_A)		FM(DU_DG6)	F_(0, 0)	F_(0, 0)	FM(LCDOUT14)	F_(0, 0) F_(0, 0) F_(0, 0) F_(0, 0) F_(0, 0) F_(0, 0) F_(0, 0)
#define IP4_19_16	FM(A13)			FM(SCK5_A)		FM(MSIOF2_SCK_B)	FM(VI4_DATA14)		FM(HRX4_D)		FM(DU_DB2)	F_(0, 0)	F_(0, 0)	FM(LCDOUT2)	F_(0, 0) F_(0, 0) F_(0, 0) F_(0, 0) F_(0, 0) F_(0, 0) F_(0, 0)
#define IP4_23_20	FM(A14)			FM(MSIOF1_SS1)		FM(MSIOF2_RXD_B)	FM(VI4_DATA15)		FM(HTX4_D)		FM(DU_DB3)	F_(0, 0)	F_(0, 0)	FM(LCDOUT3)	F_(0, 0) F_(0, 0) F_(0, 0) F_(0, 0) F_(0, 0) F_(0, 0) F_(0, 0)
#define IP4_27_24	FM(A15)			FM(MSIOF1_SS2)		FM(MSIOF2_TXD_B)	FM(VI4_DATA18)		FM(VI5_DATA4_A)		FM(DU_DB4)	F_(0, 0)	F_(0, 0)	FM(LCDOUT4)	F_(0, 0) F_(0, 0) F_(0, 0) F_(0, 0) F_(0, 0) F_(0, 0) F_(0, 0)
#define IP4_31_28	FM(A16)			FM(MSIOF1_SYNC)		FM(MSIOF2_SS1_B)	FM(VI4_DATA19)		FM(VI5_DATA5_A)		FM(DU_DB5)	F_(0, 0)	F_(0, 0)	FM(LCDOUT5)	F_(0, 0) F_(0, 0) F_(0, 0) F_(0, 0) F_(0, 0) F_(0, 0) F_(0, 0)
#define IP5_3_0		FM(A17)			FM(MSIOF1_RXD)		F_(0, 0)		FM(VI4_DATA20)		FM(VI5_DATA6_A)		FM(DU_DB6)	F_(0, 0)	F_(0, 0)	FM(LCDOUT6)	F_(0, 0) F_(0, 0) F_(0, 0) F_(0, 0) F_(0, 0) F_(0, 0) F_(0, 0)
#define IP5_7_4		FM(A18)			FM(MSIOF1_TXD)		F_(0, 0)		FM(VI4_DATA21)		FM(VI5_DATA7_A)		FM(DU_DB0)	F_(0, 0)	FM(HRX4_E)	FM(LCDOUT0)	F_(0, 0) F_(0, 0) F_(0, 0) F_(0, 0) F_(0, 0) F_(0, 0) F_(0, 0)
#define IP5_11_8	FM(A19)			FM(MSIOF1_SCK)		F_(0, 0)		FM(VI4_DATA22)		FM(VI5_DATA2_A)		FM(DU_DB1)	F_(0, 0)	FM(HTX4_E)	FM(LCDOUT1)	F_(0, 0) F_(0, 0) F_(0, 0) F_(0, 0) F_(0, 0) F_(0, 0) F_(0, 0)
#define IP5_15_12	FM(CS0_N)		FM(SCL5)		F_(0, 0)		F_(0, 0)		F_(0, 0)		FM(DU_DR0)	FM(VI4_DATA2_B)	F_(0, 0)	FM(LCDOUT16)	F_(0, 0) F_(0, 0) F_(0, 0) F_(0, 0) F_(0, 0) F_(0, 0) F_(0, 0)
#define IP5_19_16	FM(WE0_N)		FM(SDA5)		F_(0, 0)		F_(0, 0)		F_(0, 0)		FM(DU_DR1)	FM(VI4_DATA3_B)	F_(0, 0)	FM(LCDOUT17)	F_(0, 0) F_(0, 0) F_(0, 0) F_(0, 0) F_(0, 0) F_(0, 0) F_(0, 0)
#define IP5_23_20	FM(D0)			FM(MSIOF3_SCK_A)	F_(0, 0)		F_(0, 0)		F_(0, 0)		FM(DU_DR2)	FM(CTS4_N_C)	F_(0, 0)	FM(LCDOUT18)	F_(0, 0) F_(0, 0) F_(0, 0) F_(0, 0) F_(0, 0) F_(0, 0) F_(0, 0)
#define IP5_27_24	FM(D1)			FM(MSIOF3_SYNC_A)	FM(SCK3_A)		FM(VI4_DATA23)		FM(VI5_CLKENB_A)	FM(DU_DB7)	FM(RTS4_N_C)	F_(0, 0)	FM(LCDOUT7)	F_(0, 0) F_(0, 0) F_(0, 0) F_(0, 0) F_(0, 0) F_(0, 0) F_(0, 0)
#define IP5_31_28	FM(D2)			FM(MSIOF3_RXD_A)	FM(RX5_C)		F_(0, 0)		FM(VI5_DATA14_A)	FM(DU_DR3)	FM(RX4_C)	F_(0, 0)	FM(LCDOUT19)	F_(0, 0) F_(0, 0) F_(0, 0) F_(0, 0) F_(0, 0) F_(0, 0) F_(0, 0)
#define IP6_3_0		FM(D3)			FM(MSIOF3_TXD_A)	FM(TX5_C)		F_(0, 0)		FM(VI5_DATA15_A)	FM(DU_DR4)	FM(TX4_C)	F_(0, 0)	FM(LCDOUT20)	F_(0, 0) F_(0, 0) F_(0, 0) F_(0, 0) F_(0, 0) F_(0, 0) F_(0, 0)
#define IP6_7_4		FM(D4)			FM(CANFD1_TX)		FM(HSCK3_B)		FM(CAN1_TX)		FM(RTS3_N_A)		FM(MSIOF3_SS2_A) F_(0, 0)	FM(VI5_DATA1_B)	F_(0, 0)	F_(0, 0) F_(0, 0) F_(0, 0) F_(0, 0) F_(0, 0) F_(0, 0) F_(0, 0)
#define IP6_11_8	FM(D5)			FM(RX3_A)		FM(HRX3_B)		F_(0, 0)		F_(0, 0)		FM(DU_DR5)	FM(VI4_DATA4_B)	F_(0, 0)	FM(LCDOUT21)	F_(0, 0) F_(0, 0) F_(0, 0) F_(0, 0) F_(0, 0) F_(0, 0) F_(0, 0)
#define IP6_15_12	FM(D6)			FM(TX3_A)		FM(HTX3_B)		F_(0, 0)		F_(0, 0)		FM(DU_DR6)	FM(VI4_DATA5_B)	F_(0, 0)	FM(LCDOUT22)	F_(0, 0) F_(0, 0) F_(0, 0) F_(0, 0) F_(0, 0) F_(0, 0) F_(0, 0)
#define IP6_19_16	FM(D7)			FM(CANFD1_RX)		FM(IRQ5)		FM(CAN1_RX)		FM(CTS3_N_A)		F_(0, 0)	F_(0, 0)	FM(VI5_DATA2_B)	F_(0, 0)	F_(0, 0) F_(0, 0) F_(0, 0) F_(0, 0) F_(0, 0) F_(0, 0) F_(0, 0)
#define IP6_23_20	FM(D8)			FM(MSIOF2_SCK_A)	FM(SCK4_B)		F_(0, 0)		FM(VI5_DATA12_A)	FM(DU_DR7)	FM(RIF3_CLK_B)	FM(HCTS3_N_E)	FM(LCDOUT23)	F_(0, 0) F_(0, 0) F_(0, 0) F_(0, 0) F_(0, 0) F_(0, 0) F_(0, 0)
#define IP6_27_24	FM(D9)			FM(MSIOF2_SYNC_A)	F_(0, 0)		F_(0, 0)		FM(VI5_DATA10_A)	FM(DU_DG0)	FM(RIF3_SYNC_B)	FM(HRX3_E)	FM(LCDOUT8)	F_(0, 0) F_(0, 0) F_(0, 0) F_(0, 0) F_(0, 0) F_(0, 0) F_(0, 0)
#define IP6_31_28	FM(D10)			FM(MSIOF2_RXD_A)	F_(0, 0)		F_(0, 0)		FM(VI5_DATA13_A)	FM(DU_DG1)	FM(RIF3_D0_B)	FM(HTX3_E)	FM(LCDOUT9)	F_(0, 0) F_(0, 0) F_(0, 0) F_(0, 0) F_(0, 0) F_(0, 0) F_(0, 0)
#define IP7_3_0		FM(D11)			FM(MSIOF2_TXD_A)	F_(0, 0)		F_(0, 0)		FM(VI5_DATA11_A)	FM(DU_DG2)	FM(RIF3_D1_B)	FM(HRTS3_N_E)	FM(LCDOUT10)	F_(0, 0) F_(0, 0) F_(0, 0) F_(0, 0) F_(0, 0) F_(0, 0) F_(0, 0)
#define IP7_7_4		FM(D12)			FM(CANFD0_TX)		FM(TX4_B)		FM(CAN0_TX)		FM(VI5_DATA8_A)		F_(0, 0)	F_(0, 0)	FM(VI5_DATA3_B)	F_(0, 0)	F_(0, 0) F_(0, 0) F_(0, 0) F_(0, 0) F_(0, 0) F_(0, 0) F_(0, 0)
#define IP7_11_8	FM(D13)			FM(CANFD0_RX)		FM(RX4_B)		FM(CAN0_RX)		FM(VI5_DATA9_A)		FM(SCL7_B)	F_(0, 0)	FM(VI5_DATA4_B)	F_(0, 0)	F_(0, 0) F_(0, 0) F_(0, 0) F_(0, 0) F_(0, 0) F_(0, 0) F_(0, 0)
#define IP7_15_12	FM(D14)			FM(CAN_CLK)		FM(HRX3_A)		FM(MSIOF2_SS2_A)	F_(0, 0)		FM(SDA7_B)	F_(0, 0)	FM(VI5_DATA5_B)	F_(0, 0)	F_(0, 0) F_(0, 0) F_(0, 0) F_(0, 0) F_(0, 0) F_(0, 0) F_(0, 0)
#define IP7_19_16	FM(D15)			FM(MSIOF2_SS1_A)	FM(HTX3_A)		FM(MSIOF3_SS1_A)	F_(0, 0)		FM(DU_DG3)	F_(0, 0)	F_(0, 0)	FM(LCDOUT11)	F_(0, 0) F_(0, 0) F_(0, 0) F_(0, 0) F_(0, 0) F_(0, 0) F_(0, 0)
#define IP7_23_20	FM(SCL4)		FM(CS1_N_A26)		F_(0, 0)		F_(0, 0)		F_(0, 0)		FM(DU_DOTCLKIN0) FM(VI4_DATA6_B) FM(VI5_DATA6_B) FM(QCLK)	F_(0, 0) F_(0, 0) F_(0, 0) F_(0, 0) F_(0, 0) F_(0, 0) F_(0, 0)
#define IP7_27_24	FM(SDA4)		FM(WE1_N)		F_(0, 0)		F_(0, 0)		F_(0, 0)		F_(0, 0)	FM(VI4_DATA7_B)	FM(VI5_DATA7_B)	FM(QPOLB)	F_(0, 0) F_(0, 0) F_(0, 0) F_(0, 0) F_(0, 0) F_(0, 0) F_(0, 0)
#define IP7_31_28	FM(SD0_CLK)		FM(NFDATA8)		FM(SCL1_C)		FM(HSCK1_B)		FM(SDA2_E)		FM(FMCLK_B)	F_(0, 0)	F_(0, 0)	F_(0, 0)	F_(0, 0) F_(0, 0) F_(0, 0) F_(0, 0) F_(0, 0) F_(0, 0) F_(0, 0)

/* IPSRx */		/* 0 */			/* 1 */			/* 2 */			/* 3 */			/* 4 */			/* 5 */		/* 6 */		/* 7 */		/* 8 */		/* 9 - F */
#define IP8_3_0		FM(SD0_CMD)		FM(NFDATA9)		F_(0, 0)		FM(HRX1_B)		F_(0, 0)		FM(SPEEDIN_B)	F_(0, 0)	F_(0, 0)	F_(0, 0)	F_(0, 0) F_(0, 0) F_(0, 0) F_(0, 0) F_(0, 0) F_(0, 0) F_(0, 0)
#define IP8_7_4		FM(SD0_DAT0)		FM(NFDATA10)		F_(0, 0)		FM(HTX1_B)		F_(0, 0)		FM(REMOCON_B)	F_(0, 0)	F_(0, 0)	F_(0, 0)	F_(0, 0) F_(0, 0) F_(0, 0) F_(0, 0) F_(0, 0) F_(0, 0) F_(0, 0)
#define IP8_11_8	FM(SD0_DAT1)		FM(NFDATA11)		FM(SDA2_C)		FM(HCTS1_N_B)		F_(0, 0)		FM(FMIN_B)	F_(0, 0)	F_(0, 0)	F_(0, 0)	F_(0, 0) F_(0, 0) F_(0, 0) F_(0, 0) F_(0, 0) F_(0, 0) F_(0, 0)
#define IP8_15_12	FM(SD0_DAT2)		FM(NFDATA12)		FM(SCL2_C)		FM(HRTS1_N_B)		F_(0, 0)		FM(BPFCLK_B)	F_(0, 0)	F_(0, 0)	F_(0, 0)	F_(0, 0) F_(0, 0) F_(0, 0) F_(0, 0) F_(0, 0) F_(0, 0) F_(0, 0)
#define IP8_19_16	FM(SD0_DAT3)		FM(NFDATA13)		FM(SDA1_C)		FM(SCL2_E)		FM(SPEEDIN_C)		FM(REMOCON_C)	F_(0, 0)	F_(0, 0)	F_(0, 0)	F_(0, 0) F_(0, 0) F_(0, 0) F_(0, 0) F_(0, 0) F_(0, 0) F_(0, 0)
#define IP8_23_20	FM(SD1_CLK)		FM(NFDATA14_B)		F_(0, 0)		F_(0, 0)		F_(0, 0)		F_(0, 0)	F_(0, 0)	F_(0, 0)	F_(0, 0)	F_(0, 0) F_(0, 0) F_(0, 0) F_(0, 0) F_(0, 0) F_(0, 0) F_(0, 0)
#define IP8_27_24	FM(SD1_CMD)		FM(NFDATA15_B)		F_(0, 0)		F_(0, 0)		F_(0, 0)		F_(0, 0)	F_(0, 0)	F_(0, 0)	F_(0, 0)	F_(0, 0) F_(0, 0) F_(0, 0) F_(0, 0) F_(0, 0) F_(0, 0) F_(0, 0)
#define IP8_31_28	FM(SD1_DAT0)		FM(NFWP_N_B)		F_(0, 0)		F_(0, 0)		F_(0, 0)		F_(0, 0)	F_(0, 0)	F_(0, 0)	F_(0, 0)	F_(0, 0) F_(0, 0) F_(0, 0) F_(0, 0) F_(0, 0) F_(0, 0) F_(0, 0)
#define IP9_3_0		FM(SD1_DAT1)		FM(NFCE_N_B)		F_(0, 0)		F_(0, 0)		F_(0, 0)		F_(0, 0)	F_(0, 0)	F_(0, 0)	F_(0, 0)	F_(0, 0) F_(0, 0) F_(0, 0) F_(0, 0) F_(0, 0) F_(0, 0) F_(0, 0)
#define IP9_7_4		FM(SD1_DAT2)		FM(NFALE_B)		F_(0, 0)		F_(0, 0)		F_(0, 0)		F_(0, 0)	F_(0, 0)	F_(0, 0)	F_(0, 0)	F_(0, 0) F_(0, 0) F_(0, 0) F_(0, 0) F_(0, 0) F_(0, 0) F_(0, 0)
#define IP9_11_8	FM(SD1_DAT3)		FM(NFRB_N_B)		F_(0, 0)		F_(0, 0)		F_(0, 0)		F_(0, 0)	F_(0, 0)	F_(0, 0)	F_(0, 0)	F_(0, 0) F_(0, 0) F_(0, 0) F_(0, 0) F_(0, 0) F_(0, 0) F_(0, 0)
#define IP9_15_12	FM(SD3_CLK)		FM(NFWE_N)		F_(0, 0)		F_(0, 0)		F_(0, 0)		F_(0, 0)	F_(0, 0)	F_(0, 0)	F_(0, 0)	F_(0, 0) F_(0, 0) F_(0, 0) F_(0, 0) F_(0, 0) F_(0, 0) F_(0, 0)
#define IP9_19_16	FM(SD3_CMD)		FM(NFRE_N)		F_(0, 0)		F_(0, 0)		F_(0, 0)		F_(0, 0)	F_(0, 0)	F_(0, 0)	F_(0, 0)	F_(0, 0) F_(0, 0) F_(0, 0) F_(0, 0) F_(0, 0) F_(0, 0) F_(0, 0)
#define IP9_23_20	FM(SD3_DAT0)		FM(NFDATA0)		F_(0, 0)		F_(0, 0)		F_(0, 0)		F_(0, 0)	F_(0, 0)	F_(0, 0)	F_(0, 0)	F_(0, 0) F_(0, 0) F_(0, 0) F_(0, 0) F_(0, 0) F_(0, 0) F_(0, 0)
#define IP9_27_24	FM(SD3_DAT1)		FM(NFDATA1)		F_(0, 0)		F_(0, 0)		F_(0, 0)		F_(0, 0)	F_(0, 0)	F_(0, 0)	F_(0, 0)	F_(0, 0) F_(0, 0) F_(0, 0) F_(0, 0) F_(0, 0) F_(0, 0) F_(0, 0)
#define IP9_31_28	FM(SD3_DAT2)		FM(NFDATA2)		F_(0, 0)		F_(0, 0)		F_(0, 0)		F_(0, 0)	F_(0, 0)	F_(0, 0)	F_(0, 0)	F_(0, 0) F_(0, 0) F_(0, 0) F_(0, 0) F_(0, 0) F_(0, 0) F_(0, 0)
#define IP10_3_0	FM(SD3_DAT3)		FM(NFDATA3)		F_(0, 0)		F_(0, 0)		F_(0, 0)		F_(0, 0)	F_(0, 0)	F_(0, 0)	F_(0, 0)	F_(0, 0) F_(0, 0) F_(0, 0) F_(0, 0) F_(0, 0) F_(0, 0) F_(0, 0)
#define IP10_7_4	FM(SD3_DAT4)		FM(NFDATA4)		F_(0, 0)		F_(0, 0)		F_(0, 0)		F_(0, 0)	F_(0, 0)	F_(0, 0)	F_(0, 0)	F_(0, 0) F_(0, 0) F_(0, 0) F_(0, 0) F_(0, 0) F_(0, 0) F_(0, 0)
#define IP10_11_8	FM(SD3_DAT5)		FM(NFDATA5)		F_(0, 0)		F_(0, 0)		F_(0, 0)		F_(0, 0)	F_(0, 0)	F_(0, 0)	F_(0, 0)	F_(0, 0) F_(0, 0) F_(0, 0) F_(0, 0) F_(0, 0) F_(0, 0) F_(0, 0)
#define IP10_15_12	FM(SD3_DAT6)		FM(NFDATA6)		F_(0, 0)		F_(0, 0)		F_(0, 0)		F_(0, 0)	F_(0, 0)	F_(0, 0)	F_(0, 0)	F_(0, 0) F_(0, 0) F_(0, 0) F_(0, 0) F_(0, 0) F_(0, 0) F_(0, 0)
#define IP10_19_16	FM(SD3_DAT7)		FM(NFDATA7)		F_(0, 0)		F_(0, 0)		F_(0, 0)		F_(0, 0)	F_(0, 0)	F_(0, 0)	F_(0, 0)	F_(0, 0) F_(0, 0) F_(0, 0) F_(0, 0) F_(0, 0) F_(0, 0) F_(0, 0)
#define IP10_23_20	FM(SD3_DS)		FM(NFCLE)		F_(0, 0)		F_(0, 0)		F_(0, 0)		F_(0, 0)	F_(0, 0)	F_(0, 0)	F_(0, 0)	F_(0, 0) F_(0, 0) F_(0, 0) F_(0, 0) F_(0, 0) F_(0, 0) F_(0, 0)
#define IP10_27_24	FM(SD0_CD)		FM(NFALE_A)		FM(SD3_CD)		FM(RIF0_CLK_B)		FM(SCL2_B)		FM(TCLK1_A)	FM(SSI_SCK2_B)	FM(TS_SCK0)	F_(0, 0)	F_(0, 0) F_(0, 0) F_(0, 0) F_(0, 0) F_(0, 0) F_(0, 0) F_(0, 0)
#define IP10_31_28	FM(SD0_WP)		FM(NFRB_N_A)		FM(SD3_WP)		FM(RIF0_D0_B)		FM(SDA2_B)		FM(TCLK2_A)	FM(SSI_WS2_B)	FM(TS_SDAT0)	F_(0, 0)	F_(0, 0) F_(0, 0) F_(0, 0) F_(0, 0) F_(0, 0) F_(0, 0) F_(0, 0)
#define IP11_3_0	FM(SD1_CD)		FM(NFCE_N_A)		FM(SSI_SCK1)		FM(RIF0_D1_B)		F_(0, 0)		F_(0, 0)	F_(0, 0)	FM(TS_SDEN0)	F_(0, 0)	F_(0, 0) F_(0, 0) F_(0, 0) F_(0, 0) F_(0, 0) F_(0, 0) F_(0, 0)
#define IP11_7_4	FM(SD1_WP)		FM(NFWP_N_A)		FM(SSI_WS1)		FM(RIF0_SYNC_B)		F_(0, 0)		F_(0, 0)	F_(0, 0)	FM(TS_SPSYNC0)	F_(0, 0)	F_(0, 0) F_(0, 0) F_(0, 0) F_(0, 0) F_(0, 0) F_(0, 0) F_(0, 0)
#define IP11_11_8	FM(RX0_A)		FM(HRX1_A)		FM(SSI_SCK2_A)		FM(RIF1_SYNC)		F_(0, 0)		F_(0, 0)	F_(0, 0)	FM(TS_SCK1)	F_(0, 0)	F_(0, 0) F_(0, 0) F_(0, 0) F_(0, 0) F_(0, 0) F_(0, 0) F_(0, 0)
#define IP11_15_12	FM(TX0_A)		FM(HTX1_A)		FM(SSI_WS2_A)		FM(RIF1_D0)		F_(0, 0)		F_(0, 0)	F_(0, 0)	FM(TS_SDAT1)	F_(0, 0)	F_(0, 0) F_(0, 0) F_(0, 0) F_(0, 0) F_(0, 0) F_(0, 0) F_(0, 0)
#define IP11_19_16	FM(CTS0_N_A)		FM(NFDATA14_A)		FM(AUDIO_CLKOUT_A)	FM(RIF1_D1)		FM(SCIF_CLK_A)		FM(FMCLK_A)	F_(0, 0)	F_(0, 0)	F_(0, 0)	F_(0, 0) F_(0, 0) F_(0, 0) F_(0, 0) F_(0, 0) F_(0, 0) F_(0, 0)
#define IP11_23_20	FM(RTS0_N_A)		FM(NFDATA15_A)		FM(AUDIO_CLKOUT1_A)	FM(RIF1_CLK)		FM(SCL2_A)		FM(FMIN_A)	F_(0, 0)	F_(0, 0)	F_(0, 0)	F_(0, 0) F_(0, 0) F_(0, 0) F_(0, 0) F_(0, 0) F_(0, 0) F_(0, 0)
#define IP11_27_24	FM(SCK0_A)		FM(HSCK1_A)		FM(USB3HS0_ID)		FM(RTS1_N)		FM(SDA2_A)		FM(FMCLK_C)	F_(0, 0)	F_(0, 0)	FM(USB0_ID)	F_(0, 0) F_(0, 0) F_(0, 0) F_(0, 0) F_(0, 0) F_(0, 0) F_(0, 0)
#define IP11_31_28	FM(RX1)			FM(HRX2_B)		FM(SSI_SCK9_B)		FM(AUDIO_CLKOUT1_B)	F_(0, 0)		F_(0, 0)	F_(0, 0)	F_(0, 0)	F_(0, 0)	F_(0, 0) F_(0, 0) F_(0, 0) F_(0, 0) F_(0, 0) F_(0, 0) F_(0, 0)

/* IPSRx */		/* 0 */			/* 1 */			/* 2 */			/* 3 */			/* 4 */			/* 5 */		/* 6 */		/* 7 */		/* 8 */		/* 9 - F */
#define IP12_3_0	FM(TX1)			FM(HTX2_B)		FM(SSI_WS9_B)		FM(AUDIO_CLKOUT3_B)	F_(0, 0)		F_(0, 0)	F_(0, 0)	F_(0, 0)	F_(0, 0)	F_(0, 0) F_(0, 0) F_(0, 0) F_(0, 0) F_(0, 0) F_(0, 0) F_(0, 0)
#define IP12_7_4	FM(SCK2_A)		FM(HSCK0_A)		FM(AUDIO_CLKB_A)	FM(CTS1_N)		FM(RIF0_CLK_A)		FM(REMOCON_A)	FM(SCIF_CLK_B)	F_(0, 0)	F_(0, 0)	F_(0, 0) F_(0, 0) F_(0, 0) F_(0, 0) F_(0, 0) F_(0, 0) F_(0, 0)
#define IP12_11_8	FM(TX2_A)		FM(HRX0_A)		FM(AUDIO_CLKOUT2_A)	F_(0, 0)		FM(SCL1_A)		F_(0, 0)	FM(FSO_CFE_0_N_A) FM(TS_SDEN1)	F_(0, 0)	F_(0, 0) F_(0, 0) F_(0, 0) F_(0, 0) F_(0, 0) F_(0, 0) F_(0, 0)
#define IP12_15_12	FM(RX2_A)		FM(HTX0_A)		FM(AUDIO_CLKOUT3_A)	F_(0, 0)		FM(SDA1_A)		F_(0, 0)	FM(FSO_CFE_1_N_A) FM(TS_SPSYNC1) F_(0, 0)	F_(0, 0) F_(0, 0) F_(0, 0) F_(0, 0) F_(0, 0) F_(0, 0) F_(0, 0)
#define IP12_19_16	FM(MSIOF0_SCK)		F_(0, 0)		FM(SSI_SCK78)		F_(0, 0)		F_(0, 0)		F_(0, 0)	F_(0, 0)	F_(0, 0)	F_(0, 0)	F_(0, 0) F_(0, 0) F_(0, 0) F_(0, 0) F_(0, 0) F_(0, 0) F_(0, 0)
#define IP12_23_20	FM(MSIOF0_RXD)		F_(0, 0)		FM(SSI_WS78)		F_(0, 0)		F_(0, 0)		FM(TX2_B)	F_(0, 0)	F_(0, 0)	F_(0, 0)	F_(0, 0) F_(0, 0) F_(0, 0) F_(0, 0) F_(0, 0) F_(0, 0) F_(0, 0)
#define IP12_27_24	FM(MSIOF0_TXD)		F_(0, 0)		FM(SSI_SDATA7)		F_(0, 0)		F_(0, 0)		FM(RX2_B)	F_(0, 0)	F_(0, 0)	F_(0, 0)	F_(0, 0) F_(0, 0) F_(0, 0) F_(0, 0) F_(0, 0) F_(0, 0) F_(0, 0)
#define IP12_31_28	FM(MSIOF0_SYNC)		FM(AUDIO_CLKOUT_B)	FM(SSI_SDATA8)		F_(0, 0)		F_(0, 0)		F_(0, 0)	F_(0, 0)	F_(0, 0)	F_(0, 0)	F_(0, 0) F_(0, 0) F_(0, 0) F_(0, 0) F_(0, 0) F_(0, 0) F_(0, 0)
#define IP13_3_0	FM(MSIOF0_SS1)		FM(HRX2_A)		FM(SSI_SCK4)		FM(HCTS0_N_A)		FM(BPFCLK_C)		FM(SPEEDIN_A)	F_(0, 0)	F_(0, 0)	F_(0, 0)	F_(0, 0) F_(0, 0) F_(0, 0) F_(0, 0) F_(0, 0) F_(0, 0) F_(0, 0)
#define IP13_7_4	FM(MSIOF0_SS2)		FM(HTX2_A)		FM(SSI_WS4)		FM(HRTS0_N_A)		FM(FMIN_C)		FM(BPFCLK_A)	F_(0, 0)	F_(0, 0)	F_(0, 0)	F_(0, 0) F_(0, 0) F_(0, 0) F_(0, 0) F_(0, 0) F_(0, 0) F_(0, 0)
#define IP13_11_8	FM(SSI_SDATA9)		F_(0, 0)		FM(AUDIO_CLKC_A)	FM(SCK1)		F_(0, 0)		F_(0, 0)	F_(0, 0)	F_(0, 0)	F_(0, 0)	F_(0, 0) F_(0, 0) F_(0, 0) F_(0, 0) F_(0, 0) F_(0, 0) F_(0, 0)
#define IP13_15_12	FM(MLB_CLK)		FM(RX0_B)		F_(0, 0)		FM(RIF0_D0_A)		FM(SCL1_B)		FM(TCLK1_B)	F_(0, 0)	F_(0, 0)	FM(SIM0_RST_A)	F_(0, 0) F_(0, 0) F_(0, 0) F_(0, 0) F_(0, 0) F_(0, 0) F_(0, 0)
#define IP13_19_16	FM(MLB_SIG)		FM(SCK0_B)		F_(0, 0)		FM(RIF0_D1_A)		FM(SDA1_B)		FM(TCLK2_B)	F_(0, 0)	F_(0, 0)	FM(SIM0_D_A)	F_(0, 0) F_(0, 0) F_(0, 0) F_(0, 0) F_(0, 0) F_(0, 0) F_(0, 0)
#define IP13_23_20	FM(MLB_DAT)		FM(TX0_B)		F_(0, 0)		FM(RIF0_SYNC_A)		F_(0, 0)		F_(0, 0)	F_(0, 0)	F_(0, 0)	FM(SIM0_CLK_A)	F_(0, 0) F_(0, 0) F_(0, 0) F_(0, 0) F_(0, 0) F_(0, 0) F_(0, 0)
#define IP13_27_24	FM(SSI_SCK01239)	F_(0, 0)		F_(0, 0)		F_(0, 0)		F_(0, 0)		F_(0, 0)	F_(0, 0)	F_(0, 0)	F_(0, 0)	F_(0, 0) F_(0, 0) F_(0, 0) F_(0, 0) F_(0, 0) F_(0, 0) F_(0, 0)
#define IP13_31_28	FM(SSI_WS01239)		F_(0, 0)		F_(0, 0)		F_(0, 0)		F_(0, 0)		F_(0, 0)	F_(0, 0)	F_(0, 0)	F_(0, 0)	F_(0, 0) F_(0, 0) F_(0, 0) F_(0, 0) F_(0, 0) F_(0, 0) F_(0, 0)
#define IP14_3_0	FM(SSI_SDATA0)		F_(0, 0)		F_(0, 0)		F_(0, 0)		F_(0, 0)		F_(0, 0)	F_(0, 0)	F_(0, 0)	F_(0, 0)	F_(0, 0) F_(0, 0) F_(0, 0) F_(0, 0) F_(0, 0) F_(0, 0) F_(0, 0)
#define IP14_7_4	FM(SSI_SDATA1)		FM(AUDIO_CLKC_B)	F_(0, 0)		F_(0, 0)		F_(0, 0)		F_(0, 0)	FM(PWM0_B)	F_(0, 0)	F_(0, 0)	F_(0, 0) F_(0, 0) F_(0, 0) F_(0, 0) F_(0, 0) F_(0, 0) F_(0, 0)
#define IP14_11_8	FM(SSI_SDATA2)		FM(AUDIO_CLKOUT2_B)	FM(SSI_SCK9_A)		F_(0, 0)		F_(0, 0)		F_(0, 0)	FM(PWM1_B)	F_(0, 0)	F_(0, 0)	F_(0, 0) F_(0, 0) F_(0, 0) F_(0, 0) F_(0, 0) F_(0, 0) F_(0, 0)
#define IP14_15_12	FM(SSI_SCK349)		F_(0, 0)		F_(0, 0)		F_(0, 0)		F_(0, 0)		F_(0, 0)	FM(PWM2_C)	F_(0, 0)	F_(0, 0)	F_(0, 0) F_(0, 0) F_(0, 0) F_(0, 0) F_(0, 0) F_(0, 0) F_(0, 0)
#define IP14_19_16	FM(SSI_WS349)		F_(0, 0)		F_(0, 0)		F_(0, 0)		F_(0, 0)		F_(0, 0)	FM(PWM3_C)	F_(0, 0)	F_(0, 0)	F_(0, 0) F_(0, 0) F_(0, 0) F_(0, 0) F_(0, 0) F_(0, 0) F_(0, 0)
#define IP14_23_20	FM(SSI_SDATA3)		FM(AUDIO_CLKOUT1_C)	FM(AUDIO_CLKB_B)	F_(0, 0)		F_(0, 0)		F_(0, 0)	FM(PWM4_B)	F_(0, 0)	F_(0, 0)	F_(0, 0) F_(0, 0) F_(0, 0) F_(0, 0) F_(0, 0) F_(0, 0) F_(0, 0)
#define IP14_27_24	FM(SSI_SDATA4)		F_(0, 0)		FM(SSI_WS9_A)		F_(0, 0)		F_(0, 0)		F_(0, 0)	FM(PWM5_B)	F_(0, 0)	F_(0, 0)	F_(0, 0) F_(0, 0) F_(0, 0) F_(0, 0) F_(0, 0) F_(0, 0) F_(0, 0)
#define IP14_31_28	FM(SSI_SCK5)		FM(HRX0_B)		F_(0, 0)		FM(USB0_PWEN_B)		FM(SCL2_D)		F_(0, 0)	FM(PWM6_B)	F_(0, 0)	F_(0, 0)	F_(0, 0) F_(0, 0) F_(0, 0) F_(0, 0) F_(0, 0) F_(0, 0) F_(0, 0)
#define IP15_3_0	FM(SSI_WS5)		FM(HTX0_B)		F_(0, 0)		FM(USB0_OVC_B)		FM(SDA2_D)		F_(0, 0)	F_(0, 0)	F_(0, 0)	F_(0, 0)	F_(0, 0) F_(0, 0) F_(0, 0) F_(0, 0) F_(0, 0) F_(0, 0) F_(0, 0)
#define IP15_7_4	FM(SSI_SDATA5)		FM(HSCK0_B)		FM(AUDIO_CLKB_C)	FM(TPU0TO0)		F_(0, 0)		F_(0, 0)	F_(0, 0)	F_(0, 0)	F_(0, 0)	F_(0, 0) F_(0, 0) F_(0, 0) F_(0, 0) F_(0, 0) F_(0, 0) F_(0, 0)
#define IP15_11_8	FM(SSI_SCK6)		FM(HSCK2_A)		FM(AUDIO_CLKC_C)	FM(TPU0TO1)		F_(0, 0)		F_(0, 0)	FM(FSO_CFE_0_N_B) F_(0, 0)	FM(SIM0_RST_B)	F_(0, 0) F_(0, 0) F_(0, 0) F_(0, 0) F_(0, 0) F_(0, 0) F_(0, 0)
#define IP15_15_12	FM(SSI_WS6)		FM(HCTS2_N_A)		FM(AUDIO_CLKOUT2_C)	FM(TPU0TO2)		FM(SDA1_D)		F_(0, 0)	FM(FSO_CFE_1_N_B) F_(0, 0)	FM(SIM0_D_B)	F_(0, 0) F_(0, 0) F_(0, 0) F_(0, 0) F_(0, 0) F_(0, 0) F_(0, 0)
#define IP15_19_16	FM(SSI_SDATA6)		FM(HRTS2_N_A)		FM(AUDIO_CLKOUT3_C)	FM(TPU0TO3)		FM(SCL1_D)		F_(0, 0)	FM(FSO_TOE_N_B)	F_(0, 0)	FM(SIM0_CLK_B)	F_(0, 0) F_(0, 0) F_(0, 0) F_(0, 0) F_(0, 0) F_(0, 0) F_(0, 0)
#define IP15_23_20	FM(AUDIO_CLKA)		F_(0, 0)		F_(0, 0)		F_(0, 0)		F_(0, 0)		F_(0, 0)	F_(0, 0)	F_(0, 0)	F_(0, 0)	F_(0, 0) F_(0, 0) F_(0, 0) F_(0, 0) F_(0, 0) F_(0, 0) F_(0, 0)
#define IP15_27_24	FM(USB30_PWEN)		FM(USB0_PWEN_A)		F_(0, 0)		F_(0, 0)		F_(0, 0)		F_(0, 0)	F_(0, 0)	F_(0, 0)	F_(0, 0)	F_(0, 0) F_(0, 0) F_(0, 0) F_(0, 0) F_(0, 0) F_(0, 0) F_(0, 0)
#define IP15_31_28	FM(USB30_OVC)		FM(USB0_OVC_A)		F_(0, 0)		F_(0, 0)		F_(0, 0)		F_(0, 0)	FM(FSO_TOE_N_A)	F_(0, 0)	F_(0, 0)	F_(0, 0) F_(0, 0) F_(0, 0) F_(0, 0) F_(0, 0) F_(0, 0) F_(0, 0)

#define PINMUX_GPSR	\
\
													 \
													 \
													 \
													 \
													 \
													 \
				GPSR2_25								 \
				GPSR2_24								 \
				GPSR2_23								 \
		GPSR1_22	GPSR2_22								 \
		GPSR1_21	GPSR2_21								 \
		GPSR1_20	GPSR2_20								 \
		GPSR1_19	GPSR2_19					GPSR5_19		 \
		GPSR1_18	GPSR2_18					GPSR5_18		 \
GPSR0_17	GPSR1_17	GPSR2_17					GPSR5_17	GPSR6_17 \
GPSR0_16	GPSR1_16	GPSR2_16					GPSR5_16	GPSR6_16 \
GPSR0_15	GPSR1_15	GPSR2_15	GPSR3_15			GPSR5_15	GPSR6_15 \
GPSR0_14	GPSR1_14	GPSR2_14	GPSR3_14			GPSR5_14	GPSR6_14 \
GPSR0_13	GPSR1_13	GPSR2_13	GPSR3_13			GPSR5_13	GPSR6_13 \
GPSR0_12	GPSR1_12	GPSR2_12	GPSR3_12			GPSR5_12	GPSR6_12 \
GPSR0_11	GPSR1_11	GPSR2_11	GPSR3_11			GPSR5_11	GPSR6_11 \
GPSR0_10	GPSR1_10	GPSR2_10	GPSR3_10	GPSR4_10	GPSR5_10	GPSR6_10 \
GPSR0_9		GPSR1_9		GPSR2_9		GPSR3_9		GPSR4_9		GPSR5_9		GPSR6_9 \
GPSR0_8		GPSR1_8		GPSR2_8		GPSR3_8		GPSR4_8		GPSR5_8		GPSR6_8 \
GPSR0_7		GPSR1_7		GPSR2_7		GPSR3_7		GPSR4_7		GPSR5_7		GPSR6_7 \
GPSR0_6		GPSR1_6		GPSR2_6		GPSR3_6		GPSR4_6		GPSR5_6		GPSR6_6 \
GPSR0_5		GPSR1_5		GPSR2_5		GPSR3_5		GPSR4_5		GPSR5_5		GPSR6_5 \
GPSR0_4		GPSR1_4		GPSR2_4		GPSR3_4		GPSR4_4		GPSR5_4		GPSR6_4 \
GPSR0_3		GPSR1_3		GPSR2_3		GPSR3_3		GPSR4_3		GPSR5_3		GPSR6_3 \
GPSR0_2		GPSR1_2		GPSR2_2		GPSR3_2		GPSR4_2		GPSR5_2		GPSR6_2 \
GPSR0_1		GPSR1_1		GPSR2_1		GPSR3_1		GPSR4_1		GPSR5_1		GPSR6_1 \
GPSR0_0		GPSR1_0		GPSR2_0		GPSR3_0		GPSR4_0		GPSR5_0		GPSR6_0

#define PINMUX_IPSR				\
\
FM(IP0_3_0)	IP0_3_0		FM(IP1_3_0)	IP1_3_0		FM(IP2_3_0)	IP2_3_0		FM(IP3_3_0)	IP3_3_0 \
FM(IP0_7_4)	IP0_7_4		FM(IP1_7_4)	IP1_7_4		FM(IP2_7_4)	IP2_7_4		FM(IP3_7_4)	IP3_7_4 \
FM(IP0_11_8)	IP0_11_8	FM(IP1_11_8)	IP1_11_8	FM(IP2_11_8)	IP2_11_8	FM(IP3_11_8)	IP3_11_8 \
FM(IP0_15_12)	IP0_15_12	FM(IP1_15_12)	IP1_15_12	FM(IP2_15_12)	IP2_15_12	FM(IP3_15_12)	IP3_15_12 \
FM(IP0_19_16)	IP0_19_16	FM(IP1_19_16)	IP1_19_16	FM(IP2_19_16)	IP2_19_16	FM(IP3_19_16)	IP3_19_16 \
FM(IP0_23_20)	IP0_23_20	FM(IP1_23_20)	IP1_23_20	FM(IP2_23_20)	IP2_23_20	FM(IP3_23_20)	IP3_23_20 \
FM(IP0_27_24)	IP0_27_24	FM(IP1_27_24)	IP1_27_24	FM(IP2_27_24)	IP2_27_24	FM(IP3_27_24)	IP3_27_24 \
FM(IP0_31_28)	IP0_31_28	FM(IP1_31_28)	IP1_31_28	FM(IP2_31_28)	IP2_31_28	FM(IP3_31_28)	IP3_31_28 \
\
FM(IP4_3_0)	IP4_3_0		FM(IP5_3_0)	IP5_3_0		FM(IP6_3_0)	IP6_3_0		FM(IP7_3_0)	IP7_3_0 \
FM(IP4_7_4)	IP4_7_4		FM(IP5_7_4)	IP5_7_4		FM(IP6_7_4)	IP6_7_4		FM(IP7_7_4)	IP7_7_4 \
FM(IP4_11_8)	IP4_11_8	FM(IP5_11_8)	IP5_11_8	FM(IP6_11_8)	IP6_11_8	FM(IP7_11_8)	IP7_11_8 \
FM(IP4_15_12)	IP4_15_12	FM(IP5_15_12)	IP5_15_12	FM(IP6_15_12)	IP6_15_12	FM(IP7_15_12)	IP7_15_12 \
FM(IP4_19_16)	IP4_19_16	FM(IP5_19_16)	IP5_19_16	FM(IP6_19_16)	IP6_19_16	FM(IP7_19_16)	IP7_19_16 \
FM(IP4_23_20)	IP4_23_20	FM(IP5_23_20)	IP5_23_20	FM(IP6_23_20)	IP6_23_20	FM(IP7_23_20)	IP7_23_20 \
FM(IP4_27_24)	IP4_27_24	FM(IP5_27_24)	IP5_27_24	FM(IP6_27_24)	IP6_27_24	FM(IP7_27_24)	IP7_27_24 \
FM(IP4_31_28)	IP4_31_28	FM(IP5_31_28)	IP5_31_28	FM(IP6_31_28)	IP6_31_28	FM(IP7_31_28)	IP7_31_28 \
\
FM(IP8_3_0)	IP8_3_0		FM(IP9_3_0)	IP9_3_0		FM(IP10_3_0)	IP10_3_0	FM(IP11_3_0)	IP11_3_0 \
FM(IP8_7_4)	IP8_7_4		FM(IP9_7_4)	IP9_7_4		FM(IP10_7_4)	IP10_7_4	FM(IP11_7_4)	IP11_7_4 \
FM(IP8_11_8)	IP8_11_8	FM(IP9_11_8)	IP9_11_8	FM(IP10_11_8)	IP10_11_8	FM(IP11_11_8)	IP11_11_8 \
FM(IP8_15_12)	IP8_15_12	FM(IP9_15_12)	IP9_15_12	FM(IP10_15_12)	IP10_15_12	FM(IP11_15_12)	IP11_15_12 \
FM(IP8_19_16)	IP8_19_16	FM(IP9_19_16)	IP9_19_16	FM(IP10_19_16)	IP10_19_16	FM(IP11_19_16)	IP11_19_16 \
FM(IP8_23_20)	IP8_23_20	FM(IP9_23_20)	IP9_23_20	FM(IP10_23_20)	IP10_23_20	FM(IP11_23_20)	IP11_23_20 \
FM(IP8_27_24)	IP8_27_24	FM(IP9_27_24)	IP9_27_24	FM(IP10_27_24)	IP10_27_24	FM(IP11_27_24)	IP11_27_24 \
FM(IP8_31_28)	IP8_31_28	FM(IP9_31_28)	IP9_31_28	FM(IP10_31_28)	IP10_31_28	FM(IP11_31_28)	IP11_31_28 \
\
FM(IP12_3_0)	IP12_3_0	FM(IP13_3_0)	IP13_3_0	FM(IP14_3_0)	IP14_3_0	FM(IP15_3_0)	IP15_3_0 \
FM(IP12_7_4)	IP12_7_4	FM(IP13_7_4)	IP13_7_4	FM(IP14_7_4)	IP14_7_4	FM(IP15_7_4)	IP15_7_4 \
FM(IP12_11_8)	IP12_11_8	FM(IP13_11_8)	IP13_11_8	FM(IP14_11_8)	IP14_11_8	FM(IP15_11_8)	IP15_11_8 \
FM(IP12_15_12)	IP12_15_12	FM(IP13_15_12)	IP13_15_12	FM(IP14_15_12)	IP14_15_12	FM(IP15_15_12)	IP15_15_12 \
FM(IP12_19_16)	IP12_19_16	FM(IP13_19_16)	IP13_19_16	FM(IP14_19_16)	IP14_19_16	FM(IP15_19_16)	IP15_19_16 \
FM(IP12_23_20)	IP12_23_20	FM(IP13_23_20)	IP13_23_20	FM(IP14_23_20)	IP14_23_20	FM(IP15_23_20)	IP15_23_20 \
FM(IP12_27_24)	IP12_27_24	FM(IP13_27_24)	IP13_27_24	FM(IP14_27_24)	IP14_27_24	FM(IP15_27_24)	IP15_27_24 \
FM(IP12_31_28)	IP12_31_28	FM(IP13_31_28)	IP13_31_28	FM(IP14_31_28)	IP14_31_28	FM(IP15_31_28)	IP15_31_28

/* The bit numbering in MOD_SEL fields is reversed */
#define REV4(f0, f1, f2, f3)			f0 f2 f1 f3
#define REV8(f0, f1, f2, f3, f4, f5, f6, f7)	f0 f4 f2 f6 f1 f5 f3 f7

/* MOD_SEL0 */			/* 0 */				/* 1 */				/* 2 */				/* 3 */			/* 4 */			/* 5 */		/* 6 */		/* 7 */
#define MOD_SEL0_30_29	   REV4(FM(SEL_ADGB_0),			FM(SEL_ADGB_1),			FM(SEL_ADGB_2),			F_(0, 0))
#define MOD_SEL0_28		FM(SEL_DRIF0_0)			FM(SEL_DRIF0_1)
#define MOD_SEL0_27_26	   REV4(FM(SEL_FM_0),			FM(SEL_FM_1),			FM(SEL_FM_2),			F_(0, 0))
#define MOD_SEL0_25		FM(SEL_FSO_0)			FM(SEL_FSO_1)
#define MOD_SEL0_24		FM(SEL_HSCIF0_0)		FM(SEL_HSCIF0_1)
#define MOD_SEL0_23		FM(SEL_HSCIF1_0)		FM(SEL_HSCIF1_1)
#define MOD_SEL0_22		FM(SEL_HSCIF2_0)		FM(SEL_HSCIF2_1)
#define MOD_SEL0_21_20	   REV4(FM(SEL_I2C1_0),			FM(SEL_I2C1_1),			FM(SEL_I2C1_2),			FM(SEL_I2C1_3))
#define MOD_SEL0_19_18_17  REV8(FM(SEL_I2C2_0),			FM(SEL_I2C2_1),			FM(SEL_I2C2_2),			FM(SEL_I2C2_3),		FM(SEL_I2C2_4),		F_(0, 0),	F_(0, 0),	F_(0, 0))
#define MOD_SEL0_16		FM(SEL_NDF_0)			FM(SEL_NDF_1)
#define MOD_SEL0_15		FM(SEL_PWM0_0)			FM(SEL_PWM0_1)
#define MOD_SEL0_14		FM(SEL_PWM1_0)			FM(SEL_PWM1_1)
#define MOD_SEL0_13_12	   REV4(FM(SEL_PWM2_0),			FM(SEL_PWM2_1),			FM(SEL_PWM2_2),			F_(0, 0))
#define MOD_SEL0_11_10	   REV4(FM(SEL_PWM3_0),			FM(SEL_PWM3_1),			FM(SEL_PWM3_2),			F_(0, 0))
#define MOD_SEL0_9		FM(SEL_PWM4_0)			FM(SEL_PWM4_1)
#define MOD_SEL0_8		FM(SEL_PWM5_0)			FM(SEL_PWM5_1)
#define MOD_SEL0_7		FM(SEL_PWM6_0)			FM(SEL_PWM6_1)
#define MOD_SEL0_6_5	   REV4(FM(SEL_REMOCON_0),		FM(SEL_REMOCON_1),		FM(SEL_REMOCON_2),		F_(0, 0))
#define MOD_SEL0_4		FM(SEL_SCIF_0)			FM(SEL_SCIF_1)
#define MOD_SEL0_3		FM(SEL_SCIF0_0)			FM(SEL_SCIF0_1)
#define MOD_SEL0_2		FM(SEL_SCIF2_0)			FM(SEL_SCIF2_1)
#define MOD_SEL0_1_0	   REV4(FM(SEL_SPEED_PULSE_IF_0),	FM(SEL_SPEED_PULSE_IF_1),	FM(SEL_SPEED_PULSE_IF_2),	F_(0, 0))

/* MOD_SEL1 */			/* 0 */				/* 1 */				/* 2 */				/* 3 */			/* 4 */			/* 5 */		/* 6 */		/* 7 */
#define MOD_SEL1_29		FM(SEL_TIMER_TMU_0)		FM(SEL_TIMER_TMU_1)
#define MOD_SEL1_28		FM(SEL_USB_20_CH0_0)		FM(SEL_USB_20_CH0_1)
#define MOD_SEL1_26		FM(SEL_DRIF2_0)			FM(SEL_DRIF2_1)
#define MOD_SEL1_25		FM(SEL_DRIF3_0)			FM(SEL_DRIF3_1)
#define MOD_SEL1_24_23_22  REV8(FM(SEL_HSCIF3_0),		FM(SEL_HSCIF3_1),		FM(SEL_HSCIF3_2),		FM(SEL_HSCIF3_3),	FM(SEL_HSCIF3_4),	F_(0, 0),	F_(0, 0),	F_(0, 0))
#define MOD_SEL1_21_20_19  REV8(FM(SEL_HSCIF4_0),		FM(SEL_HSCIF4_1),		FM(SEL_HSCIF4_2),		FM(SEL_HSCIF4_3),	FM(SEL_HSCIF4_4),	F_(0, 0),	F_(0, 0),	F_(0, 0))
#define MOD_SEL1_18		FM(SEL_I2C6_0)			FM(SEL_I2C6_1)
#define MOD_SEL1_17		FM(SEL_I2C7_0)			FM(SEL_I2C7_1)
#define MOD_SEL1_16		FM(SEL_MSIOF2_0)		FM(SEL_MSIOF2_1)
#define MOD_SEL1_15		FM(SEL_MSIOF3_0)		FM(SEL_MSIOF3_1)
#define MOD_SEL1_14_13	   REV4(FM(SEL_SCIF3_0),		FM(SEL_SCIF3_1),		FM(SEL_SCIF3_2),		F_(0, 0))
#define MOD_SEL1_12_11	   REV4(FM(SEL_SCIF4_0),		FM(SEL_SCIF4_1),		FM(SEL_SCIF4_2),		F_(0, 0))
#define MOD_SEL1_10_9	   REV4(FM(SEL_SCIF5_0),		FM(SEL_SCIF5_1),		FM(SEL_SCIF5_2),		F_(0, 0))
#define MOD_SEL1_8		FM(SEL_VIN4_0)			FM(SEL_VIN4_1)
#define MOD_SEL1_7		FM(SEL_VIN5_0)			FM(SEL_VIN5_1)
#define MOD_SEL1_6_5	   REV4(FM(SEL_ADGC_0),			FM(SEL_ADGC_1),			FM(SEL_ADGC_2),			F_(0, 0))
#define MOD_SEL1_4		FM(SEL_SSI9_0)			FM(SEL_SSI9_1)

#define PINMUX_MOD_SELS	\
\
MOD_SEL0_30_29 \
			MOD_SEL1_29 \
MOD_SEL0_28		MOD_SEL1_28 \
MOD_SEL0_27_26 \
			MOD_SEL1_26 \
MOD_SEL0_25		MOD_SEL1_25 \
MOD_SEL0_24		MOD_SEL1_24_23_22 \
MOD_SEL0_23 \
MOD_SEL0_22 \
MOD_SEL0_21_20		MOD_SEL1_21_20_19 \
MOD_SEL0_19_18_17	MOD_SEL1_18 \
			MOD_SEL1_17 \
MOD_SEL0_16		MOD_SEL1_16 \
MOD_SEL0_15		MOD_SEL1_15 \
MOD_SEL0_14		MOD_SEL1_14_13 \
MOD_SEL0_13_12 \
			MOD_SEL1_12_11 \
MOD_SEL0_11_10 \
			MOD_SEL1_10_9 \
MOD_SEL0_9 \
MOD_SEL0_8		MOD_SEL1_8 \
MOD_SEL0_7		MOD_SEL1_7 \
MOD_SEL0_6_5		MOD_SEL1_6_5 \
MOD_SEL0_4		MOD_SEL1_4 \
MOD_SEL0_3 \
MOD_SEL0_2 \
MOD_SEL0_1_0

/*
 * These pins are not able to be muxed but have other properties
 * that can be set, such as pull-up/pull-down enable.
 */
#define PINMUX_STATIC \
	FM(AVB_TX_CTL) FM(AVB_TXC) FM(AVB_TD0) FM(AVB_TD1) FM(AVB_TD2) \
	FM(AVB_TD3) \
	FM(PRESETOUT_N) FM(FSCLKST_N) FM(TRST_N) FM(TCK) FM(TMS) FM(TDI) \
	FM(ASEBRK) \
	FM(MLB_REF)

enum {
	PINMUX_RESERVED = 0,

	PINMUX_DATA_BEGIN,
	GP_ALL(DATA),
	PINMUX_DATA_END,

#define F_(x, y)
#define FM(x)	FN_##x,
	PINMUX_FUNCTION_BEGIN,
	GP_ALL(FN),
	PINMUX_GPSR
	PINMUX_IPSR
	PINMUX_MOD_SELS
	PINMUX_FUNCTION_END,
#undef F_
#undef FM

#define F_(x, y)
#define FM(x)	x##_MARK,
	PINMUX_MARK_BEGIN,
	PINMUX_GPSR
	PINMUX_IPSR
	PINMUX_MOD_SELS
	PINMUX_STATIC
	PINMUX_MARK_END,
#undef F_
#undef FM
};

static const u16 pinmux_data[] = {
	PINMUX_DATA_GP_ALL(),

	PINMUX_SINGLE(CLKOUT),
	PINMUX_SINGLE(AVB_PHY_INT),
	PINMUX_SINGLE(AVB_RD3),
	PINMUX_SINGLE(AVB_RXC),
	PINMUX_SINGLE(AVB_RX_CTL),
	PINMUX_SINGLE(QSPI0_SSL),

	/* IPSR0 */
	PINMUX_IPSR_GPSR(IP0_3_0,		QSPI0_SPCLK),
	PINMUX_IPSR_MSEL(IP0_3_0,		HSCK4_A,	SEL_HSCIF4_0),

	PINMUX_IPSR_GPSR(IP0_7_4,		QSPI0_MOSI_IO0),
	PINMUX_IPSR_MSEL(IP0_7_4,		HCTS4_N_A,	SEL_HSCIF4_0),

	PINMUX_IPSR_GPSR(IP0_11_8,		QSPI0_MISO_IO1),
	PINMUX_IPSR_MSEL(IP0_11_8,		HRTS4_N_A,	SEL_HSCIF4_0),

	PINMUX_IPSR_GPSR(IP0_15_12,		QSPI0_IO2),
	PINMUX_IPSR_GPSR(IP0_15_12,		HTX4_A),

	PINMUX_IPSR_GPSR(IP0_19_16,		QSPI0_IO3),
	PINMUX_IPSR_MSEL(IP0_19_16,		HRX4_A,		SEL_HSCIF4_0),

	PINMUX_IPSR_GPSR(IP0_23_20,		QSPI1_SPCLK),
	PINMUX_IPSR_MSEL(IP0_23_20,		RIF2_CLK_A,	SEL_DRIF2_0),
	PINMUX_IPSR_MSEL(IP0_23_20,		HSCK4_B,	SEL_HSCIF4_1),
	PINMUX_IPSR_MSEL(IP0_23_20,		VI4_DATA0_A,	SEL_VIN4_0),

	PINMUX_IPSR_GPSR(IP0_27_24,		QSPI1_MOSI_IO0),
	PINMUX_IPSR_MSEL(IP0_27_24,		RIF2_SYNC_A,	SEL_DRIF2_0),
	PINMUX_IPSR_GPSR(IP0_27_24,		HTX4_B),
	PINMUX_IPSR_MSEL(IP0_27_24,		VI4_DATA1_A,	SEL_VIN4_0),

	PINMUX_IPSR_GPSR(IP0_31_28,		QSPI1_MISO_IO1),
	PINMUX_IPSR_MSEL(IP0_31_28,		RIF2_D0_A,	SEL_DRIF2_0),
	PINMUX_IPSR_MSEL(IP0_31_28,		HRX4_B,		SEL_HSCIF4_1),
	PINMUX_IPSR_MSEL(IP0_31_28,		VI4_DATA2_A,	SEL_VIN4_0),

	/* IPSR1 */
	PINMUX_IPSR_GPSR(IP1_3_0,		QSPI1_IO2),
	PINMUX_IPSR_MSEL(IP1_3_0,		RIF2_D1_A,	SEL_DRIF2_0),
	PINMUX_IPSR_GPSR(IP1_3_0,		HTX3_C),
	PINMUX_IPSR_MSEL(IP1_3_0,		VI4_DATA3_A,	SEL_VIN4_0),

	PINMUX_IPSR_GPSR(IP1_7_4,		QSPI1_IO3),
	PINMUX_IPSR_MSEL(IP1_7_4,		RIF3_CLK_A,	SEL_DRIF3_0),
	PINMUX_IPSR_MSEL(IP1_7_4,		HRX3_C,		SEL_HSCIF3_2),
	PINMUX_IPSR_MSEL(IP1_7_4,		VI4_DATA4_A,	SEL_VIN4_0),

	PINMUX_IPSR_GPSR(IP1_11_8,		QSPI1_SSL),
	PINMUX_IPSR_MSEL(IP1_11_8,		RIF3_SYNC_A,	SEL_DRIF3_0),
	PINMUX_IPSR_MSEL(IP1_11_8,		HSCK3_C,	SEL_HSCIF3_2),
	PINMUX_IPSR_MSEL(IP1_11_8,		VI4_DATA5_A,	SEL_VIN4_0),

	PINMUX_IPSR_GPSR(IP1_15_12,		RPC_INT_N),
	PINMUX_IPSR_MSEL(IP1_15_12,		RIF3_D0_A,	SEL_DRIF3_0),
	PINMUX_IPSR_MSEL(IP1_15_12,		HCTS3_N_C,	SEL_HSCIF3_2),
	PINMUX_IPSR_MSEL(IP1_15_12,		VI4_DATA6_A,	SEL_VIN4_0),

	PINMUX_IPSR_GPSR(IP1_19_16,		RPC_RESET_N),
	PINMUX_IPSR_MSEL(IP1_19_16,		RIF3_D1_A,	SEL_DRIF3_0),
	PINMUX_IPSR_MSEL(IP1_19_16,		HRTS3_N_C,	SEL_HSCIF3_2),
	PINMUX_IPSR_MSEL(IP1_19_16,		VI4_DATA7_A,	SEL_VIN4_0),

	PINMUX_IPSR_GPSR(IP1_23_20,		AVB_RD0),

	PINMUX_IPSR_GPSR(IP1_27_24,		AVB_RD1),

	PINMUX_IPSR_GPSR(IP1_31_28,		AVB_RD2),

	/* IPSR2 */
	PINMUX_IPSR_GPSR(IP2_3_0,		AVB_TXCREFCLK),

	PINMUX_IPSR_GPSR(IP2_7_4,		AVB_MDIO),

	PINMUX_IPSR_GPSR(IP2_11_8,		AVB_MDC),

	PINMUX_IPSR_GPSR(IP2_15_12,		BS_N),
	PINMUX_IPSR_MSEL(IP2_15_12,		PWM0_A,		SEL_PWM0_0),
	PINMUX_IPSR_GPSR(IP2_15_12,		AVB_MAGIC),
	PINMUX_IPSR_GPSR(IP2_15_12,		VI4_CLK),
	PINMUX_IPSR_GPSR(IP2_15_12,		TX3_C),
	PINMUX_IPSR_MSEL(IP2_15_12,		VI5_CLK_B,	SEL_VIN5_1),

	PINMUX_IPSR_GPSR(IP2_19_16,		RD_N),
	PINMUX_IPSR_MSEL(IP2_19_16,		PWM1_A,		SEL_PWM1_0),
	PINMUX_IPSR_GPSR(IP2_19_16,		AVB_LINK),
	PINMUX_IPSR_GPSR(IP2_19_16,		VI4_FIELD),
	PINMUX_IPSR_MSEL(IP2_19_16,		RX3_C,		SEL_SCIF3_2),
	PINMUX_IPSR_GPSR(IP2_19_16,		FSCLKST2_N_A),
	PINMUX_IPSR_MSEL(IP2_19_16,		VI5_DATA0_B,	SEL_VIN5_1),

	PINMUX_IPSR_GPSR(IP2_23_20,		RD_WR_N),
	PINMUX_IPSR_MSEL(IP2_23_20,		SCL7_A,		SEL_I2C7_0),
	PINMUX_IPSR_GPSR(IP2_23_20,		AVB_AVTP_MATCH_A),
	PINMUX_IPSR_GPSR(IP2_23_20,		VI4_VSYNC_N),
	PINMUX_IPSR_GPSR(IP2_23_20,		TX5_B),
	PINMUX_IPSR_MSEL(IP2_23_20,		SCK3_C,		SEL_SCIF3_2),
	PINMUX_IPSR_MSEL(IP2_23_20,		PWM5_A,		SEL_PWM5_0),

	PINMUX_IPSR_GPSR(IP2_27_24,		EX_WAIT0),
	PINMUX_IPSR_MSEL(IP2_27_24,		SDA7_A,		SEL_I2C7_0),
	PINMUX_IPSR_GPSR(IP2_27_24,		AVB_AVTP_CAPTURE_A),
	PINMUX_IPSR_GPSR(IP2_27_24,		VI4_HSYNC_N),
	PINMUX_IPSR_MSEL(IP2_27_24,		RX5_B,		SEL_SCIF5_1),
	PINMUX_IPSR_MSEL(IP2_27_24,		PWM6_A,		SEL_PWM6_0),

	PINMUX_IPSR_GPSR(IP2_31_28,		A0),
	PINMUX_IPSR_GPSR(IP2_31_28,		IRQ0),
	PINMUX_IPSR_MSEL(IP2_31_28,		PWM2_A,		SEL_PWM2_0),
	PINMUX_IPSR_MSEL(IP2_31_28,		MSIOF3_SS1_B,	SEL_MSIOF3_1),
	PINMUX_IPSR_MSEL(IP2_31_28,		VI5_CLK_A,	SEL_VIN5_0),
	PINMUX_IPSR_GPSR(IP2_31_28,		DU_CDE),
	PINMUX_IPSR_MSEL(IP2_31_28,		HRX3_D,		SEL_HSCIF3_3),
	PINMUX_IPSR_GPSR(IP2_31_28,		IERX),
	PINMUX_IPSR_GPSR(IP2_31_28,		QSTB_QHE),

	/* IPSR3 */
	PINMUX_IPSR_GPSR(IP3_3_0,		A1),
	PINMUX_IPSR_GPSR(IP3_3_0,		IRQ1),
	PINMUX_IPSR_MSEL(IP3_3_0,		PWM3_A,		SEL_PWM3_0),
	PINMUX_IPSR_GPSR(IP3_3_0,		DU_DOTCLKIN1),
	PINMUX_IPSR_MSEL(IP3_3_0,		VI5_DATA0_A,	SEL_VIN5_0),
	PINMUX_IPSR_GPSR(IP3_3_0,		DU_DISP_CDE),
	PINMUX_IPSR_MSEL(IP3_3_0,		SDA6_B,		SEL_I2C6_1),
	PINMUX_IPSR_GPSR(IP3_3_0,		IETX),
	PINMUX_IPSR_GPSR(IP3_3_0,		QCPV_QDE),

	PINMUX_IPSR_GPSR(IP3_7_4,		A2),
	PINMUX_IPSR_GPSR(IP3_7_4,		IRQ2),
	PINMUX_IPSR_GPSR(IP3_7_4,		AVB_AVTP_PPS),
	PINMUX_IPSR_GPSR(IP3_7_4,		VI4_CLKENB),
	PINMUX_IPSR_MSEL(IP3_7_4,		VI5_DATA1_A,	SEL_VIN5_0),
	PINMUX_IPSR_GPSR(IP3_7_4,		DU_DISP),
	PINMUX_IPSR_MSEL(IP3_7_4,		SCL6_B,		SEL_I2C6_1),
	PINMUX_IPSR_GPSR(IP3_7_4,		QSTVB_QVE),

	PINMUX_IPSR_GPSR(IP3_11_8,		A3),
	PINMUX_IPSR_MSEL(IP3_11_8,		CTS4_N_A,	SEL_SCIF4_0),
	PINMUX_IPSR_MSEL(IP3_11_8,		PWM4_A,		SEL_PWM4_0),
	PINMUX_IPSR_GPSR(IP3_11_8,		VI4_DATA12),
	PINMUX_IPSR_GPSR(IP3_11_8,		DU_DOTCLKOUT0),
	PINMUX_IPSR_GPSR(IP3_11_8,		HTX3_D),
	PINMUX_IPSR_GPSR(IP3_11_8,		IECLK),
	PINMUX_IPSR_GPSR(IP3_11_8,		LCDOUT12),

	PINMUX_IPSR_GPSR(IP3_15_12,		A4),
	PINMUX_IPSR_MSEL(IP3_15_12,		RTS4_N_A,	SEL_SCIF4_0),
	PINMUX_IPSR_MSEL(IP3_15_12,		MSIOF3_SYNC_B,	SEL_MSIOF3_1),
	PINMUX_IPSR_GPSR(IP3_15_12,		VI4_DATA8),
	PINMUX_IPSR_MSEL(IP3_15_12,		PWM2_B,		SEL_PWM2_1),
	PINMUX_IPSR_GPSR(IP3_15_12,		DU_DG4),
	PINMUX_IPSR_MSEL(IP3_15_12,		RIF2_CLK_B,	SEL_DRIF2_1),

	PINMUX_IPSR_GPSR(IP3_19_16,		A5),
	PINMUX_IPSR_MSEL(IP3_19_16,		SCK4_A,		SEL_SCIF4_0),
	PINMUX_IPSR_MSEL(IP3_19_16,		MSIOF3_SCK_B,	SEL_MSIOF3_1),
	PINMUX_IPSR_GPSR(IP3_19_16,		VI4_DATA9),
	PINMUX_IPSR_MSEL(IP3_19_16,		PWM3_B,		SEL_PWM3_1),
	PINMUX_IPSR_MSEL(IP3_19_16,		RIF2_SYNC_B,	SEL_DRIF2_1),
	PINMUX_IPSR_GPSR(IP3_19_16,		QPOLA),

	PINMUX_IPSR_GPSR(IP3_23_20,		A6),
	PINMUX_IPSR_MSEL(IP3_23_20,		RX4_A,		SEL_SCIF4_0),
	PINMUX_IPSR_MSEL(IP3_23_20,		MSIOF3_RXD_B,	SEL_MSIOF3_1),
	PINMUX_IPSR_GPSR(IP3_23_20,		VI4_DATA10),
	PINMUX_IPSR_MSEL(IP3_23_20,		RIF2_D0_B,	SEL_DRIF2_1),

	PINMUX_IPSR_GPSR(IP3_27_24,		A7),
	PINMUX_IPSR_GPSR(IP3_27_24,		TX4_A),
	PINMUX_IPSR_GPSR(IP3_27_24,		MSIOF3_TXD_B),
	PINMUX_IPSR_GPSR(IP3_27_24,		VI4_DATA11),
	PINMUX_IPSR_MSEL(IP3_27_24,		RIF2_D1_B,	SEL_DRIF2_1),

	PINMUX_IPSR_GPSR(IP3_31_28,		A8),
	PINMUX_IPSR_MSEL(IP3_31_28,		SDA6_A,		SEL_I2C6_0),
	PINMUX_IPSR_MSEL(IP3_31_28,		RX3_B,		SEL_SCIF3_1),
	PINMUX_IPSR_MSEL(IP3_31_28,		HRX4_C,		SEL_HSCIF4_2),
	PINMUX_IPSR_MSEL(IP3_31_28,		VI5_HSYNC_N_A,	SEL_VIN5_0),
	PINMUX_IPSR_GPSR(IP3_31_28,		DU_HSYNC),
	PINMUX_IPSR_MSEL(IP3_31_28,		VI4_DATA0_B,	SEL_VIN4_1),
	PINMUX_IPSR_GPSR(IP3_31_28,		QSTH_QHS),

	/* IPSR4 */
	PINMUX_IPSR_GPSR(IP4_3_0,		A9),
	PINMUX_IPSR_GPSR(IP4_3_0,		TX5_A),
	PINMUX_IPSR_GPSR(IP4_3_0,		IRQ3),
	PINMUX_IPSR_GPSR(IP4_3_0,		VI4_DATA16),
	PINMUX_IPSR_MSEL(IP4_3_0,		VI5_VSYNC_N_A,	SEL_VIN5_0),
	PINMUX_IPSR_GPSR(IP4_3_0,		DU_DG7),
	PINMUX_IPSR_GPSR(IP4_3_0,		LCDOUT15),

	PINMUX_IPSR_GPSR(IP4_7_4,		A10),
	PINMUX_IPSR_GPSR(IP4_7_4,		IRQ4),
	PINMUX_IPSR_MSEL(IP4_7_4,		MSIOF2_SYNC_B,	SEL_MSIOF2_1),
	PINMUX_IPSR_GPSR(IP4_7_4,		VI4_DATA13),
	PINMUX_IPSR_MSEL(IP4_7_4,		VI5_FIELD_A,	SEL_VIN5_0),
	PINMUX_IPSR_GPSR(IP4_7_4,		DU_DG5),
	PINMUX_IPSR_GPSR(IP4_7_4,		FSCLKST2_N_B),
	PINMUX_IPSR_GPSR(IP4_7_4,		LCDOUT13),

	PINMUX_IPSR_GPSR(IP4_11_8,		A11),
	PINMUX_IPSR_MSEL(IP4_11_8,		SCL6_A,		SEL_I2C6_0),
	PINMUX_IPSR_GPSR(IP4_11_8,		TX3_B),
	PINMUX_IPSR_GPSR(IP4_11_8,		HTX4_C),
	PINMUX_IPSR_GPSR(IP4_11_8,		DU_VSYNC),
	PINMUX_IPSR_MSEL(IP4_11_8,		VI4_DATA1_B,	SEL_VIN4_1),
	PINMUX_IPSR_GPSR(IP4_11_8,		QSTVA_QVS),

	PINMUX_IPSR_GPSR(IP4_15_12,		A12),
	PINMUX_IPSR_MSEL(IP4_15_12,		RX5_A,		SEL_SCIF5_0),
	PINMUX_IPSR_GPSR(IP4_15_12,		MSIOF2_SS2_B),
	PINMUX_IPSR_GPSR(IP4_15_12,		VI4_DATA17),
	PINMUX_IPSR_MSEL(IP4_15_12,		VI5_DATA3_A,	SEL_VIN5_0),
	PINMUX_IPSR_GPSR(IP4_15_12,		DU_DG6),
	PINMUX_IPSR_GPSR(IP4_15_12,		LCDOUT14),

	PINMUX_IPSR_GPSR(IP4_19_16,		A13),
	PINMUX_IPSR_MSEL(IP4_19_16,		SCK5_A,		SEL_SCIF5_0),
	PINMUX_IPSR_MSEL(IP4_19_16,		MSIOF2_SCK_B,	SEL_MSIOF2_1),
	PINMUX_IPSR_GPSR(IP4_19_16,		VI4_DATA14),
	PINMUX_IPSR_MSEL(IP4_19_16,		HRX4_D,		SEL_HSCIF4_3),
	PINMUX_IPSR_GPSR(IP4_19_16,		DU_DB2),
	PINMUX_IPSR_GPSR(IP4_19_16,		LCDOUT2),

	PINMUX_IPSR_GPSR(IP4_23_20,		A14),
	PINMUX_IPSR_GPSR(IP4_23_20,		MSIOF1_SS1),
	PINMUX_IPSR_MSEL(IP4_23_20,		MSIOF2_RXD_B,	SEL_MSIOF2_1),
	PINMUX_IPSR_GPSR(IP4_23_20,		VI4_DATA15),
	PINMUX_IPSR_GPSR(IP4_23_20,		HTX4_D),
	PINMUX_IPSR_GPSR(IP4_23_20,		DU_DB3),
	PINMUX_IPSR_GPSR(IP4_23_20,		LCDOUT3),

	PINMUX_IPSR_GPSR(IP4_27_24,		A15),
	PINMUX_IPSR_GPSR(IP4_27_24,		MSIOF1_SS2),
	PINMUX_IPSR_GPSR(IP4_27_24,		MSIOF2_TXD_B),
	PINMUX_IPSR_GPSR(IP4_27_24,		VI4_DATA18),
	PINMUX_IPSR_MSEL(IP4_27_24,		VI5_DATA4_A,	SEL_VIN5_0),
	PINMUX_IPSR_GPSR(IP4_27_24,		DU_DB4),
	PINMUX_IPSR_GPSR(IP4_27_24,		LCDOUT4),

	PINMUX_IPSR_GPSR(IP4_31_28,		A16),
	PINMUX_IPSR_GPSR(IP4_31_28,		MSIOF1_SYNC),
	PINMUX_IPSR_GPSR(IP4_31_28,		MSIOF2_SS1_B),
	PINMUX_IPSR_GPSR(IP4_31_28,		VI4_DATA19),
	PINMUX_IPSR_MSEL(IP4_31_28,		VI5_DATA5_A,	SEL_VIN5_0),
	PINMUX_IPSR_GPSR(IP4_31_28,		DU_DB5),
	PINMUX_IPSR_GPSR(IP4_31_28,		LCDOUT5),

	/* IPSR5 */
	PINMUX_IPSR_GPSR(IP5_3_0,		A17),
	PINMUX_IPSR_GPSR(IP5_3_0,		MSIOF1_RXD),
	PINMUX_IPSR_GPSR(IP5_3_0,		VI4_DATA20),
	PINMUX_IPSR_MSEL(IP5_3_0,		VI5_DATA6_A,	SEL_VIN5_0),
	PINMUX_IPSR_GPSR(IP5_3_0,		DU_DB6),
	PINMUX_IPSR_GPSR(IP5_3_0,		LCDOUT6),

	PINMUX_IPSR_GPSR(IP5_7_4,		A18),
	PINMUX_IPSR_GPSR(IP5_7_4,		MSIOF1_TXD),
	PINMUX_IPSR_GPSR(IP5_7_4,		VI4_DATA21),
	PINMUX_IPSR_MSEL(IP5_7_4,		VI5_DATA7_A,	SEL_VIN5_0),
	PINMUX_IPSR_GPSR(IP5_7_4,		DU_DB0),
	PINMUX_IPSR_MSEL(IP5_7_4,		HRX4_E,		SEL_HSCIF4_4),
	PINMUX_IPSR_GPSR(IP5_7_4,		LCDOUT0),

	PINMUX_IPSR_GPSR(IP5_11_8,		A19),
	PINMUX_IPSR_GPSR(IP5_11_8,		MSIOF1_SCK),
	PINMUX_IPSR_GPSR(IP5_11_8,		VI4_DATA22),
	PINMUX_IPSR_MSEL(IP5_11_8,		VI5_DATA2_A,	SEL_VIN5_0),
	PINMUX_IPSR_GPSR(IP5_11_8,		DU_DB1),
	PINMUX_IPSR_GPSR(IP5_11_8,		HTX4_E),
	PINMUX_IPSR_GPSR(IP5_11_8,		LCDOUT1),

	PINMUX_IPSR_GPSR(IP5_15_12,		CS0_N),
	PINMUX_IPSR_GPSR(IP5_15_12,		SCL5),
	PINMUX_IPSR_GPSR(IP5_15_12,		DU_DR0),
	PINMUX_IPSR_MSEL(IP5_15_12,		VI4_DATA2_B,	SEL_VIN4_1),
	PINMUX_IPSR_GPSR(IP5_15_12,		LCDOUT16),

	PINMUX_IPSR_GPSR(IP5_19_16,		WE0_N),
	PINMUX_IPSR_GPSR(IP5_19_16,		SDA5),
	PINMUX_IPSR_GPSR(IP5_19_16,		DU_DR1),
	PINMUX_IPSR_MSEL(IP5_19_16,		VI4_DATA3_B,	SEL_VIN4_1),
	PINMUX_IPSR_GPSR(IP5_19_16,		LCDOUT17),

	PINMUX_IPSR_GPSR(IP5_23_20,		D0),
	PINMUX_IPSR_MSEL(IP5_23_20,		MSIOF3_SCK_A,	SEL_MSIOF3_0),
	PINMUX_IPSR_GPSR(IP5_23_20,		DU_DR2),
	PINMUX_IPSR_MSEL(IP5_23_20,		CTS4_N_C,	SEL_SCIF4_2),
	PINMUX_IPSR_GPSR(IP5_23_20,		LCDOUT18),

	PINMUX_IPSR_GPSR(IP5_27_24,		D1),
	PINMUX_IPSR_MSEL(IP5_27_24,		MSIOF3_SYNC_A,	SEL_MSIOF3_0),
	PINMUX_IPSR_MSEL(IP5_27_24,		SCK3_A,		SEL_SCIF3_0),
	PINMUX_IPSR_GPSR(IP5_27_24,		VI4_DATA23),
	PINMUX_IPSR_MSEL(IP5_27_24,		VI5_CLKENB_A,	SEL_VIN5_0),
	PINMUX_IPSR_GPSR(IP5_27_24,		DU_DB7),
	PINMUX_IPSR_MSEL(IP5_27_24,		RTS4_N_C,	SEL_SCIF4_2),
	PINMUX_IPSR_GPSR(IP5_27_24,		LCDOUT7),

	PINMUX_IPSR_GPSR(IP5_31_28,		D2),
	PINMUX_IPSR_MSEL(IP5_31_28,		MSIOF3_RXD_A,	SEL_MSIOF3_0),
	PINMUX_IPSR_MSEL(IP5_31_28,		RX5_C,		SEL_SCIF5_2),
	PINMUX_IPSR_MSEL(IP5_31_28,		VI5_DATA14_A,	SEL_VIN5_0),
	PINMUX_IPSR_GPSR(IP5_31_28,		DU_DR3),
	PINMUX_IPSR_MSEL(IP5_31_28,		RX4_C,		SEL_SCIF4_2),
	PINMUX_IPSR_GPSR(IP5_31_28,		LCDOUT19),

	/* IPSR6 */
	PINMUX_IPSR_GPSR(IP6_3_0,		D3),
	PINMUX_IPSR_GPSR(IP6_3_0,		MSIOF3_TXD_A),
	PINMUX_IPSR_GPSR(IP6_3_0,		TX5_C),
	PINMUX_IPSR_MSEL(IP6_3_0,		VI5_DATA15_A,	SEL_VIN5_0),
	PINMUX_IPSR_GPSR(IP6_3_0,		DU_DR4),
	PINMUX_IPSR_GPSR(IP6_3_0,		TX4_C),
	PINMUX_IPSR_GPSR(IP6_3_0,		LCDOUT20),

	PINMUX_IPSR_GPSR(IP6_7_4,		D4),
	PINMUX_IPSR_GPSR(IP6_7_4,		CANFD1_TX),
	PINMUX_IPSR_MSEL(IP6_7_4,		HSCK3_B,	SEL_HSCIF3_1),
	PINMUX_IPSR_GPSR(IP6_7_4,		CAN1_TX),
	PINMUX_IPSR_MSEL(IP6_7_4,		RTS3_N_A,	SEL_SCIF3_0),
	PINMUX_IPSR_GPSR(IP6_7_4,		MSIOF3_SS2_A),
	PINMUX_IPSR_MSEL(IP6_7_4,		VI5_DATA1_B,	SEL_VIN5_1),

	PINMUX_IPSR_GPSR(IP6_11_8,		D5),
	PINMUX_IPSR_MSEL(IP6_11_8,		RX3_A,		SEL_SCIF3_0),
	PINMUX_IPSR_MSEL(IP6_11_8,		HRX3_B,		SEL_HSCIF3_1),
	PINMUX_IPSR_GPSR(IP6_11_8,		DU_DR5),
	PINMUX_IPSR_MSEL(IP6_11_8,		VI4_DATA4_B,	SEL_VIN4_1),
	PINMUX_IPSR_GPSR(IP6_11_8,		LCDOUT21),

	PINMUX_IPSR_GPSR(IP6_15_12,		D6),
	PINMUX_IPSR_GPSR(IP6_15_12,		TX3_A),
	PINMUX_IPSR_GPSR(IP6_15_12,		HTX3_B),
	PINMUX_IPSR_GPSR(IP6_15_12,		DU_DR6),
	PINMUX_IPSR_MSEL(IP6_15_12,		VI4_DATA5_B,	SEL_VIN4_1),
	PINMUX_IPSR_GPSR(IP6_15_12,		LCDOUT22),

	PINMUX_IPSR_GPSR(IP6_19_16,		D7),
	PINMUX_IPSR_GPSR(IP6_19_16,		CANFD1_RX),
	PINMUX_IPSR_GPSR(IP6_19_16,		IRQ5),
	PINMUX_IPSR_GPSR(IP6_19_16,		CAN1_RX),
	PINMUX_IPSR_MSEL(IP6_19_16,		CTS3_N_A,	SEL_SCIF3_0),
	PINMUX_IPSR_MSEL(IP6_19_16,		VI5_DATA2_B,	SEL_VIN5_1),

	PINMUX_IPSR_GPSR(IP6_23_20,		D8),
	PINMUX_IPSR_MSEL(IP6_23_20,		MSIOF2_SCK_A,	SEL_MSIOF2_0),
	PINMUX_IPSR_MSEL(IP6_23_20,		SCK4_B,		SEL_SCIF4_1),
	PINMUX_IPSR_MSEL(IP6_23_20,		VI5_DATA12_A,	SEL_VIN5_0),
	PINMUX_IPSR_GPSR(IP6_23_20,		DU_DR7),
	PINMUX_IPSR_MSEL(IP6_23_20,		RIF3_CLK_B,	SEL_DRIF3_1),
	PINMUX_IPSR_MSEL(IP6_23_20,		HCTS3_N_E,	SEL_HSCIF3_4),
	PINMUX_IPSR_GPSR(IP6_23_20,		LCDOUT23),

	PINMUX_IPSR_GPSR(IP6_27_24,		D9),
	PINMUX_IPSR_MSEL(IP6_27_24,		MSIOF2_SYNC_A,	SEL_MSIOF2_0),
	PINMUX_IPSR_MSEL(IP6_27_24,		VI5_DATA10_A,	SEL_VIN5_0),
	PINMUX_IPSR_GPSR(IP6_27_24,		DU_DG0),
	PINMUX_IPSR_MSEL(IP6_27_24,		RIF3_SYNC_B,	SEL_DRIF3_1),
	PINMUX_IPSR_MSEL(IP6_27_24,		HRX3_E,		SEL_HSCIF3_4),
	PINMUX_IPSR_GPSR(IP6_27_24,		LCDOUT8),

	PINMUX_IPSR_GPSR(IP6_31_28,		D10),
	PINMUX_IPSR_MSEL(IP6_31_28,		MSIOF2_RXD_A,	SEL_MSIOF2_0),
	PINMUX_IPSR_MSEL(IP6_31_28,		VI5_DATA13_A,	SEL_VIN5_0),
	PINMUX_IPSR_GPSR(IP6_31_28,		DU_DG1),
	PINMUX_IPSR_MSEL(IP6_31_28,		RIF3_D0_B,	SEL_DRIF3_1),
	PINMUX_IPSR_GPSR(IP6_31_28,		HTX3_E),
	PINMUX_IPSR_GPSR(IP6_31_28,		LCDOUT9),

	/* IPSR7 */
	PINMUX_IPSR_GPSR(IP7_3_0,		D11),
	PINMUX_IPSR_GPSR(IP7_3_0,		MSIOF2_TXD_A),
	PINMUX_IPSR_MSEL(IP7_3_0,		VI5_DATA11_A,	SEL_VIN5_0),
	PINMUX_IPSR_GPSR(IP7_3_0,		DU_DG2),
	PINMUX_IPSR_MSEL(IP7_3_0,		RIF3_D1_B,	SEL_DRIF3_1),
	PINMUX_IPSR_MSEL(IP7_3_0,		HRTS3_N_E,	SEL_HSCIF3_4),
	PINMUX_IPSR_GPSR(IP7_3_0,		LCDOUT10),

	PINMUX_IPSR_GPSR(IP7_7_4,		D12),
	PINMUX_IPSR_GPSR(IP7_7_4,		CANFD0_TX),
	PINMUX_IPSR_GPSR(IP7_7_4,		TX4_B),
	PINMUX_IPSR_GPSR(IP7_7_4,		CAN0_TX),
	PINMUX_IPSR_MSEL(IP7_7_4,		VI5_DATA8_A,	SEL_VIN5_0),
	PINMUX_IPSR_MSEL(IP7_7_4,		VI5_DATA3_B,	SEL_VIN5_1),

	PINMUX_IPSR_GPSR(IP7_11_8,		D13),
	PINMUX_IPSR_GPSR(IP7_11_8,		CANFD0_RX),
	PINMUX_IPSR_MSEL(IP7_11_8,		RX4_B,		SEL_SCIF4_1),
	PINMUX_IPSR_GPSR(IP7_11_8,		CAN0_RX),
	PINMUX_IPSR_MSEL(IP7_11_8,		VI5_DATA9_A,	SEL_VIN5_0),
	PINMUX_IPSR_MSEL(IP7_11_8,		SCL7_B,		SEL_I2C7_1),
	PINMUX_IPSR_MSEL(IP7_11_8,		VI5_DATA4_B,	SEL_VIN5_1),

	PINMUX_IPSR_GPSR(IP7_15_12,		D14),
	PINMUX_IPSR_GPSR(IP7_15_12,		CAN_CLK),
	PINMUX_IPSR_MSEL(IP7_15_12,		HRX3_A,		SEL_HSCIF3_0),
	PINMUX_IPSR_GPSR(IP7_15_12,		MSIOF2_SS2_A),
	PINMUX_IPSR_MSEL(IP7_15_12,		SDA7_B,		SEL_I2C7_1),
	PINMUX_IPSR_MSEL(IP7_15_12,		VI5_DATA5_B,	SEL_VIN5_1),

	PINMUX_IPSR_GPSR(IP7_19_16,		D15),
	PINMUX_IPSR_GPSR(IP7_19_16,		MSIOF2_SS1_A),
	PINMUX_IPSR_GPSR(IP7_19_16,		HTX3_A),
	PINMUX_IPSR_GPSR(IP7_19_16,		MSIOF3_SS1_A),
	PINMUX_IPSR_GPSR(IP7_19_16,		DU_DG3),
	PINMUX_IPSR_GPSR(IP7_19_16,		LCDOUT11),

	PINMUX_IPSR_GPSR(IP7_23_20,		SCL4),
	PINMUX_IPSR_GPSR(IP7_23_20,		CS1_N_A26),
	PINMUX_IPSR_GPSR(IP7_23_20,		DU_DOTCLKIN0),
	PINMUX_IPSR_MSEL(IP7_23_20,		VI4_DATA6_B,	SEL_VIN4_1),
	PINMUX_IPSR_MSEL(IP7_23_20,		VI5_DATA6_B,	SEL_VIN5_1),
	PINMUX_IPSR_GPSR(IP7_23_20,		QCLK),

	PINMUX_IPSR_GPSR(IP7_27_24,		SDA4),
	PINMUX_IPSR_GPSR(IP7_27_24,		WE1_N),
	PINMUX_IPSR_MSEL(IP7_27_24,		VI4_DATA7_B,	SEL_VIN4_1),
	PINMUX_IPSR_MSEL(IP7_27_24,		VI5_DATA7_B,	SEL_VIN5_1),
	PINMUX_IPSR_GPSR(IP7_27_24,		QPOLB),

	PINMUX_IPSR_GPSR(IP7_31_28,		SD0_CLK),
	PINMUX_IPSR_GPSR(IP7_31_28,		NFDATA8),
	PINMUX_IPSR_MSEL(IP7_31_28,		SCL1_C,		SEL_I2C1_2),
	PINMUX_IPSR_MSEL(IP7_31_28,		HSCK1_B,	SEL_HSCIF1_1),
	PINMUX_IPSR_MSEL(IP7_31_28,		SDA2_E,		SEL_I2C2_4),
	PINMUX_IPSR_MSEL(IP7_31_28,		FMCLK_B,	SEL_FM_1),

	/* IPSR8 */
	PINMUX_IPSR_GPSR(IP8_3_0,		SD0_CMD),
	PINMUX_IPSR_GPSR(IP8_3_0,		NFDATA9),
	PINMUX_IPSR_MSEL(IP8_3_0,		HRX1_B,		SEL_HSCIF1_1),
	PINMUX_IPSR_MSEL(IP8_3_0,		SPEEDIN_B,	SEL_SPEED_PULSE_IF_1),

	PINMUX_IPSR_GPSR(IP8_7_4,		SD0_DAT0),
	PINMUX_IPSR_GPSR(IP8_7_4,		NFDATA10),
	PINMUX_IPSR_GPSR(IP8_7_4,		HTX1_B),
	PINMUX_IPSR_MSEL(IP8_7_4,		REMOCON_B,	SEL_REMOCON_1),

	PINMUX_IPSR_GPSR(IP8_11_8,		SD0_DAT1),
	PINMUX_IPSR_GPSR(IP8_11_8,		NFDATA11),
	PINMUX_IPSR_MSEL(IP8_11_8,		SDA2_C,		SEL_I2C2_2),
	PINMUX_IPSR_MSEL(IP8_11_8,		HCTS1_N_B,	SEL_HSCIF1_1),
	PINMUX_IPSR_MSEL(IP8_11_8,		FMIN_B,		SEL_FM_1),

	PINMUX_IPSR_GPSR(IP8_15_12,		SD0_DAT2),
	PINMUX_IPSR_GPSR(IP8_15_12,		NFDATA12),
	PINMUX_IPSR_MSEL(IP8_15_12,		SCL2_C,		SEL_I2C2_2),
	PINMUX_IPSR_MSEL(IP8_15_12,		HRTS1_N_B,	SEL_HSCIF1_1),
	PINMUX_IPSR_GPSR(IP8_15_12,		BPFCLK_B),

	PINMUX_IPSR_GPSR(IP8_19_16,		SD0_DAT3),
	PINMUX_IPSR_GPSR(IP8_19_16,		NFDATA13),
	PINMUX_IPSR_MSEL(IP8_19_16,		SDA1_C,		SEL_I2C1_2),
	PINMUX_IPSR_MSEL(IP8_19_16,		SCL2_E,		SEL_I2C2_4),
	PINMUX_IPSR_MSEL(IP8_19_16,		SPEEDIN_C,	SEL_SPEED_PULSE_IF_2),
	PINMUX_IPSR_MSEL(IP8_19_16,		REMOCON_C,	SEL_REMOCON_2),

	PINMUX_IPSR_GPSR(IP8_23_20,		SD1_CLK),
	PINMUX_IPSR_MSEL(IP8_23_20,		NFDATA14_B,	SEL_NDF_1),

	PINMUX_IPSR_GPSR(IP8_27_24,		SD1_CMD),
	PINMUX_IPSR_MSEL(IP8_27_24,		NFDATA15_B,	SEL_NDF_1),

	PINMUX_IPSR_GPSR(IP8_31_28,		SD1_DAT0),
	PINMUX_IPSR_MSEL(IP8_31_28,		NFWP_N_B,	SEL_NDF_1),

	/* IPSR9 */
	PINMUX_IPSR_GPSR(IP9_3_0,		SD1_DAT1),
	PINMUX_IPSR_MSEL(IP9_3_0,		NFCE_N_B,	SEL_NDF_1),

	PINMUX_IPSR_GPSR(IP9_7_4,		SD1_DAT2),
	PINMUX_IPSR_MSEL(IP9_7_4,		NFALE_B,	SEL_NDF_1),

	PINMUX_IPSR_GPSR(IP9_11_8,		SD1_DAT3),
	PINMUX_IPSR_MSEL(IP9_11_8,		NFRB_N_B,	SEL_NDF_1),

	PINMUX_IPSR_GPSR(IP9_15_12,		SD3_CLK),
	PINMUX_IPSR_GPSR(IP9_15_12,		NFWE_N),

	PINMUX_IPSR_GPSR(IP9_19_16,		SD3_CMD),
	PINMUX_IPSR_GPSR(IP9_19_16,		NFRE_N),

	PINMUX_IPSR_GPSR(IP9_23_20,		SD3_DAT0),
	PINMUX_IPSR_GPSR(IP9_23_20,		NFDATA0),

	PINMUX_IPSR_GPSR(IP9_27_24,		SD3_DAT1),
	PINMUX_IPSR_GPSR(IP9_27_24,		NFDATA1),

	PINMUX_IPSR_GPSR(IP9_31_28,		SD3_DAT2),
	PINMUX_IPSR_GPSR(IP9_31_28,		NFDATA2),

	/* IPSR10 */
	PINMUX_IPSR_GPSR(IP10_3_0,		SD3_DAT3),
	PINMUX_IPSR_GPSR(IP10_3_0,		NFDATA3),

	PINMUX_IPSR_GPSR(IP10_7_4,		SD3_DAT4),
	PINMUX_IPSR_GPSR(IP10_7_4,		NFDATA4),

	PINMUX_IPSR_GPSR(IP10_11_8,		SD3_DAT5),
	PINMUX_IPSR_GPSR(IP10_11_8,		NFDATA5),

	PINMUX_IPSR_GPSR(IP10_15_12,		SD3_DAT6),
	PINMUX_IPSR_GPSR(IP10_15_12,		NFDATA6),

	PINMUX_IPSR_GPSR(IP10_19_16,		SD3_DAT7),
	PINMUX_IPSR_GPSR(IP10_19_16,		NFDATA7),

	PINMUX_IPSR_GPSR(IP10_23_20,		SD3_DS),
	PINMUX_IPSR_GPSR(IP10_23_20,		NFCLE),

	PINMUX_IPSR_GPSR(IP10_27_24,		SD0_CD),
	PINMUX_IPSR_MSEL(IP10_27_24,		NFALE_A,	SEL_NDF_0),
	PINMUX_IPSR_GPSR(IP10_27_24,		SD3_CD),
	PINMUX_IPSR_MSEL(IP10_27_24,		RIF0_CLK_B,	SEL_DRIF0_1),
	PINMUX_IPSR_MSEL(IP10_27_24,		SCL2_B,		SEL_I2C2_1),
	PINMUX_IPSR_MSEL(IP10_27_24,		TCLK1_A,	SEL_TIMER_TMU_0),
	PINMUX_IPSR_GPSR(IP10_27_24,		SSI_SCK2_B),
	PINMUX_IPSR_GPSR(IP10_27_24,		TS_SCK0),

	PINMUX_IPSR_GPSR(IP10_31_28,		SD0_WP),
	PINMUX_IPSR_MSEL(IP10_31_28,		NFRB_N_A,	SEL_NDF_0),
	PINMUX_IPSR_GPSR(IP10_31_28,		SD3_WP),
	PINMUX_IPSR_MSEL(IP10_31_28,		RIF0_D0_B,	SEL_DRIF0_1),
	PINMUX_IPSR_MSEL(IP10_31_28,		SDA2_B,		SEL_I2C2_1),
	PINMUX_IPSR_MSEL(IP10_31_28,		TCLK2_A,	SEL_TIMER_TMU_0),
	PINMUX_IPSR_GPSR(IP10_31_28,		SSI_WS2_B),
	PINMUX_IPSR_GPSR(IP10_31_28,		TS_SDAT0),

	/* IPSR11 */
	PINMUX_IPSR_GPSR(IP11_3_0,		SD1_CD),
	PINMUX_IPSR_MSEL(IP11_3_0,		NFCE_N_A,	SEL_NDF_0),
	PINMUX_IPSR_GPSR(IP11_3_0,		SSI_SCK1),
	PINMUX_IPSR_MSEL(IP11_3_0,		RIF0_D1_B,	SEL_DRIF0_1),
	PINMUX_IPSR_GPSR(IP11_3_0,		TS_SDEN0),

	PINMUX_IPSR_GPSR(IP11_7_4,		SD1_WP),
	PINMUX_IPSR_MSEL(IP11_7_4,		NFWP_N_A,	SEL_NDF_0),
	PINMUX_IPSR_GPSR(IP11_7_4,		SSI_WS1),
	PINMUX_IPSR_MSEL(IP11_7_4,		RIF0_SYNC_B,	SEL_DRIF0_1),
	PINMUX_IPSR_GPSR(IP11_7_4,		TS_SPSYNC0),

	PINMUX_IPSR_MSEL(IP11_11_8,		RX0_A,		SEL_SCIF0_0),
	PINMUX_IPSR_MSEL(IP11_11_8,		HRX1_A,		SEL_HSCIF1_0),
	PINMUX_IPSR_GPSR(IP11_11_8,		SSI_SCK2_A),
	PINMUX_IPSR_GPSR(IP11_11_8,		RIF1_SYNC),
	PINMUX_IPSR_GPSR(IP11_11_8,		TS_SCK1),

	PINMUX_IPSR_MSEL(IP11_15_12,		TX0_A,		SEL_SCIF0_0),
	PINMUX_IPSR_GPSR(IP11_15_12,		HTX1_A),
	PINMUX_IPSR_GPSR(IP11_15_12,		SSI_WS2_A),
	PINMUX_IPSR_GPSR(IP11_15_12,		RIF1_D0),
	PINMUX_IPSR_GPSR(IP11_15_12,		TS_SDAT1),

	PINMUX_IPSR_MSEL(IP11_19_16,		CTS0_N_A,	SEL_SCIF0_0),
	PINMUX_IPSR_MSEL(IP11_19_16,		NFDATA14_A,	SEL_NDF_0),
	PINMUX_IPSR_GPSR(IP11_19_16,		AUDIO_CLKOUT_A),
	PINMUX_IPSR_GPSR(IP11_19_16,		RIF1_D1),
	PINMUX_IPSR_MSEL(IP11_19_16,		SCIF_CLK_A,	SEL_SCIF_0),
	PINMUX_IPSR_MSEL(IP11_19_16,		FMCLK_A,	SEL_FM_0),

	PINMUX_IPSR_MSEL(IP11_23_20,		RTS0_N_A,	SEL_SCIF0_0),
	PINMUX_IPSR_MSEL(IP11_23_20,		NFDATA15_A,	SEL_NDF_0),
	PINMUX_IPSR_GPSR(IP11_23_20,		AUDIO_CLKOUT1_A),
	PINMUX_IPSR_GPSR(IP11_23_20,		RIF1_CLK),
	PINMUX_IPSR_MSEL(IP11_23_20,		SCL2_A,		SEL_I2C2_0),
	PINMUX_IPSR_MSEL(IP11_23_20,		FMIN_A,		SEL_FM_0),

	PINMUX_IPSR_MSEL(IP11_27_24,		SCK0_A,		SEL_SCIF0_0),
	PINMUX_IPSR_MSEL(IP11_27_24,		HSCK1_A,	SEL_HSCIF1_0),
	PINMUX_IPSR_GPSR(IP11_27_24,		USB3HS0_ID),
	PINMUX_IPSR_GPSR(IP11_27_24,		RTS1_N),
	PINMUX_IPSR_MSEL(IP11_27_24,		SDA2_A,		SEL_I2C2_0),
	PINMUX_IPSR_MSEL(IP11_27_24,		FMCLK_C,	SEL_FM_2),
	PINMUX_IPSR_GPSR(IP11_27_24,		USB0_ID),

	PINMUX_IPSR_GPSR(IP11_31_28,		RX1),
	PINMUX_IPSR_MSEL(IP11_31_28,		HRX2_B,		SEL_HSCIF2_1),
	PINMUX_IPSR_MSEL(IP11_31_28,		SSI_SCK9_B,	SEL_SSI9_1),
	PINMUX_IPSR_GPSR(IP11_31_28,		AUDIO_CLKOUT1_B),

	/* IPSR12 */
	PINMUX_IPSR_GPSR(IP12_3_0,		TX1),
	PINMUX_IPSR_GPSR(IP12_3_0,		HTX2_B),
	PINMUX_IPSR_MSEL(IP12_3_0,		SSI_WS9_B,	SEL_SSI9_1),
	PINMUX_IPSR_GPSR(IP12_3_0,		AUDIO_CLKOUT3_B),

	PINMUX_IPSR_MSEL(IP12_7_4,		SCK2_A,		SEL_SCIF2_0),
	PINMUX_IPSR_MSEL(IP12_7_4,		HSCK0_A,	SEL_HSCIF0_0),
	PINMUX_IPSR_MSEL(IP12_7_4,		AUDIO_CLKB_A,	SEL_ADGB_0),
	PINMUX_IPSR_GPSR(IP12_7_4,		CTS1_N),
	PINMUX_IPSR_MSEL(IP12_7_4,		RIF0_CLK_A,	SEL_DRIF0_0),
	PINMUX_IPSR_MSEL(IP12_7_4,		REMOCON_A,	SEL_REMOCON_0),
	PINMUX_IPSR_MSEL(IP12_7_4,		SCIF_CLK_B,	SEL_SCIF_1),

	PINMUX_IPSR_MSEL(IP12_11_8,		TX2_A,		SEL_SCIF2_0),
	PINMUX_IPSR_MSEL(IP12_11_8,		HRX0_A,		SEL_HSCIF0_0),
	PINMUX_IPSR_GPSR(IP12_11_8,		AUDIO_CLKOUT2_A),
	PINMUX_IPSR_MSEL(IP12_11_8,		SCL1_A,		SEL_I2C1_0),
	PINMUX_IPSR_MSEL(IP12_11_8,		FSO_CFE_0_N_A,	SEL_FSO_0),
	PINMUX_IPSR_GPSR(IP12_11_8,		TS_SDEN1),

	PINMUX_IPSR_MSEL(IP12_15_12,		RX2_A,		SEL_SCIF2_0),
	PINMUX_IPSR_GPSR(IP12_15_12,		HTX0_A),
	PINMUX_IPSR_GPSR(IP12_15_12,		AUDIO_CLKOUT3_A),
	PINMUX_IPSR_MSEL(IP12_15_12,		SDA1_A,		SEL_I2C1_0),
	PINMUX_IPSR_MSEL(IP12_15_12,		FSO_CFE_1_N_A,	SEL_FSO_0),
	PINMUX_IPSR_GPSR(IP12_15_12,		TS_SPSYNC1),

	PINMUX_IPSR_GPSR(IP12_19_16,		MSIOF0_SCK),
	PINMUX_IPSR_GPSR(IP12_19_16,		SSI_SCK78),

	PINMUX_IPSR_GPSR(IP12_23_20,		MSIOF0_RXD),
	PINMUX_IPSR_GPSR(IP12_23_20,		SSI_WS78),
	PINMUX_IPSR_MSEL(IP12_23_20,		TX2_B,		SEL_SCIF2_1),

	PINMUX_IPSR_GPSR(IP12_27_24,		MSIOF0_TXD),
	PINMUX_IPSR_GPSR(IP12_27_24,		SSI_SDATA7),
	PINMUX_IPSR_MSEL(IP12_27_24,		RX2_B,		SEL_SCIF2_1),

	PINMUX_IPSR_GPSR(IP12_31_28,		MSIOF0_SYNC),
	PINMUX_IPSR_GPSR(IP12_31_28,		AUDIO_CLKOUT_B),
	PINMUX_IPSR_GPSR(IP12_31_28,		SSI_SDATA8),

	/* IPSR13 */
	PINMUX_IPSR_GPSR(IP13_3_0,		MSIOF0_SS1),
	PINMUX_IPSR_MSEL(IP13_3_0,		HRX2_A,		SEL_HSCIF2_0),
	PINMUX_IPSR_GPSR(IP13_3_0,		SSI_SCK4),
	PINMUX_IPSR_MSEL(IP13_3_0,		HCTS0_N_A,	SEL_HSCIF0_0),
	PINMUX_IPSR_GPSR(IP13_3_0,		BPFCLK_C),
	PINMUX_IPSR_MSEL(IP13_3_0,		SPEEDIN_A,	SEL_SPEED_PULSE_IF_0),

	PINMUX_IPSR_GPSR(IP13_7_4,		MSIOF0_SS2),
	PINMUX_IPSR_GPSR(IP13_7_4,		HTX2_A),
	PINMUX_IPSR_GPSR(IP13_7_4,		SSI_WS4),
	PINMUX_IPSR_MSEL(IP13_7_4,		HRTS0_N_A,	SEL_HSCIF0_0),
	PINMUX_IPSR_MSEL(IP13_7_4,		FMIN_C,		SEL_FM_2),
	PINMUX_IPSR_GPSR(IP13_7_4,		BPFCLK_A),

	PINMUX_IPSR_GPSR(IP13_11_8,		SSI_SDATA9),
	PINMUX_IPSR_MSEL(IP13_11_8,		AUDIO_CLKC_A,	SEL_ADGC_0),
	PINMUX_IPSR_GPSR(IP13_11_8,		SCK1),

	PINMUX_IPSR_GPSR(IP13_15_12,		MLB_CLK),
	PINMUX_IPSR_MSEL(IP13_15_12,		RX0_B,		SEL_SCIF0_1),
	PINMUX_IPSR_MSEL(IP13_15_12,		RIF0_D0_A,	SEL_DRIF0_0),
	PINMUX_IPSR_MSEL(IP13_15_12,		SCL1_B,		SEL_I2C1_1),
	PINMUX_IPSR_MSEL(IP13_15_12,		TCLK1_B,	SEL_TIMER_TMU_1),
	PINMUX_IPSR_GPSR(IP13_15_12,		SIM0_RST_A),

	PINMUX_IPSR_GPSR(IP13_19_16,		MLB_SIG),
	PINMUX_IPSR_MSEL(IP13_19_16,		SCK0_B,		SEL_SCIF0_1),
	PINMUX_IPSR_MSEL(IP13_19_16,		RIF0_D1_A,	SEL_DRIF0_0),
	PINMUX_IPSR_MSEL(IP13_19_16,		SDA1_B,		SEL_I2C1_1),
	PINMUX_IPSR_MSEL(IP13_19_16,		TCLK2_B,	SEL_TIMER_TMU_1),
	PINMUX_IPSR_GPSR(IP13_19_16,		SIM0_D_A),

	PINMUX_IPSR_GPSR(IP13_23_20,		MLB_DAT),
	PINMUX_IPSR_MSEL(IP13_23_20,		TX0_B,		SEL_SCIF0_1),
	PINMUX_IPSR_MSEL(IP13_23_20,		RIF0_SYNC_A,	SEL_DRIF0_0),
	PINMUX_IPSR_GPSR(IP13_23_20,		SIM0_CLK_A),

	PINMUX_IPSR_GPSR(IP13_27_24,		SSI_SCK01239),

	PINMUX_IPSR_GPSR(IP13_31_28,		SSI_WS01239),

	/* IPSR14 */
	PINMUX_IPSR_GPSR(IP14_3_0,		SSI_SDATA0),

	PINMUX_IPSR_GPSR(IP14_7_4,		SSI_SDATA1),
	PINMUX_IPSR_MSEL(IP14_7_4,		AUDIO_CLKC_B,	SEL_ADGC_1),
	PINMUX_IPSR_MSEL(IP14_7_4,		PWM0_B,		SEL_PWM0_1),

	PINMUX_IPSR_GPSR(IP14_11_8,		SSI_SDATA2),
	PINMUX_IPSR_GPSR(IP14_11_8,		AUDIO_CLKOUT2_B),
	PINMUX_IPSR_MSEL(IP14_11_8,		SSI_SCK9_A,	SEL_SSI9_0),
	PINMUX_IPSR_MSEL(IP14_11_8,		PWM1_B,		SEL_PWM1_1),

	PINMUX_IPSR_GPSR(IP14_15_12,		SSI_SCK349),
	PINMUX_IPSR_MSEL(IP14_15_12,		PWM2_C,		SEL_PWM2_2),

	PINMUX_IPSR_GPSR(IP14_19_16,		SSI_WS349),
	PINMUX_IPSR_MSEL(IP14_19_16,		PWM3_C,		SEL_PWM3_2),

	PINMUX_IPSR_GPSR(IP14_23_20,		SSI_SDATA3),
	PINMUX_IPSR_GPSR(IP14_23_20,		AUDIO_CLKOUT1_C),
	PINMUX_IPSR_MSEL(IP14_23_20,		AUDIO_CLKB_B,	SEL_ADGB_1),
	PINMUX_IPSR_MSEL(IP14_23_20,		PWM4_B,		SEL_PWM4_1),

	PINMUX_IPSR_GPSR(IP14_27_24,		SSI_SDATA4),
	PINMUX_IPSR_MSEL(IP14_27_24,		SSI_WS9_A,	SEL_SSI9_0),
	PINMUX_IPSR_MSEL(IP14_27_24,		PWM5_B,		SEL_PWM5_1),

	PINMUX_IPSR_GPSR(IP14_31_28,		SSI_SCK5),
	PINMUX_IPSR_MSEL(IP14_31_28,		HRX0_B,		SEL_HSCIF0_1),
	PINMUX_IPSR_GPSR(IP14_31_28,		USB0_PWEN_B),
	PINMUX_IPSR_MSEL(IP14_31_28,		SCL2_D,		SEL_I2C2_3),
	PINMUX_IPSR_MSEL(IP14_31_28,		PWM6_B,		SEL_PWM6_1),

	/* IPSR15 */
	PINMUX_IPSR_GPSR(IP15_3_0,		SSI_WS5),
	PINMUX_IPSR_GPSR(IP15_3_0,		HTX0_B),
	PINMUX_IPSR_MSEL(IP15_3_0,		USB0_OVC_B,	SEL_USB_20_CH0_1),
	PINMUX_IPSR_MSEL(IP15_3_0,		SDA2_D,		SEL_I2C2_3),

	PINMUX_IPSR_GPSR(IP15_7_4,		SSI_SDATA5),
	PINMUX_IPSR_MSEL(IP15_7_4,		HSCK0_B,	SEL_HSCIF0_1),
	PINMUX_IPSR_MSEL(IP15_7_4,		AUDIO_CLKB_C,	SEL_ADGB_2),
	PINMUX_IPSR_GPSR(IP15_7_4,		TPU0TO0),

	PINMUX_IPSR_GPSR(IP15_11_8,		SSI_SCK6),
	PINMUX_IPSR_MSEL(IP15_11_8,		HSCK2_A,	SEL_HSCIF2_0),
	PINMUX_IPSR_MSEL(IP15_11_8,		AUDIO_CLKC_C,	SEL_ADGC_2),
	PINMUX_IPSR_GPSR(IP15_11_8,		TPU0TO1),
	PINMUX_IPSR_MSEL(IP15_11_8,		FSO_CFE_0_N_B,	SEL_FSO_1),
	PINMUX_IPSR_GPSR(IP15_11_8,		SIM0_RST_B),

	PINMUX_IPSR_GPSR(IP15_15_12,		SSI_WS6),
	PINMUX_IPSR_MSEL(IP15_15_12,		HCTS2_N_A,	SEL_HSCIF2_0),
	PINMUX_IPSR_GPSR(IP15_15_12,		AUDIO_CLKOUT2_C),
	PINMUX_IPSR_GPSR(IP15_15_12,		TPU0TO2),
	PINMUX_IPSR_MSEL(IP15_15_12,		SDA1_D,		SEL_I2C1_3),
	PINMUX_IPSR_MSEL(IP15_15_12,		FSO_CFE_1_N_B,	SEL_FSO_1),
	PINMUX_IPSR_GPSR(IP15_15_12,		SIM0_D_B),

	PINMUX_IPSR_GPSR(IP15_19_16,		SSI_SDATA6),
	PINMUX_IPSR_MSEL(IP15_19_16,		HRTS2_N_A,	SEL_HSCIF2_0),
	PINMUX_IPSR_GPSR(IP15_19_16,		AUDIO_CLKOUT3_C),
	PINMUX_IPSR_GPSR(IP15_19_16,		TPU0TO3),
	PINMUX_IPSR_MSEL(IP15_19_16,		SCL1_D,		SEL_I2C1_3),
	PINMUX_IPSR_MSEL(IP15_19_16,		FSO_TOE_N_B,	SEL_FSO_1),
	PINMUX_IPSR_GPSR(IP15_19_16,		SIM0_CLK_B),

	PINMUX_IPSR_GPSR(IP15_23_20,		AUDIO_CLKA),

	PINMUX_IPSR_GPSR(IP15_27_24,		USB30_PWEN),
	PINMUX_IPSR_GPSR(IP15_27_24,		USB0_PWEN_A),

	PINMUX_IPSR_GPSR(IP15_31_28,		USB30_OVC),
	PINMUX_IPSR_MSEL(IP15_31_28,		USB0_OVC_A,	SEL_USB_20_CH0_0),

/*
 * Static pins can not be muxed between different functions but
 * still need mark entries in the pinmux list. Add each static
 * pin to the list without an associated function. The sh-pfc
 * core will do the right thing and skip trying to mux the pin
 * while still applying configuration to it.
 */
#define FM(x)   PINMUX_DATA(x##_MARK, 0),
	PINMUX_STATIC
#undef FM
};

/*
 * Pins not associated with a GPIO port.
 */
enum {
	GP_ASSIGN_LAST(),
	NOGP_ALL(),
};

static const struct sh_pfc_pin pinmux_pins[] = {
	PINMUX_GPIO_GP_ALL(),
	PINMUX_NOGP_ALL(),
};

/* - AUDIO CLOCK ------------------------------------------------------------ */
static const unsigned int audio_clk_a_pins[] = {
	/* CLK A */
	RCAR_GP_PIN(6, 8),
};

static const unsigned int audio_clk_a_mux[] = {
	AUDIO_CLKA_MARK,
};

static const unsigned int audio_clk_b_a_pins[] = {
	/* CLK B_A */
	RCAR_GP_PIN(5, 7),
};

static const unsigned int audio_clk_b_a_mux[] = {
	AUDIO_CLKB_A_MARK,
};

static const unsigned int audio_clk_b_b_pins[] = {
	/* CLK B_B */
	RCAR_GP_PIN(6, 7),
};

static const unsigned int audio_clk_b_b_mux[] = {
	AUDIO_CLKB_B_MARK,
};

static const unsigned int audio_clk_b_c_pins[] = {
	/* CLK B_C */
	RCAR_GP_PIN(6, 13),
};

static const unsigned int audio_clk_b_c_mux[] = {
	AUDIO_CLKB_C_MARK,
};

static const unsigned int audio_clk_c_a_pins[] = {
	/* CLK C_A */
	RCAR_GP_PIN(5, 16),
};

static const unsigned int audio_clk_c_a_mux[] = {
	AUDIO_CLKC_A_MARK,
};

static const unsigned int audio_clk_c_b_pins[] = {
	/* CLK C_B */
	RCAR_GP_PIN(6, 3),
};

static const unsigned int audio_clk_c_b_mux[] = {
	AUDIO_CLKC_B_MARK,
};

static const unsigned int audio_clk_c_c_pins[] = {
	/* CLK C_C */
	RCAR_GP_PIN(6, 14),
};

static const unsigned int audio_clk_c_c_mux[] = {
	AUDIO_CLKC_C_MARK,
};

static const unsigned int audio_clkout_a_pins[] = {
	/* CLKOUT_A */
	RCAR_GP_PIN(5, 3),
};

static const unsigned int audio_clkout_a_mux[] = {
	AUDIO_CLKOUT_A_MARK,
};

static const unsigned int audio_clkout_b_pins[] = {
	/* CLKOUT_B */
	RCAR_GP_PIN(5, 13),
};

static const unsigned int audio_clkout_b_mux[] = {
	AUDIO_CLKOUT_B_MARK,
};

static const unsigned int audio_clkout1_a_pins[] = {
	/* CLKOUT1_A */
	RCAR_GP_PIN(5, 4),
};

static const unsigned int audio_clkout1_a_mux[] = {
	AUDIO_CLKOUT1_A_MARK,
};

static const unsigned int audio_clkout1_b_pins[] = {
	/* CLKOUT1_B */
	RCAR_GP_PIN(5, 5),
};

static const unsigned int audio_clkout1_b_mux[] = {
	AUDIO_CLKOUT1_B_MARK,
};

static const unsigned int audio_clkout1_c_pins[] = {
	/* CLKOUT1_C */
	RCAR_GP_PIN(6, 7),
};

static const unsigned int audio_clkout1_c_mux[] = {
	AUDIO_CLKOUT1_C_MARK,
};

static const unsigned int audio_clkout2_a_pins[] = {
	/* CLKOUT2_A */
	RCAR_GP_PIN(5, 8),
};

static const unsigned int audio_clkout2_a_mux[] = {
	AUDIO_CLKOUT2_A_MARK,
};

static const unsigned int audio_clkout2_b_pins[] = {
	/* CLKOUT2_B */
	RCAR_GP_PIN(6, 4),
};

static const unsigned int audio_clkout2_b_mux[] = {
	AUDIO_CLKOUT2_B_MARK,
};

static const unsigned int audio_clkout2_c_pins[] = {
	/* CLKOUT2_C */
	RCAR_GP_PIN(6, 15),
};

static const unsigned int audio_clkout2_c_mux[] = {
	AUDIO_CLKOUT2_C_MARK,
};

static const unsigned int audio_clkout3_a_pins[] = {
	/* CLKOUT3_A */
	RCAR_GP_PIN(5, 9),
};

static const unsigned int audio_clkout3_a_mux[] = {
	AUDIO_CLKOUT3_A_MARK,
};

static const unsigned int audio_clkout3_b_pins[] = {
	/* CLKOUT3_B */
	RCAR_GP_PIN(5, 6),
};

static const unsigned int audio_clkout3_b_mux[] = {
	AUDIO_CLKOUT3_B_MARK,
};

static const unsigned int audio_clkout3_c_pins[] = {
	/* CLKOUT3_C */
	RCAR_GP_PIN(6, 16),
};

static const unsigned int audio_clkout3_c_mux[] = {
	AUDIO_CLKOUT3_C_MARK,
};

/* - EtherAVB --------------------------------------------------------------- */
static const unsigned int avb_link_pins[] = {
	/* AVB_LINK */
	RCAR_GP_PIN(2, 23),
};

static const unsigned int avb_link_mux[] = {
	AVB_LINK_MARK,
};

static const unsigned int avb_magic_pins[] = {
	/* AVB_MAGIC */
	RCAR_GP_PIN(2, 22),
};

static const unsigned int avb_magic_mux[] = {
	AVB_MAGIC_MARK,
};

static const unsigned int avb_phy_int_pins[] = {
	/* AVB_PHY_INT */
	RCAR_GP_PIN(2, 21),
};

static const unsigned int avb_phy_int_mux[] = {
	AVB_PHY_INT_MARK,
};

static const unsigned int avb_mii_pins[] = {
	/*
	 * AVB_RX_CTL, AVB_RXC, AVB_RD0,
	 * AVB_RD1, AVB_RD2, AVB_RD3,
	 * AVB_TXCREFCLK
	 */
	RCAR_GP_PIN(2, 14), RCAR_GP_PIN(2, 15), RCAR_GP_PIN(2, 16),
	RCAR_GP_PIN(2, 17), RCAR_GP_PIN(2, 18), RCAR_GP_PIN(2, 19),
	RCAR_GP_PIN(2, 20),
};

static const unsigned int avb_mii_mux[] = {
	AVB_RX_CTL_MARK, AVB_RXC_MARK, AVB_RD0_MARK,
	AVB_RD1_MARK, AVB_RD2_MARK, AVB_RD3_MARK,
	AVB_TXCREFCLK_MARK,
};

static const unsigned int avb_avtp_pps_pins[] = {
	/* AVB_AVTP_PPS */
	RCAR_GP_PIN(1, 2),
};

static const unsigned int avb_avtp_pps_mux[] = {
	AVB_AVTP_PPS_MARK,
};

static const unsigned int avb_avtp_match_a_pins[] = {
	/* AVB_AVTP_MATCH_A */
	RCAR_GP_PIN(2, 24),
};

static const unsigned int avb_avtp_match_a_mux[] = {
	AVB_AVTP_MATCH_A_MARK,
};

static const unsigned int avb_avtp_capture_a_pins[] = {
	/* AVB_AVTP_CAPTURE_A */
	RCAR_GP_PIN(2, 25),
};

static const unsigned int avb_avtp_capture_a_mux[] = {
	AVB_AVTP_CAPTURE_A_MARK,
};

/* - CAN ------------------------------------------------------------------ */
static const unsigned int can0_data_pins[] = {
	/* TX, RX */
	RCAR_GP_PIN(0, 12), RCAR_GP_PIN(0, 13),
};

static const unsigned int can0_data_mux[] = {
	CAN0_TX_MARK, CAN0_RX_MARK,
};

static const unsigned int can1_data_pins[] = {
	/* TX, RX */
	RCAR_GP_PIN(0, 4), RCAR_GP_PIN(0, 7),
};

static const unsigned int can1_data_mux[] = {
	CAN1_TX_MARK, CAN1_RX_MARK,
};

/* - CAN Clock -------------------------------------------------------------- */
static const unsigned int can_clk_pins[] = {
	/* CLK */
	RCAR_GP_PIN(0, 14),
};

static const unsigned int can_clk_mux[] = {
	CAN_CLK_MARK,
};

/* - CAN FD --------------------------------------------------------------- */
static const unsigned int canfd0_data_pins[] = {
	/* TX, RX */
	RCAR_GP_PIN(0, 12), RCAR_GP_PIN(0, 13),
};

static const unsigned int canfd0_data_mux[] = {
	CANFD0_TX_MARK, CANFD0_RX_MARK,
};

static const unsigned int canfd1_data_pins[] = {
	/* TX, RX */
	RCAR_GP_PIN(0, 4), RCAR_GP_PIN(0, 7),
};

static const unsigned int canfd1_data_mux[] = {
	CANFD1_TX_MARK, CANFD1_RX_MARK,
};

<<<<<<< HEAD
=======
#ifdef CONFIG_PINCTRL_PFC_R8A77990
>>>>>>> ae1fef4b
/* - DRIF0 --------------------------------------------------------------- */
static const unsigned int drif0_ctrl_a_pins[] = {
	/* CLK, SYNC */
	RCAR_GP_PIN(5, 7), RCAR_GP_PIN(5, 19),
};

static const unsigned int drif0_ctrl_a_mux[] = {
	RIF0_CLK_A_MARK, RIF0_SYNC_A_MARK,
};

static const unsigned int drif0_data0_a_pins[] = {
	/* D0 */
	RCAR_GP_PIN(5, 17),
};

static const unsigned int drif0_data0_a_mux[] = {
	RIF0_D0_A_MARK,
};

static const unsigned int drif0_data1_a_pins[] = {
	/* D1 */
	RCAR_GP_PIN(5, 18),
};

static const unsigned int drif0_data1_a_mux[] = {
	RIF0_D1_A_MARK,
};

static const unsigned int drif0_ctrl_b_pins[] = {
	/* CLK, SYNC */
	RCAR_GP_PIN(3, 12), RCAR_GP_PIN(3, 15),
};

static const unsigned int drif0_ctrl_b_mux[] = {
	RIF0_CLK_B_MARK, RIF0_SYNC_B_MARK,
};

static const unsigned int drif0_data0_b_pins[] = {
	/* D0 */
	RCAR_GP_PIN(3, 13),
};

static const unsigned int drif0_data0_b_mux[] = {
	RIF0_D0_B_MARK,
};

static const unsigned int drif0_data1_b_pins[] = {
	/* D1 */
	RCAR_GP_PIN(3, 14),
};

static const unsigned int drif0_data1_b_mux[] = {
	RIF0_D1_B_MARK,
};

/* - DRIF1 --------------------------------------------------------------- */
static const unsigned int drif1_ctrl_pins[] = {
	/* CLK, SYNC */
	RCAR_GP_PIN(5, 4), RCAR_GP_PIN(5, 1),
};

static const unsigned int drif1_ctrl_mux[] = {
	RIF1_CLK_MARK, RIF1_SYNC_MARK,
};

static const unsigned int drif1_data0_pins[] = {
	/* D0 */
	RCAR_GP_PIN(5, 2),
};

static const unsigned int drif1_data0_mux[] = {
	RIF1_D0_MARK,
};

static const unsigned int drif1_data1_pins[] = {
	/* D1 */
	RCAR_GP_PIN(5, 3),
};

static const unsigned int drif1_data1_mux[] = {
	RIF1_D1_MARK,
};

/* - DRIF2 --------------------------------------------------------------- */
static const unsigned int drif2_ctrl_a_pins[] = {
	/* CLK, SYNC */
	RCAR_GP_PIN(2, 6), RCAR_GP_PIN(2, 7),
};

static const unsigned int drif2_ctrl_a_mux[] = {
	RIF2_CLK_A_MARK, RIF2_SYNC_A_MARK,
};

static const unsigned int drif2_data0_a_pins[] = {
	/* D0 */
	RCAR_GP_PIN(2, 8),
};

static const unsigned int drif2_data0_a_mux[] = {
	RIF2_D0_A_MARK,
};

static const unsigned int drif2_data1_a_pins[] = {
	/* D1 */
	RCAR_GP_PIN(2, 9),
};

static const unsigned int drif2_data1_a_mux[] = {
	RIF2_D1_A_MARK,
};

static const unsigned int drif2_ctrl_b_pins[] = {
	/* CLK, SYNC */
	RCAR_GP_PIN(1, 4), RCAR_GP_PIN(1, 5),
};

static const unsigned int drif2_ctrl_b_mux[] = {
	RIF2_CLK_B_MARK, RIF2_SYNC_B_MARK,
};

static const unsigned int drif2_data0_b_pins[] = {
	/* D0 */
	RCAR_GP_PIN(1, 6),
};

static const unsigned int drif2_data0_b_mux[] = {
	RIF2_D0_B_MARK,
};

static const unsigned int drif2_data1_b_pins[] = {
	/* D1 */
	RCAR_GP_PIN(1, 7),
};

static const unsigned int drif2_data1_b_mux[] = {
	RIF2_D1_B_MARK,
};

/* - DRIF3 --------------------------------------------------------------- */
static const unsigned int drif3_ctrl_a_pins[] = {
	/* CLK, SYNC */
	RCAR_GP_PIN(2, 10), RCAR_GP_PIN(2, 11),
};

static const unsigned int drif3_ctrl_a_mux[] = {
	RIF3_CLK_A_MARK, RIF3_SYNC_A_MARK,
};

static const unsigned int drif3_data0_a_pins[] = {
	/* D0 */
	RCAR_GP_PIN(2, 12),
};

static const unsigned int drif3_data0_a_mux[] = {
	RIF3_D0_A_MARK,
};

static const unsigned int drif3_data1_a_pins[] = {
	/* D1 */
	RCAR_GP_PIN(2, 13),
};

static const unsigned int drif3_data1_a_mux[] = {
	RIF3_D1_A_MARK,
};

static const unsigned int drif3_ctrl_b_pins[] = {
	/* CLK, SYNC */
	RCAR_GP_PIN(0, 8), RCAR_GP_PIN(0, 9),
};

static const unsigned int drif3_ctrl_b_mux[] = {
	RIF3_CLK_B_MARK, RIF3_SYNC_B_MARK,
};

static const unsigned int drif3_data0_b_pins[] = {
	/* D0 */
	RCAR_GP_PIN(0, 10),
};

static const unsigned int drif3_data0_b_mux[] = {
	RIF3_D0_B_MARK,
};

static const unsigned int drif3_data1_b_pins[] = {
	/* D1 */
	RCAR_GP_PIN(0, 11),
};

static const unsigned int drif3_data1_b_mux[] = {
	RIF3_D1_B_MARK,
};
#endif /* CONFIG_PINCTRL_PFC_R8A77990 */

/* - DU --------------------------------------------------------------------- */
static const unsigned int du_rgb666_pins[] = {
	/* R[7:2], G[7:2], B[7:2] */
	RCAR_GP_PIN(0, 8),  RCAR_GP_PIN(0, 6),  RCAR_GP_PIN(0, 5),
	RCAR_GP_PIN(0, 3),  RCAR_GP_PIN(0, 2),  RCAR_GP_PIN(0, 0),
	RCAR_GP_PIN(1, 9),  RCAR_GP_PIN(1, 12), RCAR_GP_PIN(1, 10),
	RCAR_GP_PIN(1, 4),  RCAR_GP_PIN(0, 15), RCAR_GP_PIN(0, 11),
	RCAR_GP_PIN(0, 1),  RCAR_GP_PIN(1, 17), RCAR_GP_PIN(1, 16),
	RCAR_GP_PIN(1, 15), RCAR_GP_PIN(1, 14), RCAR_GP_PIN(1, 13),
};
static const unsigned int du_rgb666_mux[] = {
	DU_DR7_MARK, DU_DR6_MARK, DU_DR5_MARK, DU_DR4_MARK,
	DU_DR3_MARK, DU_DR2_MARK,
	DU_DG7_MARK, DU_DG6_MARK, DU_DG5_MARK, DU_DG4_MARK,
	DU_DG3_MARK, DU_DG2_MARK,
	DU_DB7_MARK, DU_DB6_MARK, DU_DB5_MARK, DU_DB4_MARK,
	DU_DB3_MARK, DU_DB2_MARK,
};
static const unsigned int du_rgb888_pins[] = {
	/* R[7:0], G[7:0], B[7:0] */
	RCAR_GP_PIN(0, 8),  RCAR_GP_PIN(0, 6),  RCAR_GP_PIN(0, 5),
	RCAR_GP_PIN(0, 3),  RCAR_GP_PIN(0, 2),  RCAR_GP_PIN(0, 0),
	RCAR_GP_PIN(1, 22), RCAR_GP_PIN(1, 21),
	RCAR_GP_PIN(1, 9),  RCAR_GP_PIN(1, 12), RCAR_GP_PIN(1, 10),
	RCAR_GP_PIN(1, 4),  RCAR_GP_PIN(0, 15), RCAR_GP_PIN(0, 11),
	RCAR_GP_PIN(0, 10), RCAR_GP_PIN(0, 9),
	RCAR_GP_PIN(0, 1),  RCAR_GP_PIN(1, 17), RCAR_GP_PIN(1, 16),
	RCAR_GP_PIN(1, 15), RCAR_GP_PIN(1, 14), RCAR_GP_PIN(1, 13),
	RCAR_GP_PIN(1, 19), RCAR_GP_PIN(1, 18),
};
static const unsigned int du_rgb888_mux[] = {
	DU_DR7_MARK, DU_DR6_MARK, DU_DR5_MARK, DU_DR4_MARK,
	DU_DR3_MARK, DU_DR2_MARK, DU_DR1_MARK, DU_DR0_MARK,
	DU_DG7_MARK, DU_DG6_MARK, DU_DG5_MARK, DU_DG4_MARK,
	DU_DG3_MARK, DU_DG2_MARK, DU_DG1_MARK, DU_DG0_MARK,
	DU_DB7_MARK, DU_DB6_MARK, DU_DB5_MARK, DU_DB4_MARK,
	DU_DB3_MARK, DU_DB2_MARK, DU_DB1_MARK, DU_DB0_MARK,
};
static const unsigned int du_clk_in_0_pins[] = {
	/* CLKIN0 */
	RCAR_GP_PIN(0, 16),
};
static const unsigned int du_clk_in_0_mux[] = {
	DU_DOTCLKIN0_MARK
};
static const unsigned int du_clk_in_1_pins[] = {
	/* CLKIN1 */
	RCAR_GP_PIN(1, 1),
};
static const unsigned int du_clk_in_1_mux[] = {
	DU_DOTCLKIN1_MARK
};
static const unsigned int du_clk_out_0_pins[] = {
	/* CLKOUT */
	RCAR_GP_PIN(1, 3),
};
static const unsigned int du_clk_out_0_mux[] = {
	DU_DOTCLKOUT0_MARK
};
static const unsigned int du_sync_pins[] = {
	/* VSYNC, HSYNC */
	RCAR_GP_PIN(1, 11), RCAR_GP_PIN(1, 8),
};
static const unsigned int du_sync_mux[] = {
	DU_VSYNC_MARK, DU_HSYNC_MARK
};
static const unsigned int du_disp_cde_pins[] = {
	/* DISP_CDE */
	RCAR_GP_PIN(1, 1),
};
static const unsigned int du_disp_cde_mux[] = {
	DU_DISP_CDE_MARK,
};
static const unsigned int du_cde_pins[] = {
	/* CDE */
	RCAR_GP_PIN(1, 0),
};
static const unsigned int du_cde_mux[] = {
	DU_CDE_MARK,
};
static const unsigned int du_disp_pins[] = {
	/* DISP */
	RCAR_GP_PIN(1, 2),
};
static const unsigned int du_disp_mux[] = {
	DU_DISP_MARK,
};

/* - HSCIF0 --------------------------------------------------*/
static const unsigned int hscif0_data_a_pins[] = {
	/* RX, TX */
	RCAR_GP_PIN(5, 8), RCAR_GP_PIN(5, 9),
};

static const unsigned int hscif0_data_a_mux[] = {
	HRX0_A_MARK, HTX0_A_MARK,
};

static const unsigned int hscif0_clk_a_pins[] = {
	/* SCK */
	RCAR_GP_PIN(5, 7),
};

static const unsigned int hscif0_clk_a_mux[] = {
	HSCK0_A_MARK,
};

static const unsigned int hscif0_ctrl_a_pins[] = {
	/* RTS, CTS */
	RCAR_GP_PIN(5, 15), RCAR_GP_PIN(5, 14),
};

static const unsigned int hscif0_ctrl_a_mux[] = {
	HRTS0_N_A_MARK, HCTS0_N_A_MARK,
};

static const unsigned int hscif0_data_b_pins[] = {
	/* RX, TX */
	RCAR_GP_PIN(6, 11), RCAR_GP_PIN(6, 12),
};

static const unsigned int hscif0_data_b_mux[] = {
	HRX0_B_MARK, HTX0_B_MARK,
};

static const unsigned int hscif0_clk_b_pins[] = {
	/* SCK */
	RCAR_GP_PIN(6, 13),
};

static const unsigned int hscif0_clk_b_mux[] = {
	HSCK0_B_MARK,
};

/* - HSCIF1 ------------------------------------------------- */
static const unsigned int hscif1_data_a_pins[] = {
	/* RX, TX */
	RCAR_GP_PIN(5, 1), RCAR_GP_PIN(5, 2),
};

static const unsigned int hscif1_data_a_mux[] = {
	HRX1_A_MARK, HTX1_A_MARK,
};

static const unsigned int hscif1_clk_a_pins[] = {
	/* SCK */
	RCAR_GP_PIN(5, 0),
};

static const unsigned int hscif1_clk_a_mux[] = {
	HSCK1_A_MARK,
};

static const unsigned int hscif1_data_b_pins[] = {
	/* RX, TX */
	RCAR_GP_PIN(3, 1), RCAR_GP_PIN(3, 2),
};

static const unsigned int hscif1_data_b_mux[] = {
	HRX1_B_MARK, HTX1_B_MARK,
};

static const unsigned int hscif1_clk_b_pins[] = {
	/* SCK */
	RCAR_GP_PIN(3, 0),
};

static const unsigned int hscif1_clk_b_mux[] = {
	HSCK1_B_MARK,
};

static const unsigned int hscif1_ctrl_b_pins[] = {
	/* RTS, CTS */
	RCAR_GP_PIN(3, 4), RCAR_GP_PIN(3, 3),
};

static const unsigned int hscif1_ctrl_b_mux[] = {
	HRTS1_N_B_MARK, HCTS1_N_B_MARK,
};

/* - HSCIF2 ------------------------------------------------- */
static const unsigned int hscif2_data_a_pins[] = {
	/* RX, TX */
	RCAR_GP_PIN(5, 14), RCAR_GP_PIN(5, 15),
};

static const unsigned int hscif2_data_a_mux[] = {
	HRX2_A_MARK, HTX2_A_MARK,
};

static const unsigned int hscif2_clk_a_pins[] = {
	/* SCK */
	RCAR_GP_PIN(6, 14),
};

static const unsigned int hscif2_clk_a_mux[] = {
	HSCK2_A_MARK,
};

static const unsigned int hscif2_ctrl_a_pins[] = {
	/* RTS, CTS */
	RCAR_GP_PIN(6, 16), RCAR_GP_PIN(6, 15),
};

static const unsigned int hscif2_ctrl_a_mux[] = {
	HRTS2_N_A_MARK, HCTS2_N_A_MARK,
};

static const unsigned int hscif2_data_b_pins[] = {
	/* RX, TX */
	RCAR_GP_PIN(5, 5), RCAR_GP_PIN(5, 6),
};

static const unsigned int hscif2_data_b_mux[] = {
	HRX2_B_MARK, HTX2_B_MARK,
};

/* - HSCIF3 ------------------------------------------------*/
static const unsigned int hscif3_data_a_pins[] = {
	/* RX, TX */
	RCAR_GP_PIN(0, 14), RCAR_GP_PIN(0, 15),
};

static const unsigned int hscif3_data_a_mux[] = {
	HRX3_A_MARK, HTX3_A_MARK,
};

static const unsigned int hscif3_data_b_pins[] = {
	/* RX, TX */
	RCAR_GP_PIN(0, 5), RCAR_GP_PIN(0, 6),
};

static const unsigned int hscif3_data_b_mux[] = {
	HRX3_B_MARK, HTX3_B_MARK,
};

static const unsigned int hscif3_clk_b_pins[] = {
	/* SCK */
	RCAR_GP_PIN(0, 4),
};

static const unsigned int hscif3_clk_b_mux[] = {
	HSCK3_B_MARK,
};

static const unsigned int hscif3_data_c_pins[] = {
	/* RX, TX */
	RCAR_GP_PIN(2, 10), RCAR_GP_PIN(2, 9),
};

static const unsigned int hscif3_data_c_mux[] = {
	HRX3_C_MARK, HTX3_C_MARK,
};

static const unsigned int hscif3_clk_c_pins[] = {
	/* SCK */
	RCAR_GP_PIN(2, 11),
};

static const unsigned int hscif3_clk_c_mux[] = {
	HSCK3_C_MARK,
};

static const unsigned int hscif3_ctrl_c_pins[] = {
	/* RTS, CTS */
	RCAR_GP_PIN(2, 13), RCAR_GP_PIN(2, 12),
};

static const unsigned int hscif3_ctrl_c_mux[] = {
	HRTS3_N_C_MARK, HCTS3_N_C_MARK,
};

static const unsigned int hscif3_data_d_pins[] = {
	/* RX, TX */
	RCAR_GP_PIN(1, 0), RCAR_GP_PIN(1, 3),
};

static const unsigned int hscif3_data_d_mux[] = {
	HRX3_D_MARK, HTX3_D_MARK,
};

static const unsigned int hscif3_data_e_pins[] = {
	/* RX, TX */
	RCAR_GP_PIN(0, 9), RCAR_GP_PIN(0, 10),
};

static const unsigned int hscif3_data_e_mux[] = {
	HRX3_E_MARK, HTX3_E_MARK,
};

static const unsigned int hscif3_ctrl_e_pins[] = {
	/* RTS, CTS */
	RCAR_GP_PIN(0, 11), RCAR_GP_PIN(0, 8),
};

static const unsigned int hscif3_ctrl_e_mux[] = {
	HRTS3_N_E_MARK, HCTS3_N_E_MARK,
};

/* - HSCIF4 -------------------------------------------------- */
static const unsigned int hscif4_data_a_pins[] = {
	/* RX, TX */
	RCAR_GP_PIN(2, 4), RCAR_GP_PIN(2, 3),
};

static const unsigned int hscif4_data_a_mux[] = {
	HRX4_A_MARK, HTX4_A_MARK,
};

static const unsigned int hscif4_clk_a_pins[] = {
	/* SCK */
	RCAR_GP_PIN(2, 0),
};

static const unsigned int hscif4_clk_a_mux[] = {
	HSCK4_A_MARK,
};

static const unsigned int hscif4_ctrl_a_pins[] = {
	/* RTS, CTS */
	RCAR_GP_PIN(2, 2), RCAR_GP_PIN(2, 1),
};

static const unsigned int hscif4_ctrl_a_mux[] = {
	HRTS4_N_A_MARK, HCTS4_N_A_MARK,
};

static const unsigned int hscif4_data_b_pins[] = {
	/* RX, TX */
	RCAR_GP_PIN(2, 8), RCAR_GP_PIN(2, 7),
};

static const unsigned int hscif4_data_b_mux[] = {
	HRX4_B_MARK, HTX4_B_MARK,
};

static const unsigned int hscif4_clk_b_pins[] = {
	/* SCK */
	RCAR_GP_PIN(2, 6),
};

static const unsigned int hscif4_clk_b_mux[] = {
	HSCK4_B_MARK,
};

static const unsigned int hscif4_data_c_pins[] = {
	/* RX, TX */
	RCAR_GP_PIN(1, 8), RCAR_GP_PIN(1, 11),
};

static const unsigned int hscif4_data_c_mux[] = {
	HRX4_C_MARK, HTX4_C_MARK,
};

static const unsigned int hscif4_data_d_pins[] = {
	/* RX, TX */
	RCAR_GP_PIN(1, 13), RCAR_GP_PIN(1, 14),
};

static const unsigned int hscif4_data_d_mux[] = {
	HRX4_D_MARK, HTX4_D_MARK,
};

static const unsigned int hscif4_data_e_pins[] = {
	/* RX, TX */
	RCAR_GP_PIN(1, 18), RCAR_GP_PIN(1, 19),
};

static const unsigned int hscif4_data_e_mux[] = {
	HRX4_E_MARK, HTX4_E_MARK,
};

/* - I2C -------------------------------------------------------------------- */
static const unsigned int i2c1_a_pins[] = {
	/* SCL, SDA */
	RCAR_GP_PIN(5, 8), RCAR_GP_PIN(5, 9),
};

static const unsigned int i2c1_a_mux[] = {
	SCL1_A_MARK, SDA1_A_MARK,
};

static const unsigned int i2c1_b_pins[] = {
	/* SCL, SDA */
	RCAR_GP_PIN(5, 17), RCAR_GP_PIN(5, 18),
};

static const unsigned int i2c1_b_mux[] = {
	SCL1_B_MARK, SDA1_B_MARK,
};

static const unsigned int i2c1_c_pins[] = {
	/* SCL, SDA */
	RCAR_GP_PIN(3, 0), RCAR_GP_PIN(3, 5),
};

static const unsigned int i2c1_c_mux[] = {
	SCL1_C_MARK, SDA1_C_MARK,
};

static const unsigned int i2c1_d_pins[] = {
	/* SCL, SDA */
	RCAR_GP_PIN(6, 16), RCAR_GP_PIN(6, 15),
};

static const unsigned int i2c1_d_mux[] = {
	SCL1_D_MARK, SDA1_D_MARK,
};

static const unsigned int i2c2_a_pins[] = {
	/* SCL, SDA */
	RCAR_GP_PIN(5, 4), RCAR_GP_PIN(5, 0),
};

static const unsigned int i2c2_a_mux[] = {
	SCL2_A_MARK, SDA2_A_MARK,
};

static const unsigned int i2c2_b_pins[] = {
	/* SCL, SDA */
	RCAR_GP_PIN(3, 12), RCAR_GP_PIN(3, 13),
};

static const unsigned int i2c2_b_mux[] = {
	SCL2_B_MARK, SDA2_B_MARK,
};

static const unsigned int i2c2_c_pins[] = {
	/* SCL, SDA */
	RCAR_GP_PIN(3, 4), RCAR_GP_PIN(3, 3),
};

static const unsigned int i2c2_c_mux[] = {
	SCL2_C_MARK, SDA2_C_MARK,
};

static const unsigned int i2c2_d_pins[] = {
	/* SCL, SDA */
	RCAR_GP_PIN(6, 11), RCAR_GP_PIN(6, 12),
};

static const unsigned int i2c2_d_mux[] = {
	SCL2_D_MARK, SDA2_D_MARK,
};

static const unsigned int i2c2_e_pins[] = {
	/* SCL, SDA */
	RCAR_GP_PIN(3, 5), RCAR_GP_PIN(3, 0),
};

static const unsigned int i2c2_e_mux[] = {
	SCL2_E_MARK, SDA2_E_MARK,
};

static const unsigned int i2c4_pins[] = {
	/* SCL, SDA */
	RCAR_GP_PIN(0, 16), RCAR_GP_PIN(0, 17),
};

static const unsigned int i2c4_mux[] = {
	SCL4_MARK, SDA4_MARK,
};

static const unsigned int i2c5_pins[] = {
	/* SCL, SDA */
	RCAR_GP_PIN(1, 21), RCAR_GP_PIN(1, 22),
};

static const unsigned int i2c5_mux[] = {
	SCL5_MARK, SDA5_MARK,
};

static const unsigned int i2c6_a_pins[] = {
	/* SCL, SDA */
	RCAR_GP_PIN(1, 11), RCAR_GP_PIN(1, 8),
};

static const unsigned int i2c6_a_mux[] = {
	SCL6_A_MARK, SDA6_A_MARK,
};

static const unsigned int i2c6_b_pins[] = {
	/* SCL, SDA */
	RCAR_GP_PIN(1, 2), RCAR_GP_PIN(1, 1),
};

static const unsigned int i2c6_b_mux[] = {
	SCL6_B_MARK, SDA6_B_MARK,
};

static const unsigned int i2c7_a_pins[] = {
	/* SCL, SDA */
	RCAR_GP_PIN(2, 24), RCAR_GP_PIN(2, 25),
};

static const unsigned int i2c7_a_mux[] = {
	SCL7_A_MARK, SDA7_A_MARK,
};

static const unsigned int i2c7_b_pins[] = {
	/* SCL, SDA */
	RCAR_GP_PIN(0, 13), RCAR_GP_PIN(0, 14),
};

static const unsigned int i2c7_b_mux[] = {
	SCL7_B_MARK, SDA7_B_MARK,
};

/* - INTC-EX ---------------------------------------------------------------- */
static const unsigned int intc_ex_irq0_pins[] = {
	/* IRQ0 */
	RCAR_GP_PIN(1, 0),
};
static const unsigned int intc_ex_irq0_mux[] = {
	IRQ0_MARK,
};
static const unsigned int intc_ex_irq1_pins[] = {
	/* IRQ1 */
	RCAR_GP_PIN(1, 1),
};
static const unsigned int intc_ex_irq1_mux[] = {
	IRQ1_MARK,
};
static const unsigned int intc_ex_irq2_pins[] = {
	/* IRQ2 */
	RCAR_GP_PIN(1, 2),
};
static const unsigned int intc_ex_irq2_mux[] = {
	IRQ2_MARK,
};
static const unsigned int intc_ex_irq3_pins[] = {
	/* IRQ3 */
	RCAR_GP_PIN(1, 9),
};
static const unsigned int intc_ex_irq3_mux[] = {
	IRQ3_MARK,
};
static const unsigned int intc_ex_irq4_pins[] = {
	/* IRQ4 */
	RCAR_GP_PIN(1, 10),
};
static const unsigned int intc_ex_irq4_mux[] = {
	IRQ4_MARK,
};
static const unsigned int intc_ex_irq5_pins[] = {
	/* IRQ5 */
	RCAR_GP_PIN(0, 7),
};
static const unsigned int intc_ex_irq5_mux[] = {
	IRQ5_MARK,
};

/* - MSIOF0 ----------------------------------------------------------------- */
static const unsigned int msiof0_clk_pins[] = {
	/* SCK */
	RCAR_GP_PIN(5, 10),
};

static const unsigned int msiof0_clk_mux[] = {
	MSIOF0_SCK_MARK,
};

static const unsigned int msiof0_sync_pins[] = {
	/* SYNC */
	RCAR_GP_PIN(5, 13),
};

static const unsigned int msiof0_sync_mux[] = {
	MSIOF0_SYNC_MARK,
};

static const unsigned int msiof0_ss1_pins[] = {
	/* SS1 */
	RCAR_GP_PIN(5, 14),
};

static const unsigned int msiof0_ss1_mux[] = {
	MSIOF0_SS1_MARK,
};

static const unsigned int msiof0_ss2_pins[] = {
	/* SS2 */
	RCAR_GP_PIN(5, 15),
};

static const unsigned int msiof0_ss2_mux[] = {
	MSIOF0_SS2_MARK,
};

static const unsigned int msiof0_txd_pins[] = {
	/* TXD */
	RCAR_GP_PIN(5, 12),
};

static const unsigned int msiof0_txd_mux[] = {
	MSIOF0_TXD_MARK,
};

static const unsigned int msiof0_rxd_pins[] = {
	/* RXD */
	RCAR_GP_PIN(5, 11),
};

static const unsigned int msiof0_rxd_mux[] = {
	MSIOF0_RXD_MARK,
};

/* - MSIOF1 ----------------------------------------------------------------- */
static const unsigned int msiof1_clk_pins[] = {
	/* SCK */
	RCAR_GP_PIN(1, 19),
};

static const unsigned int msiof1_clk_mux[] = {
	MSIOF1_SCK_MARK,
};

static const unsigned int msiof1_sync_pins[] = {
	/* SYNC */
	RCAR_GP_PIN(1, 16),
};

static const unsigned int msiof1_sync_mux[] = {
	MSIOF1_SYNC_MARK,
};

static const unsigned int msiof1_ss1_pins[] = {
	/* SS1 */
	RCAR_GP_PIN(1, 14),
};

static const unsigned int msiof1_ss1_mux[] = {
	MSIOF1_SS1_MARK,
};

static const unsigned int msiof1_ss2_pins[] = {
	/* SS2 */
	RCAR_GP_PIN(1, 15),
};

static const unsigned int msiof1_ss2_mux[] = {
	MSIOF1_SS2_MARK,
};

static const unsigned int msiof1_txd_pins[] = {
	/* TXD */
	RCAR_GP_PIN(1, 18),
};

static const unsigned int msiof1_txd_mux[] = {
	MSIOF1_TXD_MARK,
};

static const unsigned int msiof1_rxd_pins[] = {
	/* RXD */
	RCAR_GP_PIN(1, 17),
};

static const unsigned int msiof1_rxd_mux[] = {
	MSIOF1_RXD_MARK,
};

/* - MSIOF2 ----------------------------------------------------------------- */
static const unsigned int msiof2_clk_a_pins[] = {
	/* SCK */
	RCAR_GP_PIN(0, 8),
};

static const unsigned int msiof2_clk_a_mux[] = {
	MSIOF2_SCK_A_MARK,
};

static const unsigned int msiof2_sync_a_pins[] = {
	/* SYNC */
	RCAR_GP_PIN(0, 9),
};

static const unsigned int msiof2_sync_a_mux[] = {
	MSIOF2_SYNC_A_MARK,
};

static const unsigned int msiof2_ss1_a_pins[] = {
	/* SS1 */
	RCAR_GP_PIN(0, 15),
};

static const unsigned int msiof2_ss1_a_mux[] = {
	MSIOF2_SS1_A_MARK,
};

static const unsigned int msiof2_ss2_a_pins[] = {
	/* SS2 */
	RCAR_GP_PIN(0, 14),
};

static const unsigned int msiof2_ss2_a_mux[] = {
	MSIOF2_SS2_A_MARK,
};

static const unsigned int msiof2_txd_a_pins[] = {
	/* TXD */
	RCAR_GP_PIN(0, 11),
};

static const unsigned int msiof2_txd_a_mux[] = {
	MSIOF2_TXD_A_MARK,
};

static const unsigned int msiof2_rxd_a_pins[] = {
	/* RXD */
	RCAR_GP_PIN(0, 10),
};

static const unsigned int msiof2_rxd_a_mux[] = {
	MSIOF2_RXD_A_MARK,
};

static const unsigned int msiof2_clk_b_pins[] = {
	/* SCK */
	RCAR_GP_PIN(1, 13),
};

static const unsigned int msiof2_clk_b_mux[] = {
	MSIOF2_SCK_B_MARK,
};

static const unsigned int msiof2_sync_b_pins[] = {
	/* SYNC */
	RCAR_GP_PIN(1, 10),
};

static const unsigned int msiof2_sync_b_mux[] = {
	MSIOF2_SYNC_B_MARK,
};

static const unsigned int msiof2_ss1_b_pins[] = {
	/* SS1 */
	RCAR_GP_PIN(1, 16),
};

static const unsigned int msiof2_ss1_b_mux[] = {
	MSIOF2_SS1_B_MARK,
};

static const unsigned int msiof2_ss2_b_pins[] = {
	/* SS2 */
	RCAR_GP_PIN(1, 12),
};

static const unsigned int msiof2_ss2_b_mux[] = {
	MSIOF2_SS2_B_MARK,
};

static const unsigned int msiof2_txd_b_pins[] = {
	/* TXD */
	RCAR_GP_PIN(1, 15),
};

static const unsigned int msiof2_txd_b_mux[] = {
	MSIOF2_TXD_B_MARK,
};

static const unsigned int msiof2_rxd_b_pins[] = {
	/* RXD */
	RCAR_GP_PIN(1, 14),
};

static const unsigned int msiof2_rxd_b_mux[] = {
	MSIOF2_RXD_B_MARK,
};

/* - MSIOF3 ----------------------------------------------------------------- */
static const unsigned int msiof3_clk_a_pins[] = {
	/* SCK */
	RCAR_GP_PIN(0, 0),
};

static const unsigned int msiof3_clk_a_mux[] = {
	MSIOF3_SCK_A_MARK,
};

static const unsigned int msiof3_sync_a_pins[] = {
	/* SYNC */
	RCAR_GP_PIN(0, 1),
};

static const unsigned int msiof3_sync_a_mux[] = {
	MSIOF3_SYNC_A_MARK,
};

static const unsigned int msiof3_ss1_a_pins[] = {
	/* SS1 */
	RCAR_GP_PIN(0, 15),
};

static const unsigned int msiof3_ss1_a_mux[] = {
	MSIOF3_SS1_A_MARK,
};

static const unsigned int msiof3_ss2_a_pins[] = {
	/* SS2 */
	RCAR_GP_PIN(0, 4),
};

static const unsigned int msiof3_ss2_a_mux[] = {
	MSIOF3_SS2_A_MARK,
};

static const unsigned int msiof3_txd_a_pins[] = {
	/* TXD */
	RCAR_GP_PIN(0, 3),
};

static const unsigned int msiof3_txd_a_mux[] = {
	MSIOF3_TXD_A_MARK,
};

static const unsigned int msiof3_rxd_a_pins[] = {
	/* RXD */
	RCAR_GP_PIN(0, 2),
};

static const unsigned int msiof3_rxd_a_mux[] = {
	MSIOF3_RXD_A_MARK,
};

static const unsigned int msiof3_clk_b_pins[] = {
	/* SCK */
	RCAR_GP_PIN(1, 5),
};

static const unsigned int msiof3_clk_b_mux[] = {
	MSIOF3_SCK_B_MARK,
};

static const unsigned int msiof3_sync_b_pins[] = {
	/* SYNC */
	RCAR_GP_PIN(1, 4),
};

static const unsigned int msiof3_sync_b_mux[] = {
	MSIOF3_SYNC_B_MARK,
};

static const unsigned int msiof3_ss1_b_pins[] = {
	/* SS1 */
	RCAR_GP_PIN(1, 0),
};

static const unsigned int msiof3_ss1_b_mux[] = {
	MSIOF3_SS1_B_MARK,
};

static const unsigned int msiof3_txd_b_pins[] = {
	/* TXD */
	RCAR_GP_PIN(1, 7),
};

static const unsigned int msiof3_txd_b_mux[] = {
	MSIOF3_TXD_B_MARK,
};

static const unsigned int msiof3_rxd_b_pins[] = {
	/* RXD */
	RCAR_GP_PIN(1, 6),
};

static const unsigned int msiof3_rxd_b_mux[] = {
	MSIOF3_RXD_B_MARK,
};

/* - PWM0 --------------------------------------------------------------------*/
static const unsigned int pwm0_a_pins[] = {
	/* PWM */
	RCAR_GP_PIN(2, 22),
};

static const unsigned int pwm0_a_mux[] = {
	PWM0_A_MARK,
};

static const unsigned int pwm0_b_pins[] = {
	/* PWM */
	RCAR_GP_PIN(6, 3),
};

static const unsigned int pwm0_b_mux[] = {
	PWM0_B_MARK,
};

/* - PWM1 --------------------------------------------------------------------*/
static const unsigned int pwm1_a_pins[] = {
	/* PWM */
	RCAR_GP_PIN(2, 23),
};

static const unsigned int pwm1_a_mux[] = {
	PWM1_A_MARK,
};

static const unsigned int pwm1_b_pins[] = {
	/* PWM */
	RCAR_GP_PIN(6, 4),
};

static const unsigned int pwm1_b_mux[] = {
	PWM1_B_MARK,
};

/* - PWM2 --------------------------------------------------------------------*/
static const unsigned int pwm2_a_pins[] = {
	/* PWM */
	RCAR_GP_PIN(1, 0),
};

static const unsigned int pwm2_a_mux[] = {
	PWM2_A_MARK,
};

static const unsigned int pwm2_b_pins[] = {
	/* PWM */
	RCAR_GP_PIN(1, 4),
};

static const unsigned int pwm2_b_mux[] = {
	PWM2_B_MARK,
};

static const unsigned int pwm2_c_pins[] = {
	/* PWM */
	RCAR_GP_PIN(6, 5),
};

static const unsigned int pwm2_c_mux[] = {
	PWM2_C_MARK,
};

/* - PWM3 --------------------------------------------------------------------*/
static const unsigned int pwm3_a_pins[] = {
	/* PWM */
	RCAR_GP_PIN(1, 1),
};

static const unsigned int pwm3_a_mux[] = {
	PWM3_A_MARK,
};

static const unsigned int pwm3_b_pins[] = {
	/* PWM */
	RCAR_GP_PIN(1, 5),
};

static const unsigned int pwm3_b_mux[] = {
	PWM3_B_MARK,
};

static const unsigned int pwm3_c_pins[] = {
	/* PWM */
	RCAR_GP_PIN(6, 6),
};

static const unsigned int pwm3_c_mux[] = {
	PWM3_C_MARK,
};

/* - PWM4 --------------------------------------------------------------------*/
static const unsigned int pwm4_a_pins[] = {
	/* PWM */
	RCAR_GP_PIN(1, 3),
};

static const unsigned int pwm4_a_mux[] = {
	PWM4_A_MARK,
};

static const unsigned int pwm4_b_pins[] = {
	/* PWM */
	RCAR_GP_PIN(6, 7),
};

static const unsigned int pwm4_b_mux[] = {
	PWM4_B_MARK,
};

/* - PWM5 --------------------------------------------------------------------*/
static const unsigned int pwm5_a_pins[] = {
	/* PWM */
	RCAR_GP_PIN(2, 24),
};

static const unsigned int pwm5_a_mux[] = {
	PWM5_A_MARK,
};

static const unsigned int pwm5_b_pins[] = {
	/* PWM */
	RCAR_GP_PIN(6, 10),
};

static const unsigned int pwm5_b_mux[] = {
	PWM5_B_MARK,
};

/* - PWM6 --------------------------------------------------------------------*/
static const unsigned int pwm6_a_pins[] = {
	/* PWM */
	RCAR_GP_PIN(2, 25),
};

static const unsigned int pwm6_a_mux[] = {
	PWM6_A_MARK,
};

static const unsigned int pwm6_b_pins[] = {
	/* PWM */
	RCAR_GP_PIN(6, 11),
};

static const unsigned int pwm6_b_mux[] = {
	PWM6_B_MARK,
};

<<<<<<< HEAD
=======
/* - QSPI0 ------------------------------------------------------------------ */
static const unsigned int qspi0_ctrl_pins[] = {
	/* QSPI0_SPCLK, QSPI0_SSL */
	RCAR_GP_PIN(2, 0), RCAR_GP_PIN(2, 5),
};
static const unsigned int qspi0_ctrl_mux[] = {
	QSPI0_SPCLK_MARK, QSPI0_SSL_MARK,
};
static const unsigned int qspi0_data2_pins[] = {
	/* QSPI0_MOSI_IO0, QSPI0_MISO_IO1 */
	RCAR_GP_PIN(2, 1), RCAR_GP_PIN(2, 2),
};
static const unsigned int qspi0_data2_mux[] = {
	QSPI0_MOSI_IO0_MARK, QSPI0_MISO_IO1_MARK,
};
static const unsigned int qspi0_data4_pins[] = {
	/* QSPI0_MOSI_IO0, QSPI0_MISO_IO1 */
	RCAR_GP_PIN(2, 1), RCAR_GP_PIN(2, 2),
	/* QSPI0_IO2, QSPI0_IO3 */
	RCAR_GP_PIN(2, 3), RCAR_GP_PIN(2, 4),
};
static const unsigned int qspi0_data4_mux[] = {
	QSPI0_MOSI_IO0_MARK, QSPI0_MISO_IO1_MARK,
	QSPI0_IO2_MARK, QSPI0_IO3_MARK,
};
/* - QSPI1 ------------------------------------------------------------------ */
static const unsigned int qspi1_ctrl_pins[] = {
	/* QSPI1_SPCLK, QSPI1_SSL */
	RCAR_GP_PIN(2, 6), RCAR_GP_PIN(2, 11),
};
static const unsigned int qspi1_ctrl_mux[] = {
	QSPI1_SPCLK_MARK, QSPI1_SSL_MARK,
};
static const unsigned int qspi1_data2_pins[] = {
	/* QSPI1_MOSI_IO0, QSPI1_MISO_IO1 */
	RCAR_GP_PIN(2, 7), RCAR_GP_PIN(2, 8),
};
static const unsigned int qspi1_data2_mux[] = {
	QSPI1_MOSI_IO0_MARK, QSPI1_MISO_IO1_MARK,
};
static const unsigned int qspi1_data4_pins[] = {
	/* QSPI1_MOSI_IO0, QSPI1_MISO_IO1 */
	RCAR_GP_PIN(2, 7), RCAR_GP_PIN(2, 8),
	/* QSPI1_IO2, QSPI1_IO3 */
	RCAR_GP_PIN(2, 9), RCAR_GP_PIN(2, 10),
};
static const unsigned int qspi1_data4_mux[] = {
	QSPI1_MOSI_IO0_MARK, QSPI1_MISO_IO1_MARK,
	QSPI1_IO2_MARK, QSPI1_IO3_MARK,
};

>>>>>>> ae1fef4b
/* - SCIF0 ------------------------------------------------------------------ */
static const unsigned int scif0_data_a_pins[] = {
	/* RX, TX */
	RCAR_GP_PIN(5, 1), RCAR_GP_PIN(5, 2),
};

static const unsigned int scif0_data_a_mux[] = {
	RX0_A_MARK, TX0_A_MARK,
};

static const unsigned int scif0_clk_a_pins[] = {
	/* SCK */
	RCAR_GP_PIN(5, 0),
};

static const unsigned int scif0_clk_a_mux[] = {
	SCK0_A_MARK,
};

static const unsigned int scif0_ctrl_a_pins[] = {
	/* RTS, CTS */
	RCAR_GP_PIN(5, 4), RCAR_GP_PIN(5, 3),
};

static const unsigned int scif0_ctrl_a_mux[] = {
	RTS0_N_A_MARK, CTS0_N_A_MARK,
};

static const unsigned int scif0_data_b_pins[] = {
	/* RX, TX */
	RCAR_GP_PIN(5, 17), RCAR_GP_PIN(5, 19),
};

static const unsigned int scif0_data_b_mux[] = {
	RX0_B_MARK, TX0_B_MARK,
};

static const unsigned int scif0_clk_b_pins[] = {
	/* SCK */
	RCAR_GP_PIN(5, 18),
};

static const unsigned int scif0_clk_b_mux[] = {
	SCK0_B_MARK,
};

/* - SCIF1 ------------------------------------------------------------------ */
static const unsigned int scif1_data_pins[] = {
	/* RX, TX */
	RCAR_GP_PIN(5, 5), RCAR_GP_PIN(5, 6),
};

static const unsigned int scif1_data_mux[] = {
	RX1_MARK, TX1_MARK,
};

static const unsigned int scif1_clk_pins[] = {
	/* SCK */
	RCAR_GP_PIN(5, 16),
};

static const unsigned int scif1_clk_mux[] = {
	SCK1_MARK,
};

static const unsigned int scif1_ctrl_pins[] = {
	/* RTS, CTS */
	RCAR_GP_PIN(5, 0), RCAR_GP_PIN(5, 7),
};

static const unsigned int scif1_ctrl_mux[] = {
	RTS1_N_MARK, CTS1_N_MARK,
};

/* - SCIF2 ------------------------------------------------------------------ */
static const unsigned int scif2_data_a_pins[] = {
	/* RX, TX */
	RCAR_GP_PIN(5, 9), RCAR_GP_PIN(5, 8),
};

static const unsigned int scif2_data_a_mux[] = {
	RX2_A_MARK, TX2_A_MARK,
};

static const unsigned int scif2_clk_a_pins[] = {
	/* SCK */
	RCAR_GP_PIN(5, 7),
};

static const unsigned int scif2_clk_a_mux[] = {
	SCK2_A_MARK,
};

static const unsigned int scif2_data_b_pins[] = {
	/* RX, TX */
	RCAR_GP_PIN(5, 12), RCAR_GP_PIN(5, 11),
};

static const unsigned int scif2_data_b_mux[] = {
	RX2_B_MARK, TX2_B_MARK,
};

/* - SCIF3 ------------------------------------------------------------------ */
static const unsigned int scif3_data_a_pins[] = {
	/* RX, TX */
	RCAR_GP_PIN(0, 5), RCAR_GP_PIN(0, 6),
};

static const unsigned int scif3_data_a_mux[] = {
	RX3_A_MARK, TX3_A_MARK,
};

static const unsigned int scif3_clk_a_pins[] = {
	/* SCK */
	RCAR_GP_PIN(0, 1),
};

static const unsigned int scif3_clk_a_mux[] = {
	SCK3_A_MARK,
};

static const unsigned int scif3_ctrl_a_pins[] = {
	/* RTS, CTS */
	RCAR_GP_PIN(0, 4), RCAR_GP_PIN(0, 7),
};

static const unsigned int scif3_ctrl_a_mux[] = {
	RTS3_N_A_MARK, CTS3_N_A_MARK,
};

static const unsigned int scif3_data_b_pins[] = {
	/* RX, TX */
	RCAR_GP_PIN(1, 8), RCAR_GP_PIN(1, 11),
};

static const unsigned int scif3_data_b_mux[] = {
	RX3_B_MARK, TX3_B_MARK,
};

static const unsigned int scif3_data_c_pins[] = {
	/* RX, TX */
	RCAR_GP_PIN(2, 23), RCAR_GP_PIN(2, 22),
};

static const unsigned int scif3_data_c_mux[] = {
	RX3_C_MARK, TX3_C_MARK,
};

static const unsigned int scif3_clk_c_pins[] = {
	/* SCK */
	RCAR_GP_PIN(2, 24),
};

static const unsigned int scif3_clk_c_mux[] = {
	SCK3_C_MARK,
};

/* - SCIF4 ------------------------------------------------------------------ */
static const unsigned int scif4_data_a_pins[] = {
	/* RX, TX */
	RCAR_GP_PIN(1, 6), RCAR_GP_PIN(1, 7),
};

static const unsigned int scif4_data_a_mux[] = {
	RX4_A_MARK, TX4_A_MARK,
};

static const unsigned int scif4_clk_a_pins[] = {
	/* SCK */
	RCAR_GP_PIN(1, 5),
};

static const unsigned int scif4_clk_a_mux[] = {
	SCK4_A_MARK,
};

static const unsigned int scif4_ctrl_a_pins[] = {
	/* RTS, CTS */
	RCAR_GP_PIN(1, 4), RCAR_GP_PIN(1, 3),
};

static const unsigned int scif4_ctrl_a_mux[] = {
	RTS4_N_A_MARK, CTS4_N_A_MARK,
};

static const unsigned int scif4_data_b_pins[] = {
	/* RX, TX */
	RCAR_GP_PIN(0, 13), RCAR_GP_PIN(0, 12),
};

static const unsigned int scif4_data_b_mux[] = {
	RX4_B_MARK, TX4_B_MARK,
};

static const unsigned int scif4_clk_b_pins[] = {
	/* SCK */
	RCAR_GP_PIN(0, 8),
};

static const unsigned int scif4_clk_b_mux[] = {
	SCK4_B_MARK,
};

static const unsigned int scif4_data_c_pins[] = {
	/* RX, TX */
	RCAR_GP_PIN(0, 2), RCAR_GP_PIN(0, 3),
};

static const unsigned int scif4_data_c_mux[] = {
	RX4_C_MARK, TX4_C_MARK,
};

static const unsigned int scif4_ctrl_c_pins[] = {
	/* RTS, CTS */
	RCAR_GP_PIN(0, 1), RCAR_GP_PIN(0, 0),
};

static const unsigned int scif4_ctrl_c_mux[] = {
	RTS4_N_C_MARK, CTS4_N_C_MARK,
};

/* - SCIF5 ------------------------------------------------------------------ */
static const unsigned int scif5_data_a_pins[] = {
	/* RX, TX */
	RCAR_GP_PIN(1, 12), RCAR_GP_PIN(1, 9),
};

static const unsigned int scif5_data_a_mux[] = {
	RX5_A_MARK, TX5_A_MARK,
};

static const unsigned int scif5_clk_a_pins[] = {
	/* SCK */
	RCAR_GP_PIN(1, 13),
};

static const unsigned int scif5_clk_a_mux[] = {
	SCK5_A_MARK,
};

static const unsigned int scif5_data_b_pins[] = {
	/* RX, TX */
	RCAR_GP_PIN(2, 25), RCAR_GP_PIN(2, 24),
};

static const unsigned int scif5_data_b_mux[] = {
	RX5_B_MARK, TX5_B_MARK,
};

static const unsigned int scif5_data_c_pins[] = {
	/* RX, TX */
	RCAR_GP_PIN(0, 2), RCAR_GP_PIN(0, 3),
};

static const unsigned int scif5_data_c_mux[] = {
	RX5_C_MARK, TX5_C_MARK,
};

/* - SCIF Clock ------------------------------------------------------------- */
static const unsigned int scif_clk_a_pins[] = {
	/* SCIF_CLK */
	RCAR_GP_PIN(5, 3),
};

static const unsigned int scif_clk_a_mux[] = {
	SCIF_CLK_A_MARK,
};

static const unsigned int scif_clk_b_pins[] = {
	/* SCIF_CLK */
	RCAR_GP_PIN(5, 7),
};

static const unsigned int scif_clk_b_mux[] = {
	SCIF_CLK_B_MARK,
};

/* - SDHI0 ------------------------------------------------------------------ */
static const unsigned int sdhi0_data1_pins[] = {
	/* D0 */
	RCAR_GP_PIN(3, 2),
};

static const unsigned int sdhi0_data1_mux[] = {
	SD0_DAT0_MARK,
};

static const unsigned int sdhi0_data4_pins[] = {
	/* D[0:3] */
	RCAR_GP_PIN(3, 2), RCAR_GP_PIN(3, 3),
	RCAR_GP_PIN(3, 4), RCAR_GP_PIN(3, 5),
};

static const unsigned int sdhi0_data4_mux[] = {
	SD0_DAT0_MARK, SD0_DAT1_MARK,
	SD0_DAT2_MARK, SD0_DAT3_MARK,
};

static const unsigned int sdhi0_ctrl_pins[] = {
	/* CLK, CMD */
	RCAR_GP_PIN(3, 0), RCAR_GP_PIN(3, 1),
};

static const unsigned int sdhi0_ctrl_mux[] = {
	SD0_CLK_MARK, SD0_CMD_MARK,
};

static const unsigned int sdhi0_cd_pins[] = {
	/* CD */
	RCAR_GP_PIN(3, 12),
};

static const unsigned int sdhi0_cd_mux[] = {
	SD0_CD_MARK,
};

static const unsigned int sdhi0_wp_pins[] = {
	/* WP */
	RCAR_GP_PIN(3, 13),
};

static const unsigned int sdhi0_wp_mux[] = {
	SD0_WP_MARK,
};

/* - SDHI1 ------------------------------------------------------------------ */
static const unsigned int sdhi1_data1_pins[] = {
	/* D0 */
	RCAR_GP_PIN(3, 8),
};

static const unsigned int sdhi1_data1_mux[] = {
	SD1_DAT0_MARK,
};

static const unsigned int sdhi1_data4_pins[] = {
	/* D[0:3] */
	RCAR_GP_PIN(3, 8),  RCAR_GP_PIN(3, 9),
	RCAR_GP_PIN(3, 10), RCAR_GP_PIN(3, 11),
};

static const unsigned int sdhi1_data4_mux[] = {
	SD1_DAT0_MARK, SD1_DAT1_MARK,
	SD1_DAT2_MARK, SD1_DAT3_MARK,
};

static const unsigned int sdhi1_ctrl_pins[] = {
	/* CLK, CMD */
	RCAR_GP_PIN(3, 6), RCAR_GP_PIN(3, 7),
};

static const unsigned int sdhi1_ctrl_mux[] = {
	SD1_CLK_MARK, SD1_CMD_MARK,
};

static const unsigned int sdhi1_cd_pins[] = {
	/* CD */
	RCAR_GP_PIN(3, 14),
};

static const unsigned int sdhi1_cd_mux[] = {
	SD1_CD_MARK,
};

static const unsigned int sdhi1_wp_pins[] = {
	/* WP */
	RCAR_GP_PIN(3, 15),
};

static const unsigned int sdhi1_wp_mux[] = {
	SD1_WP_MARK,
};

/* - SDHI3 ------------------------------------------------------------------ */
static const unsigned int sdhi3_data1_pins[] = {
	/* D0 */
	RCAR_GP_PIN(4, 2),
};

static const unsigned int sdhi3_data1_mux[] = {
	SD3_DAT0_MARK,
};

static const unsigned int sdhi3_data4_pins[] = {
	/* D[0:3] */
	RCAR_GP_PIN(4, 2), RCAR_GP_PIN(4, 3),
	RCAR_GP_PIN(4, 4), RCAR_GP_PIN(4, 5),
};

static const unsigned int sdhi3_data4_mux[] = {
	SD3_DAT0_MARK, SD3_DAT1_MARK,
	SD3_DAT2_MARK, SD3_DAT3_MARK,
};

static const unsigned int sdhi3_data8_pins[] = {
	/* D[0:7] */
	RCAR_GP_PIN(4, 2), RCAR_GP_PIN(4, 3),
	RCAR_GP_PIN(4, 4), RCAR_GP_PIN(4, 5),
	RCAR_GP_PIN(4, 6), RCAR_GP_PIN(4, 7),
	RCAR_GP_PIN(4, 8), RCAR_GP_PIN(4, 9),
};

static const unsigned int sdhi3_data8_mux[] = {
	SD3_DAT0_MARK, SD3_DAT1_MARK,
	SD3_DAT2_MARK, SD3_DAT3_MARK,
	SD3_DAT4_MARK, SD3_DAT5_MARK,
	SD3_DAT6_MARK, SD3_DAT7_MARK,
};

static const unsigned int sdhi3_ctrl_pins[] = {
	/* CLK, CMD */
	RCAR_GP_PIN(4, 0), RCAR_GP_PIN(4, 1),
};

static const unsigned int sdhi3_ctrl_mux[] = {
	SD3_CLK_MARK, SD3_CMD_MARK,
};

static const unsigned int sdhi3_cd_pins[] = {
	/* CD */
	RCAR_GP_PIN(3, 12),
};

static const unsigned int sdhi3_cd_mux[] = {
	SD3_CD_MARK,
};

static const unsigned int sdhi3_wp_pins[] = {
	/* WP */
	RCAR_GP_PIN(3, 13),
};

static const unsigned int sdhi3_wp_mux[] = {
	SD3_WP_MARK,
};

static const unsigned int sdhi3_ds_pins[] = {
	/* DS */
	RCAR_GP_PIN(4, 10),
};

static const unsigned int sdhi3_ds_mux[] = {
	SD3_DS_MARK,
};

/* - SSI -------------------------------------------------------------------- */
static const unsigned int ssi0_data_pins[] = {
	/* SDATA */
	RCAR_GP_PIN(6, 2),
};

static const unsigned int ssi0_data_mux[] = {
	SSI_SDATA0_MARK,
};

static const unsigned int ssi01239_ctrl_pins[] = {
	/* SCK, WS */
	RCAR_GP_PIN(6, 0), RCAR_GP_PIN(6, 1),
};

static const unsigned int ssi01239_ctrl_mux[] = {
	SSI_SCK01239_MARK, SSI_WS01239_MARK,
};

static const unsigned int ssi1_data_pins[] = {
	/* SDATA */
	RCAR_GP_PIN(6, 3),
};

static const unsigned int ssi1_data_mux[] = {
	SSI_SDATA1_MARK,
};

static const unsigned int ssi1_ctrl_pins[] = {
	/* SCK, WS */
	RCAR_GP_PIN(3, 14), RCAR_GP_PIN(3, 15),
};

static const unsigned int ssi1_ctrl_mux[] = {
	SSI_SCK1_MARK, SSI_WS1_MARK,
};

static const unsigned int ssi2_data_pins[] = {
	/* SDATA */
	RCAR_GP_PIN(6, 4),
};

static const unsigned int ssi2_data_mux[] = {
	SSI_SDATA2_MARK,
<<<<<<< HEAD
};

static const unsigned int ssi2_ctrl_a_pins[] = {
	/* SCK, WS */
	RCAR_GP_PIN(5, 1), RCAR_GP_PIN(5, 2),
};

static const unsigned int ssi2_ctrl_a_mux[] = {
	SSI_SCK2_A_MARK, SSI_WS2_A_MARK,
};

static const unsigned int ssi2_ctrl_b_pins[] = {
	/* SCK, WS */
	RCAR_GP_PIN(3, 12), RCAR_GP_PIN(3, 13),
};

static const unsigned int ssi2_ctrl_b_mux[] = {
	SSI_SCK2_B_MARK, SSI_WS2_B_MARK,
};

static const unsigned int ssi3_data_pins[] = {
	/* SDATA */
	RCAR_GP_PIN(6, 7),
};

static const unsigned int ssi3_data_mux[] = {
	SSI_SDATA3_MARK,
};

static const unsigned int ssi349_ctrl_pins[] = {
	/* SCK, WS */
	RCAR_GP_PIN(6, 5), RCAR_GP_PIN(6, 6),
};

static const unsigned int ssi349_ctrl_mux[] = {
	SSI_SCK349_MARK, SSI_WS349_MARK,
};

static const unsigned int ssi4_data_pins[] = {
	/* SDATA */
	RCAR_GP_PIN(6, 10),
};

static const unsigned int ssi4_data_mux[] = {
	SSI_SDATA4_MARK,
};

static const unsigned int ssi4_ctrl_pins[] = {
	/* SCK, WS */
	RCAR_GP_PIN(5, 14), RCAR_GP_PIN(5, 15),
};

static const unsigned int ssi4_ctrl_mux[] = {
	SSI_SCK4_MARK, SSI_WS4_MARK,
};

static const unsigned int ssi5_data_pins[] = {
	/* SDATA */
	RCAR_GP_PIN(6, 13),
};

static const unsigned int ssi5_data_mux[] = {
	SSI_SDATA5_MARK,
};

static const unsigned int ssi5_ctrl_pins[] = {
	/* SCK, WS */
	RCAR_GP_PIN(6, 11), RCAR_GP_PIN(6, 12),
};

static const unsigned int ssi5_ctrl_mux[] = {
	SSI_SCK5_MARK, SSI_WS5_MARK,
};

static const unsigned int ssi6_data_pins[] = {
	/* SDATA */
	RCAR_GP_PIN(6, 16),
};

static const unsigned int ssi6_data_mux[] = {
	SSI_SDATA6_MARK,
};

static const unsigned int ssi6_ctrl_pins[] = {
	/* SCK, WS */
	RCAR_GP_PIN(6, 14), RCAR_GP_PIN(6, 15),
};

static const unsigned int ssi6_ctrl_mux[] = {
	SSI_SCK6_MARK, SSI_WS6_MARK,
};

static const unsigned int ssi7_data_pins[] = {
	/* SDATA */
	RCAR_GP_PIN(5, 12),
};

static const unsigned int ssi7_data_mux[] = {
	SSI_SDATA7_MARK,
};

static const unsigned int ssi78_ctrl_pins[] = {
	/* SCK, WS */
	RCAR_GP_PIN(5, 10), RCAR_GP_PIN(5, 11),
};

static const unsigned int ssi78_ctrl_mux[] = {
	SSI_SCK78_MARK, SSI_WS78_MARK,
};

static const unsigned int ssi8_data_pins[] = {
	/* SDATA */
	RCAR_GP_PIN(5, 13),
};

static const unsigned int ssi8_data_mux[] = {
	SSI_SDATA8_MARK,
};

static const unsigned int ssi9_data_pins[] = {
	/* SDATA */
	RCAR_GP_PIN(5, 16),
};

static const unsigned int ssi9_data_mux[] = {
	SSI_SDATA9_MARK,
};

static const unsigned int ssi9_ctrl_a_pins[] = {
	/* SCK, WS */
	RCAR_GP_PIN(6, 4), RCAR_GP_PIN(6, 10),
};

=======
};

static const unsigned int ssi2_ctrl_a_pins[] = {
	/* SCK, WS */
	RCAR_GP_PIN(5, 1), RCAR_GP_PIN(5, 2),
};

static const unsigned int ssi2_ctrl_a_mux[] = {
	SSI_SCK2_A_MARK, SSI_WS2_A_MARK,
};

static const unsigned int ssi2_ctrl_b_pins[] = {
	/* SCK, WS */
	RCAR_GP_PIN(3, 12), RCAR_GP_PIN(3, 13),
};

static const unsigned int ssi2_ctrl_b_mux[] = {
	SSI_SCK2_B_MARK, SSI_WS2_B_MARK,
};

static const unsigned int ssi3_data_pins[] = {
	/* SDATA */
	RCAR_GP_PIN(6, 7),
};

static const unsigned int ssi3_data_mux[] = {
	SSI_SDATA3_MARK,
};

static const unsigned int ssi349_ctrl_pins[] = {
	/* SCK, WS */
	RCAR_GP_PIN(6, 5), RCAR_GP_PIN(6, 6),
};

static const unsigned int ssi349_ctrl_mux[] = {
	SSI_SCK349_MARK, SSI_WS349_MARK,
};

static const unsigned int ssi4_data_pins[] = {
	/* SDATA */
	RCAR_GP_PIN(6, 10),
};

static const unsigned int ssi4_data_mux[] = {
	SSI_SDATA4_MARK,
};

static const unsigned int ssi4_ctrl_pins[] = {
	/* SCK, WS */
	RCAR_GP_PIN(5, 14), RCAR_GP_PIN(5, 15),
};

static const unsigned int ssi4_ctrl_mux[] = {
	SSI_SCK4_MARK, SSI_WS4_MARK,
};

static const unsigned int ssi5_data_pins[] = {
	/* SDATA */
	RCAR_GP_PIN(6, 13),
};

static const unsigned int ssi5_data_mux[] = {
	SSI_SDATA5_MARK,
};

static const unsigned int ssi5_ctrl_pins[] = {
	/* SCK, WS */
	RCAR_GP_PIN(6, 11), RCAR_GP_PIN(6, 12),
};

static const unsigned int ssi5_ctrl_mux[] = {
	SSI_SCK5_MARK, SSI_WS5_MARK,
};

static const unsigned int ssi6_data_pins[] = {
	/* SDATA */
	RCAR_GP_PIN(6, 16),
};

static const unsigned int ssi6_data_mux[] = {
	SSI_SDATA6_MARK,
};

static const unsigned int ssi6_ctrl_pins[] = {
	/* SCK, WS */
	RCAR_GP_PIN(6, 14), RCAR_GP_PIN(6, 15),
};

static const unsigned int ssi6_ctrl_mux[] = {
	SSI_SCK6_MARK, SSI_WS6_MARK,
};

static const unsigned int ssi7_data_pins[] = {
	/* SDATA */
	RCAR_GP_PIN(5, 12),
};

static const unsigned int ssi7_data_mux[] = {
	SSI_SDATA7_MARK,
};

static const unsigned int ssi78_ctrl_pins[] = {
	/* SCK, WS */
	RCAR_GP_PIN(5, 10), RCAR_GP_PIN(5, 11),
};

static const unsigned int ssi78_ctrl_mux[] = {
	SSI_SCK78_MARK, SSI_WS78_MARK,
};

static const unsigned int ssi8_data_pins[] = {
	/* SDATA */
	RCAR_GP_PIN(5, 13),
};

static const unsigned int ssi8_data_mux[] = {
	SSI_SDATA8_MARK,
};

static const unsigned int ssi9_data_pins[] = {
	/* SDATA */
	RCAR_GP_PIN(5, 16),
};

static const unsigned int ssi9_data_mux[] = {
	SSI_SDATA9_MARK,
};

static const unsigned int ssi9_ctrl_a_pins[] = {
	/* SCK, WS */
	RCAR_GP_PIN(6, 4), RCAR_GP_PIN(6, 10),
};

>>>>>>> ae1fef4b
static const unsigned int ssi9_ctrl_a_mux[] = {
	SSI_SCK9_A_MARK, SSI_WS9_A_MARK,
};

static const unsigned int ssi9_ctrl_b_pins[] = {
	/* SCK, WS */
	RCAR_GP_PIN(5, 5), RCAR_GP_PIN(5, 6),
};

static const unsigned int ssi9_ctrl_b_mux[] = {
	SSI_SCK9_B_MARK, SSI_WS9_B_MARK,
};

/* - TMU -------------------------------------------------------------------- */
static const unsigned int tmu_tclk1_a_pins[] = {
	/* TCLK */
	RCAR_GP_PIN(3, 12),
};

static const unsigned int tmu_tclk1_a_mux[] = {
	TCLK1_A_MARK,
};

static const unsigned int tmu_tclk1_b_pins[] = {
	/* TCLK */
	RCAR_GP_PIN(5, 17),
};

static const unsigned int tmu_tclk1_b_mux[] = {
	TCLK1_B_MARK,
};

static const unsigned int tmu_tclk2_a_pins[] = {
	/* TCLK */
	RCAR_GP_PIN(3, 13),
};

static const unsigned int tmu_tclk2_a_mux[] = {
	TCLK2_A_MARK,
};

static const unsigned int tmu_tclk2_b_pins[] = {
	/* TCLK */
	RCAR_GP_PIN(5, 18),
};

static const unsigned int tmu_tclk2_b_mux[] = {
	TCLK2_B_MARK,
};

/* - USB0 ------------------------------------------------------------------- */
static const unsigned int usb0_a_pins[] = {
	/* PWEN, OVC */
	RCAR_GP_PIN(6, 17), RCAR_GP_PIN(6, 9),
};

static const unsigned int usb0_a_mux[] = {
	USB0_PWEN_A_MARK, USB0_OVC_A_MARK,
};

static const unsigned int usb0_b_pins[] = {
	/* PWEN, OVC */
	RCAR_GP_PIN(6, 11), RCAR_GP_PIN(6, 12),
};

static const unsigned int usb0_b_mux[] = {
	USB0_PWEN_B_MARK, USB0_OVC_B_MARK,
};

static const unsigned int usb0_id_pins[] = {
	/* ID */
	RCAR_GP_PIN(5, 0)
};

static const unsigned int usb0_id_mux[] = {
	USB0_ID_MARK,
};

/* - USB30 ------------------------------------------------------------------ */
static const unsigned int usb30_pins[] = {
	/* PWEN, OVC */
	RCAR_GP_PIN(6, 17), RCAR_GP_PIN(6, 9),
};

static const unsigned int usb30_mux[] = {
	USB30_PWEN_MARK, USB30_OVC_MARK,
};

static const unsigned int usb30_id_pins[] = {
	/* ID */
	RCAR_GP_PIN(5, 0),
};

static const unsigned int usb30_id_mux[] = {
	USB3HS0_ID_MARK,
};

/* - VIN4 ------------------------------------------------------------------- */
static const unsigned int vin4_data18_a_pins[] = {
	RCAR_GP_PIN(2, 8),  RCAR_GP_PIN(2, 9),
	RCAR_GP_PIN(2, 10), RCAR_GP_PIN(2, 11),
	RCAR_GP_PIN(2, 12), RCAR_GP_PIN(2, 13),
	RCAR_GP_PIN(1, 6),  RCAR_GP_PIN(1, 7),
	RCAR_GP_PIN(1, 3),  RCAR_GP_PIN(1, 10),
	RCAR_GP_PIN(1, 13), RCAR_GP_PIN(1, 14),
	RCAR_GP_PIN(1, 15), RCAR_GP_PIN(1, 16),
	RCAR_GP_PIN(1, 17), RCAR_GP_PIN(1, 18),
	RCAR_GP_PIN(1, 19), RCAR_GP_PIN(0, 1),
};

static const unsigned int vin4_data18_a_mux[] = {
	VI4_DATA2_A_MARK, VI4_DATA3_A_MARK,
	VI4_DATA4_A_MARK, VI4_DATA5_A_MARK,
	VI4_DATA6_A_MARK, VI4_DATA7_A_MARK,
	VI4_DATA10_MARK,  VI4_DATA11_MARK,
	VI4_DATA12_MARK,  VI4_DATA13_MARK,
	VI4_DATA14_MARK,  VI4_DATA15_MARK,
	VI4_DATA18_MARK,  VI4_DATA19_MARK,
	VI4_DATA20_MARK,  VI4_DATA21_MARK,
	VI4_DATA22_MARK,  VI4_DATA23_MARK,
};

static const union vin_data vin4_data_a_pins = {
	.data24 = {
		RCAR_GP_PIN(2, 6),  RCAR_GP_PIN(2, 7),
		RCAR_GP_PIN(2, 8),  RCAR_GP_PIN(2, 9),
		RCAR_GP_PIN(2, 10), RCAR_GP_PIN(2, 11),
		RCAR_GP_PIN(2, 12), RCAR_GP_PIN(2, 13),
		RCAR_GP_PIN(1, 4),  RCAR_GP_PIN(1, 5),
		RCAR_GP_PIN(1, 6),  RCAR_GP_PIN(1, 7),
		RCAR_GP_PIN(1, 3),  RCAR_GP_PIN(1, 10),
		RCAR_GP_PIN(1, 13), RCAR_GP_PIN(1, 14),
		RCAR_GP_PIN(1, 9),  RCAR_GP_PIN(1, 12),
		RCAR_GP_PIN(1, 15), RCAR_GP_PIN(1, 16),
		RCAR_GP_PIN(1, 17), RCAR_GP_PIN(1, 18),
		RCAR_GP_PIN(1, 19), RCAR_GP_PIN(0, 1),
	},
};

static const union vin_data vin4_data_a_mux = {
	.data24 = {
		VI4_DATA0_A_MARK, VI4_DATA1_A_MARK,
		VI4_DATA2_A_MARK, VI4_DATA3_A_MARK,
		VI4_DATA4_A_MARK, VI4_DATA5_A_MARK,
		VI4_DATA6_A_MARK, VI4_DATA7_A_MARK,
		VI4_DATA8_MARK,   VI4_DATA9_MARK,
		VI4_DATA10_MARK,  VI4_DATA11_MARK,
		VI4_DATA12_MARK,  VI4_DATA13_MARK,
		VI4_DATA14_MARK,  VI4_DATA15_MARK,
		VI4_DATA16_MARK,  VI4_DATA17_MARK,
		VI4_DATA18_MARK,  VI4_DATA19_MARK,
		VI4_DATA20_MARK,  VI4_DATA21_MARK,
		VI4_DATA22_MARK,  VI4_DATA23_MARK,
	},
};

static const unsigned int vin4_data18_b_pins[] = {
	RCAR_GP_PIN(1, 21), RCAR_GP_PIN(1, 22),
	RCAR_GP_PIN(0, 5),  RCAR_GP_PIN(0, 6),
	RCAR_GP_PIN(0, 16), RCAR_GP_PIN(0, 17),
	RCAR_GP_PIN(1, 6),  RCAR_GP_PIN(1, 7),
	RCAR_GP_PIN(1, 3),  RCAR_GP_PIN(1, 10),
	RCAR_GP_PIN(1, 13), RCAR_GP_PIN(1, 14),
	RCAR_GP_PIN(1, 15), RCAR_GP_PIN(1, 16),
	RCAR_GP_PIN(1, 17), RCAR_GP_PIN(1, 18),
	RCAR_GP_PIN(1, 19), RCAR_GP_PIN(0, 1),
};

static const unsigned int vin4_data18_b_mux[] = {
	VI4_DATA2_B_MARK, VI4_DATA3_B_MARK,
	VI4_DATA4_B_MARK, VI4_DATA5_B_MARK,
	VI4_DATA6_B_MARK, VI4_DATA7_B_MARK,
	VI4_DATA10_MARK,  VI4_DATA11_MARK,
	VI4_DATA12_MARK,  VI4_DATA13_MARK,
	VI4_DATA14_MARK,  VI4_DATA15_MARK,
	VI4_DATA18_MARK,  VI4_DATA19_MARK,
	VI4_DATA20_MARK,  VI4_DATA21_MARK,
	VI4_DATA22_MARK,  VI4_DATA23_MARK,
};

static const union vin_data vin4_data_b_pins = {
	.data24 = {
		RCAR_GP_PIN(1, 8),  RCAR_GP_PIN(1, 11),
		RCAR_GP_PIN(1, 21), RCAR_GP_PIN(1, 22),
		RCAR_GP_PIN(0, 5),  RCAR_GP_PIN(0, 6),
		RCAR_GP_PIN(0, 16), RCAR_GP_PIN(0, 17),
		RCAR_GP_PIN(1, 4),  RCAR_GP_PIN(1, 5),
		RCAR_GP_PIN(1, 6),  RCAR_GP_PIN(1, 7),
		RCAR_GP_PIN(1, 3),  RCAR_GP_PIN(1, 10),
		RCAR_GP_PIN(1, 13), RCAR_GP_PIN(1, 14),
		RCAR_GP_PIN(1, 9),  RCAR_GP_PIN(1, 12),
		RCAR_GP_PIN(1, 15), RCAR_GP_PIN(1, 16),
		RCAR_GP_PIN(1, 17), RCAR_GP_PIN(1, 18),
		RCAR_GP_PIN(1, 19), RCAR_GP_PIN(0, 1),
	},
};

static const union vin_data vin4_data_b_mux = {
	.data24 = {
		VI4_DATA0_B_MARK, VI4_DATA1_B_MARK,
		VI4_DATA2_B_MARK, VI4_DATA3_B_MARK,
		VI4_DATA4_B_MARK, VI4_DATA5_B_MARK,
		VI4_DATA6_B_MARK, VI4_DATA7_B_MARK,
		VI4_DATA8_MARK,   VI4_DATA9_MARK,
		VI4_DATA10_MARK,  VI4_DATA11_MARK,
		VI4_DATA12_MARK,  VI4_DATA13_MARK,
		VI4_DATA14_MARK,  VI4_DATA15_MARK,
		VI4_DATA16_MARK,  VI4_DATA17_MARK,
		VI4_DATA18_MARK,  VI4_DATA19_MARK,
		VI4_DATA20_MARK,  VI4_DATA21_MARK,
		VI4_DATA22_MARK,  VI4_DATA23_MARK,
	},
};

static const unsigned int vin4_sync_pins[] = {
	/* HSYNC, VSYNC */
	RCAR_GP_PIN(2, 25), RCAR_GP_PIN(2, 24),
};

static const unsigned int vin4_sync_mux[] = {
	VI4_HSYNC_N_MARK, VI4_VSYNC_N_MARK,
};

static const unsigned int vin4_field_pins[] = {
	RCAR_GP_PIN(2, 23),
};

static const unsigned int vin4_field_mux[] = {
	VI4_FIELD_MARK,
};

static const unsigned int vin4_clkenb_pins[] = {
	RCAR_GP_PIN(1, 2),
};

static const unsigned int vin4_clkenb_mux[] = {
	VI4_CLKENB_MARK,
};

static const unsigned int vin4_clk_pins[] = {
	RCAR_GP_PIN(2, 22),
};

static const unsigned int vin4_clk_mux[] = {
	VI4_CLK_MARK,
};

/* - VIN5 ------------------------------------------------------------------- */
static const union vin_data16 vin5_data_a_pins = {
	.data16 = {
		RCAR_GP_PIN(1, 1),  RCAR_GP_PIN(1, 2),
		RCAR_GP_PIN(1, 19), RCAR_GP_PIN(1, 12),
		RCAR_GP_PIN(1, 15), RCAR_GP_PIN(1, 16),
		RCAR_GP_PIN(1, 17), RCAR_GP_PIN(1, 18),
		RCAR_GP_PIN(0, 12), RCAR_GP_PIN(0, 13),
		RCAR_GP_PIN(0, 9),  RCAR_GP_PIN(0, 11),
		RCAR_GP_PIN(0, 8),  RCAR_GP_PIN(0, 10),
		RCAR_GP_PIN(0, 2),  RCAR_GP_PIN(0, 3),
	},
};

static const union vin_data16 vin5_data_a_mux = {
	.data16 = {
		VI5_DATA0_A_MARK,  VI5_DATA1_A_MARK,
		VI5_DATA2_A_MARK,  VI5_DATA3_A_MARK,
		VI5_DATA4_A_MARK,  VI5_DATA5_A_MARK,
		VI5_DATA6_A_MARK,  VI5_DATA7_A_MARK,
		VI5_DATA8_A_MARK,  VI5_DATA9_A_MARK,
		VI5_DATA10_A_MARK, VI5_DATA11_A_MARK,
		VI5_DATA12_A_MARK, VI5_DATA13_A_MARK,
		VI5_DATA14_A_MARK, VI5_DATA15_A_MARK,
	},
};

static const unsigned int vin5_data8_b_pins[] = {
	RCAR_GP_PIN(2, 23), RCAR_GP_PIN(0, 4),
	RCAR_GP_PIN(0, 7),  RCAR_GP_PIN(0, 12),
	RCAR_GP_PIN(0, 13), RCAR_GP_PIN(0, 14),
	RCAR_GP_PIN(0, 16), RCAR_GP_PIN(0, 17),
};

static const unsigned int vin5_data8_b_mux[] = {
	VI5_DATA0_B_MARK,  VI5_DATA1_B_MARK,
	VI5_DATA2_B_MARK,  VI5_DATA3_B_MARK,
	VI5_DATA4_B_MARK,  VI5_DATA5_B_MARK,
	VI5_DATA6_B_MARK,  VI5_DATA7_B_MARK,
};

static const unsigned int vin5_sync_a_pins[] = {
	/* HSYNC_N, VSYNC_N */
	RCAR_GP_PIN(1, 8), RCAR_GP_PIN(1, 9),
};

static const unsigned int vin5_sync_a_mux[] = {
	VI5_HSYNC_N_A_MARK, VI5_VSYNC_N_A_MARK,
};

static const unsigned int vin5_field_a_pins[] = {
	RCAR_GP_PIN(1, 10),
};

static const unsigned int vin5_field_a_mux[] = {
	VI5_FIELD_A_MARK,
};

static const unsigned int vin5_clkenb_a_pins[] = {
	RCAR_GP_PIN(0, 1),
};

static const unsigned int vin5_clkenb_a_mux[] = {
	VI5_CLKENB_A_MARK,
};

static const unsigned int vin5_clk_a_pins[] = {
	RCAR_GP_PIN(1, 0),
};

static const unsigned int vin5_clk_a_mux[] = {
	VI5_CLK_A_MARK,
};

static const unsigned int vin5_clk_b_pins[] = {
	RCAR_GP_PIN(2, 22),
};

static const unsigned int vin5_clk_b_mux[] = {
	VI5_CLK_B_MARK,
};

static const struct {
<<<<<<< HEAD
	struct sh_pfc_pin_group common[247];
	struct sh_pfc_pin_group automotive[21];
=======
	struct sh_pfc_pin_group common[253];
#ifdef CONFIG_PINCTRL_PFC_R8A77990
	struct sh_pfc_pin_group automotive[21];
#endif
>>>>>>> ae1fef4b
} pinmux_groups = {
	.common = {
		SH_PFC_PIN_GROUP(audio_clk_a),
		SH_PFC_PIN_GROUP(audio_clk_b_a),
		SH_PFC_PIN_GROUP(audio_clk_b_b),
		SH_PFC_PIN_GROUP(audio_clk_b_c),
		SH_PFC_PIN_GROUP(audio_clk_c_a),
		SH_PFC_PIN_GROUP(audio_clk_c_b),
		SH_PFC_PIN_GROUP(audio_clk_c_c),
		SH_PFC_PIN_GROUP(audio_clkout_a),
		SH_PFC_PIN_GROUP(audio_clkout_b),
		SH_PFC_PIN_GROUP(audio_clkout1_a),
		SH_PFC_PIN_GROUP(audio_clkout1_b),
		SH_PFC_PIN_GROUP(audio_clkout1_c),
		SH_PFC_PIN_GROUP(audio_clkout2_a),
		SH_PFC_PIN_GROUP(audio_clkout2_b),
		SH_PFC_PIN_GROUP(audio_clkout2_c),
		SH_PFC_PIN_GROUP(audio_clkout3_a),
		SH_PFC_PIN_GROUP(audio_clkout3_b),
		SH_PFC_PIN_GROUP(audio_clkout3_c),
		SH_PFC_PIN_GROUP(avb_link),
		SH_PFC_PIN_GROUP(avb_magic),
		SH_PFC_PIN_GROUP(avb_phy_int),
		SH_PFC_PIN_GROUP(avb_mii),
		SH_PFC_PIN_GROUP(avb_avtp_pps),
		SH_PFC_PIN_GROUP(avb_avtp_match_a),
		SH_PFC_PIN_GROUP(avb_avtp_capture_a),
		SH_PFC_PIN_GROUP(can0_data),
		SH_PFC_PIN_GROUP(can1_data),
		SH_PFC_PIN_GROUP(can_clk),
		SH_PFC_PIN_GROUP(canfd0_data),
		SH_PFC_PIN_GROUP(canfd1_data),
		SH_PFC_PIN_GROUP(du_rgb666),
		SH_PFC_PIN_GROUP(du_rgb888),
		SH_PFC_PIN_GROUP(du_clk_in_0),
		SH_PFC_PIN_GROUP(du_clk_in_1),
		SH_PFC_PIN_GROUP(du_clk_out_0),
		SH_PFC_PIN_GROUP(du_sync),
		SH_PFC_PIN_GROUP(du_disp_cde),
		SH_PFC_PIN_GROUP(du_cde),
		SH_PFC_PIN_GROUP(du_disp),
		SH_PFC_PIN_GROUP(hscif0_data_a),
		SH_PFC_PIN_GROUP(hscif0_clk_a),
		SH_PFC_PIN_GROUP(hscif0_ctrl_a),
		SH_PFC_PIN_GROUP(hscif0_data_b),
		SH_PFC_PIN_GROUP(hscif0_clk_b),
		SH_PFC_PIN_GROUP(hscif1_data_a),
		SH_PFC_PIN_GROUP(hscif1_clk_a),
		SH_PFC_PIN_GROUP(hscif1_data_b),
		SH_PFC_PIN_GROUP(hscif1_clk_b),
		SH_PFC_PIN_GROUP(hscif1_ctrl_b),
		SH_PFC_PIN_GROUP(hscif2_data_a),
		SH_PFC_PIN_GROUP(hscif2_clk_a),
		SH_PFC_PIN_GROUP(hscif2_ctrl_a),
		SH_PFC_PIN_GROUP(hscif2_data_b),
		SH_PFC_PIN_GROUP(hscif3_data_a),
		SH_PFC_PIN_GROUP(hscif3_data_b),
		SH_PFC_PIN_GROUP(hscif3_clk_b),
		SH_PFC_PIN_GROUP(hscif3_data_c),
		SH_PFC_PIN_GROUP(hscif3_clk_c),
		SH_PFC_PIN_GROUP(hscif3_ctrl_c),
		SH_PFC_PIN_GROUP(hscif3_data_d),
		SH_PFC_PIN_GROUP(hscif3_data_e),
		SH_PFC_PIN_GROUP(hscif3_ctrl_e),
		SH_PFC_PIN_GROUP(hscif4_data_a),
		SH_PFC_PIN_GROUP(hscif4_clk_a),
		SH_PFC_PIN_GROUP(hscif4_ctrl_a),
		SH_PFC_PIN_GROUP(hscif4_data_b),
		SH_PFC_PIN_GROUP(hscif4_clk_b),
		SH_PFC_PIN_GROUP(hscif4_data_c),
		SH_PFC_PIN_GROUP(hscif4_data_d),
		SH_PFC_PIN_GROUP(hscif4_data_e),
		SH_PFC_PIN_GROUP(i2c1_a),
		SH_PFC_PIN_GROUP(i2c1_b),
		SH_PFC_PIN_GROUP(i2c1_c),
		SH_PFC_PIN_GROUP(i2c1_d),
		SH_PFC_PIN_GROUP(i2c2_a),
		SH_PFC_PIN_GROUP(i2c2_b),
		SH_PFC_PIN_GROUP(i2c2_c),
		SH_PFC_PIN_GROUP(i2c2_d),
		SH_PFC_PIN_GROUP(i2c2_e),
		SH_PFC_PIN_GROUP(i2c4),
		SH_PFC_PIN_GROUP(i2c5),
		SH_PFC_PIN_GROUP(i2c6_a),
		SH_PFC_PIN_GROUP(i2c6_b),
		SH_PFC_PIN_GROUP(i2c7_a),
		SH_PFC_PIN_GROUP(i2c7_b),
		SH_PFC_PIN_GROUP(intc_ex_irq0),
		SH_PFC_PIN_GROUP(intc_ex_irq1),
		SH_PFC_PIN_GROUP(intc_ex_irq2),
		SH_PFC_PIN_GROUP(intc_ex_irq3),
		SH_PFC_PIN_GROUP(intc_ex_irq4),
		SH_PFC_PIN_GROUP(intc_ex_irq5),
		SH_PFC_PIN_GROUP(msiof0_clk),
		SH_PFC_PIN_GROUP(msiof0_sync),
		SH_PFC_PIN_GROUP(msiof0_ss1),
		SH_PFC_PIN_GROUP(msiof0_ss2),
		SH_PFC_PIN_GROUP(msiof0_txd),
		SH_PFC_PIN_GROUP(msiof0_rxd),
		SH_PFC_PIN_GROUP(msiof1_clk),
		SH_PFC_PIN_GROUP(msiof1_sync),
		SH_PFC_PIN_GROUP(msiof1_ss1),
		SH_PFC_PIN_GROUP(msiof1_ss2),
		SH_PFC_PIN_GROUP(msiof1_txd),
		SH_PFC_PIN_GROUP(msiof1_rxd),
		SH_PFC_PIN_GROUP(msiof2_clk_a),
		SH_PFC_PIN_GROUP(msiof2_sync_a),
		SH_PFC_PIN_GROUP(msiof2_ss1_a),
		SH_PFC_PIN_GROUP(msiof2_ss2_a),
		SH_PFC_PIN_GROUP(msiof2_txd_a),
		SH_PFC_PIN_GROUP(msiof2_rxd_a),
		SH_PFC_PIN_GROUP(msiof2_clk_b),
		SH_PFC_PIN_GROUP(msiof2_sync_b),
		SH_PFC_PIN_GROUP(msiof2_ss1_b),
		SH_PFC_PIN_GROUP(msiof2_ss2_b),
		SH_PFC_PIN_GROUP(msiof2_txd_b),
		SH_PFC_PIN_GROUP(msiof2_rxd_b),
		SH_PFC_PIN_GROUP(msiof3_clk_a),
		SH_PFC_PIN_GROUP(msiof3_sync_a),
		SH_PFC_PIN_GROUP(msiof3_ss1_a),
		SH_PFC_PIN_GROUP(msiof3_ss2_a),
		SH_PFC_PIN_GROUP(msiof3_txd_a),
		SH_PFC_PIN_GROUP(msiof3_rxd_a),
		SH_PFC_PIN_GROUP(msiof3_clk_b),
		SH_PFC_PIN_GROUP(msiof3_sync_b),
		SH_PFC_PIN_GROUP(msiof3_ss1_b),
		SH_PFC_PIN_GROUP(msiof3_txd_b),
		SH_PFC_PIN_GROUP(msiof3_rxd_b),
		SH_PFC_PIN_GROUP(pwm0_a),
		SH_PFC_PIN_GROUP(pwm0_b),
		SH_PFC_PIN_GROUP(pwm1_a),
		SH_PFC_PIN_GROUP(pwm1_b),
		SH_PFC_PIN_GROUP(pwm2_a),
		SH_PFC_PIN_GROUP(pwm2_b),
		SH_PFC_PIN_GROUP(pwm2_c),
		SH_PFC_PIN_GROUP(pwm3_a),
		SH_PFC_PIN_GROUP(pwm3_b),
		SH_PFC_PIN_GROUP(pwm3_c),
		SH_PFC_PIN_GROUP(pwm4_a),
		SH_PFC_PIN_GROUP(pwm4_b),
		SH_PFC_PIN_GROUP(pwm5_a),
		SH_PFC_PIN_GROUP(pwm5_b),
		SH_PFC_PIN_GROUP(pwm6_a),
		SH_PFC_PIN_GROUP(pwm6_b),
<<<<<<< HEAD
=======
		SH_PFC_PIN_GROUP(qspi0_ctrl),
		SH_PFC_PIN_GROUP(qspi0_data2),
		SH_PFC_PIN_GROUP(qspi0_data4),
		SH_PFC_PIN_GROUP(qspi1_ctrl),
		SH_PFC_PIN_GROUP(qspi1_data2),
		SH_PFC_PIN_GROUP(qspi1_data4),
>>>>>>> ae1fef4b
		SH_PFC_PIN_GROUP(scif0_data_a),
		SH_PFC_PIN_GROUP(scif0_clk_a),
		SH_PFC_PIN_GROUP(scif0_ctrl_a),
		SH_PFC_PIN_GROUP(scif0_data_b),
		SH_PFC_PIN_GROUP(scif0_clk_b),
		SH_PFC_PIN_GROUP(scif1_data),
		SH_PFC_PIN_GROUP(scif1_clk),
		SH_PFC_PIN_GROUP(scif1_ctrl),
		SH_PFC_PIN_GROUP(scif2_data_a),
		SH_PFC_PIN_GROUP(scif2_clk_a),
		SH_PFC_PIN_GROUP(scif2_data_b),
		SH_PFC_PIN_GROUP(scif3_data_a),
		SH_PFC_PIN_GROUP(scif3_clk_a),
		SH_PFC_PIN_GROUP(scif3_ctrl_a),
		SH_PFC_PIN_GROUP(scif3_data_b),
		SH_PFC_PIN_GROUP(scif3_data_c),
		SH_PFC_PIN_GROUP(scif3_clk_c),
		SH_PFC_PIN_GROUP(scif4_data_a),
		SH_PFC_PIN_GROUP(scif4_clk_a),
		SH_PFC_PIN_GROUP(scif4_ctrl_a),
		SH_PFC_PIN_GROUP(scif4_data_b),
		SH_PFC_PIN_GROUP(scif4_clk_b),
		SH_PFC_PIN_GROUP(scif4_data_c),
		SH_PFC_PIN_GROUP(scif4_ctrl_c),
		SH_PFC_PIN_GROUP(scif5_data_a),
		SH_PFC_PIN_GROUP(scif5_clk_a),
		SH_PFC_PIN_GROUP(scif5_data_b),
		SH_PFC_PIN_GROUP(scif5_data_c),
		SH_PFC_PIN_GROUP(scif_clk_a),
		SH_PFC_PIN_GROUP(scif_clk_b),
		SH_PFC_PIN_GROUP(sdhi0_data1),
		SH_PFC_PIN_GROUP(sdhi0_data4),
		SH_PFC_PIN_GROUP(sdhi0_ctrl),
		SH_PFC_PIN_GROUP(sdhi0_cd),
		SH_PFC_PIN_GROUP(sdhi0_wp),
		SH_PFC_PIN_GROUP(sdhi1_data1),
		SH_PFC_PIN_GROUP(sdhi1_data4),
		SH_PFC_PIN_GROUP(sdhi1_ctrl),
		SH_PFC_PIN_GROUP(sdhi1_cd),
		SH_PFC_PIN_GROUP(sdhi1_wp),
		SH_PFC_PIN_GROUP(sdhi3_data1),
		SH_PFC_PIN_GROUP(sdhi3_data4),
		SH_PFC_PIN_GROUP(sdhi3_data8),
		SH_PFC_PIN_GROUP(sdhi3_ctrl),
		SH_PFC_PIN_GROUP(sdhi3_cd),
		SH_PFC_PIN_GROUP(sdhi3_wp),
		SH_PFC_PIN_GROUP(sdhi3_ds),
		SH_PFC_PIN_GROUP(ssi0_data),
		SH_PFC_PIN_GROUP(ssi01239_ctrl),
		SH_PFC_PIN_GROUP(ssi1_data),
		SH_PFC_PIN_GROUP(ssi1_ctrl),
		SH_PFC_PIN_GROUP(ssi2_data),
		SH_PFC_PIN_GROUP(ssi2_ctrl_a),
		SH_PFC_PIN_GROUP(ssi2_ctrl_b),
		SH_PFC_PIN_GROUP(ssi3_data),
		SH_PFC_PIN_GROUP(ssi349_ctrl),
		SH_PFC_PIN_GROUP(ssi4_data),
		SH_PFC_PIN_GROUP(ssi4_ctrl),
		SH_PFC_PIN_GROUP(ssi5_data),
		SH_PFC_PIN_GROUP(ssi5_ctrl),
		SH_PFC_PIN_GROUP(ssi6_data),
		SH_PFC_PIN_GROUP(ssi6_ctrl),
		SH_PFC_PIN_GROUP(ssi7_data),
		SH_PFC_PIN_GROUP(ssi78_ctrl),
		SH_PFC_PIN_GROUP(ssi8_data),
		SH_PFC_PIN_GROUP(ssi9_data),
		SH_PFC_PIN_GROUP(ssi9_ctrl_a),
		SH_PFC_PIN_GROUP(ssi9_ctrl_b),
		SH_PFC_PIN_GROUP(tmu_tclk1_a),
		SH_PFC_PIN_GROUP(tmu_tclk1_b),
		SH_PFC_PIN_GROUP(tmu_tclk2_a),
		SH_PFC_PIN_GROUP(tmu_tclk2_b),
		SH_PFC_PIN_GROUP(usb0_a),
		SH_PFC_PIN_GROUP(usb0_b),
		SH_PFC_PIN_GROUP(usb0_id),
		SH_PFC_PIN_GROUP(usb30),
		SH_PFC_PIN_GROUP(usb30_id),
		VIN_DATA_PIN_GROUP(vin4_data, 8, _a),
		VIN_DATA_PIN_GROUP(vin4_data, 10, _a),
		VIN_DATA_PIN_GROUP(vin4_data, 12, _a),
		VIN_DATA_PIN_GROUP(vin4_data, 16, _a),
		SH_PFC_PIN_GROUP(vin4_data18_a),
		VIN_DATA_PIN_GROUP(vin4_data, 20, _a),
		VIN_DATA_PIN_GROUP(vin4_data, 24, _a),
		VIN_DATA_PIN_GROUP(vin4_data, 8, _b),
		VIN_DATA_PIN_GROUP(vin4_data, 10, _b),
		VIN_DATA_PIN_GROUP(vin4_data, 12, _b),
		VIN_DATA_PIN_GROUP(vin4_data, 16, _b),
		SH_PFC_PIN_GROUP(vin4_data18_b),
		VIN_DATA_PIN_GROUP(vin4_data, 20, _b),
		VIN_DATA_PIN_GROUP(vin4_data, 24, _b),
		SH_PFC_PIN_GROUP(vin4_sync),
		SH_PFC_PIN_GROUP(vin4_field),
		SH_PFC_PIN_GROUP(vin4_clkenb),
		SH_PFC_PIN_GROUP(vin4_clk),
		VIN_DATA_PIN_GROUP(vin5_data, 8, _a),
		VIN_DATA_PIN_GROUP(vin5_data, 10, _a),
		VIN_DATA_PIN_GROUP(vin5_data, 12, _a),
		VIN_DATA_PIN_GROUP(vin5_data, 16, _a),
		SH_PFC_PIN_GROUP(vin5_data8_b),
		SH_PFC_PIN_GROUP(vin5_sync_a),
		SH_PFC_PIN_GROUP(vin5_field_a),
		SH_PFC_PIN_GROUP(vin5_clkenb_a),
		SH_PFC_PIN_GROUP(vin5_clk_a),
		SH_PFC_PIN_GROUP(vin5_clk_b),
	},
<<<<<<< HEAD
=======
#ifdef CONFIG_PINCTRL_PFC_R8A77990
>>>>>>> ae1fef4b
	.automotive = {
		SH_PFC_PIN_GROUP(drif0_ctrl_a),
		SH_PFC_PIN_GROUP(drif0_data0_a),
		SH_PFC_PIN_GROUP(drif0_data1_a),
		SH_PFC_PIN_GROUP(drif0_ctrl_b),
		SH_PFC_PIN_GROUP(drif0_data0_b),
		SH_PFC_PIN_GROUP(drif0_data1_b),
		SH_PFC_PIN_GROUP(drif1_ctrl),
		SH_PFC_PIN_GROUP(drif1_data0),
		SH_PFC_PIN_GROUP(drif1_data1),
		SH_PFC_PIN_GROUP(drif2_ctrl_a),
		SH_PFC_PIN_GROUP(drif2_data0_a),
		SH_PFC_PIN_GROUP(drif2_data1_a),
		SH_PFC_PIN_GROUP(drif2_ctrl_b),
		SH_PFC_PIN_GROUP(drif2_data0_b),
		SH_PFC_PIN_GROUP(drif2_data1_b),
		SH_PFC_PIN_GROUP(drif3_ctrl_a),
		SH_PFC_PIN_GROUP(drif3_data0_a),
		SH_PFC_PIN_GROUP(drif3_data1_a),
		SH_PFC_PIN_GROUP(drif3_ctrl_b),
		SH_PFC_PIN_GROUP(drif3_data0_b),
		SH_PFC_PIN_GROUP(drif3_data1_b),
	}
<<<<<<< HEAD
=======
#endif /* CONFIG_PINCTRL_PFC_R8A77990 */
>>>>>>> ae1fef4b
};

static const char * const audio_clk_groups[] = {
	"audio_clk_a",
	"audio_clk_b_a",
	"audio_clk_b_b",
	"audio_clk_b_c",
	"audio_clk_c_a",
	"audio_clk_c_b",
	"audio_clk_c_c",
	"audio_clkout_a",
	"audio_clkout_b",
	"audio_clkout1_a",
	"audio_clkout1_b",
	"audio_clkout1_c",
	"audio_clkout2_a",
	"audio_clkout2_b",
	"audio_clkout2_c",
	"audio_clkout3_a",
	"audio_clkout3_b",
	"audio_clkout3_c",
};

static const char * const avb_groups[] = {
	"avb_link",
	"avb_magic",
	"avb_phy_int",
	"avb_mii",
	"avb_avtp_pps",
	"avb_avtp_match_a",
	"avb_avtp_capture_a",
};

static const char * const can0_groups[] = {
	"can0_data",
};

static const char * const can1_groups[] = {
	"can1_data",
};

static const char * const can_clk_groups[] = {
	"can_clk",
};

static const char * const canfd0_groups[] = {
	"canfd0_data",
};

static const char * const canfd1_groups[] = {
	"canfd1_data",
};

<<<<<<< HEAD
=======
#ifdef CONFIG_PINCTRL_PFC_R8A77990
>>>>>>> ae1fef4b
static const char * const drif0_groups[] = {
	"drif0_ctrl_a",
	"drif0_data0_a",
	"drif0_data1_a",
	"drif0_ctrl_b",
	"drif0_data0_b",
	"drif0_data1_b",
};

static const char * const drif1_groups[] = {
	"drif1_ctrl",
	"drif1_data0",
	"drif1_data1",
};

static const char * const drif2_groups[] = {
	"drif2_ctrl_a",
	"drif2_data0_a",
	"drif2_data1_a",
	"drif2_ctrl_b",
	"drif2_data0_b",
	"drif2_data1_b",
};

static const char * const drif3_groups[] = {
	"drif3_ctrl_a",
	"drif3_data0_a",
	"drif3_data1_a",
	"drif3_ctrl_b",
	"drif3_data0_b",
	"drif3_data1_b",
};
<<<<<<< HEAD
=======
#endif /* CONFIG_PINCTRL_PFC_R8A77990 */
>>>>>>> ae1fef4b

static const char * const du_groups[] = {
	"du_rgb666",
	"du_rgb888",
	"du_clk_in_0",
	"du_clk_in_1",
	"du_clk_out_0",
	"du_sync",
	"du_disp_cde",
	"du_cde",
	"du_disp",
};

static const char * const hscif0_groups[] = {
	"hscif0_data_a",
	"hscif0_clk_a",
	"hscif0_ctrl_a",
	"hscif0_data_b",
	"hscif0_clk_b",
};

static const char * const hscif1_groups[] = {
	"hscif1_data_a",
	"hscif1_clk_a",
	"hscif1_data_b",
	"hscif1_clk_b",
	"hscif1_ctrl_b",
};

static const char * const hscif2_groups[] = {
	"hscif2_data_a",
	"hscif2_clk_a",
	"hscif2_ctrl_a",
	"hscif2_data_b",
};

static const char * const hscif3_groups[] = {
	"hscif3_data_a",
	"hscif3_data_b",
	"hscif3_clk_b",
	"hscif3_data_c",
	"hscif3_clk_c",
	"hscif3_ctrl_c",
	"hscif3_data_d",
	"hscif3_data_e",
	"hscif3_ctrl_e",
};

static const char * const hscif4_groups[] = {
	"hscif4_data_a",
	"hscif4_clk_a",
	"hscif4_ctrl_a",
	"hscif4_data_b",
	"hscif4_clk_b",
	"hscif4_data_c",
	"hscif4_data_d",
	"hscif4_data_e",
};

static const char * const i2c1_groups[] = {
	"i2c1_a",
	"i2c1_b",
	"i2c1_c",
	"i2c1_d",
};

static const char * const i2c2_groups[] = {
	"i2c2_a",
	"i2c2_b",
	"i2c2_c",
	"i2c2_d",
	"i2c2_e",
};

static const char * const i2c4_groups[] = {
	"i2c4",
};

static const char * const i2c5_groups[] = {
	"i2c5",
};

static const char * const i2c6_groups[] = {
	"i2c6_a",
	"i2c6_b",
};

static const char * const i2c7_groups[] = {
	"i2c7_a",
	"i2c7_b",
};

static const char * const intc_ex_groups[] = {
	"intc_ex_irq0",
	"intc_ex_irq1",
	"intc_ex_irq2",
	"intc_ex_irq3",
	"intc_ex_irq4",
	"intc_ex_irq5",
};

static const char * const msiof0_groups[] = {
	"msiof0_clk",
	"msiof0_sync",
	"msiof0_ss1",
	"msiof0_ss2",
	"msiof0_txd",
	"msiof0_rxd",
};

static const char * const msiof1_groups[] = {
	"msiof1_clk",
	"msiof1_sync",
	"msiof1_ss1",
	"msiof1_ss2",
	"msiof1_txd",
	"msiof1_rxd",
};

static const char * const msiof2_groups[] = {
	"msiof2_clk_a",
	"msiof2_sync_a",
	"msiof2_ss1_a",
	"msiof2_ss2_a",
	"msiof2_txd_a",
	"msiof2_rxd_a",
	"msiof2_clk_b",
	"msiof2_sync_b",
	"msiof2_ss1_b",
	"msiof2_ss2_b",
	"msiof2_txd_b",
	"msiof2_rxd_b",
};

static const char * const msiof3_groups[] = {
	"msiof3_clk_a",
	"msiof3_sync_a",
	"msiof3_ss1_a",
	"msiof3_ss2_a",
	"msiof3_txd_a",
	"msiof3_rxd_a",
	"msiof3_clk_b",
	"msiof3_sync_b",
	"msiof3_ss1_b",
	"msiof3_txd_b",
	"msiof3_rxd_b",
};

static const char * const pwm0_groups[] = {
	"pwm0_a",
	"pwm0_b",
};

static const char * const pwm1_groups[] = {
	"pwm1_a",
	"pwm1_b",
};

static const char * const pwm2_groups[] = {
	"pwm2_a",
	"pwm2_b",
	"pwm2_c",
};

static const char * const pwm3_groups[] = {
	"pwm3_a",
	"pwm3_b",
	"pwm3_c",
};

static const char * const pwm4_groups[] = {
	"pwm4_a",
	"pwm4_b",
};

static const char * const pwm5_groups[] = {
	"pwm5_a",
	"pwm5_b",
};

static const char * const pwm6_groups[] = {
	"pwm6_a",
	"pwm6_b",
};

<<<<<<< HEAD
=======
static const char * const qspi0_groups[] = {
	"qspi0_ctrl",
	"qspi0_data2",
	"qspi0_data4",
};

static const char * const qspi1_groups[] = {
	"qspi1_ctrl",
	"qspi1_data2",
	"qspi1_data4",
};

>>>>>>> ae1fef4b
static const char * const scif0_groups[] = {
	"scif0_data_a",
	"scif0_clk_a",
	"scif0_ctrl_a",
	"scif0_data_b",
	"scif0_clk_b",
};

static const char * const scif1_groups[] = {
	"scif1_data",
	"scif1_clk",
	"scif1_ctrl",
};

static const char * const scif2_groups[] = {
	"scif2_data_a",
	"scif2_clk_a",
	"scif2_data_b",
};

static const char * const scif3_groups[] = {
	"scif3_data_a",
	"scif3_clk_a",
	"scif3_ctrl_a",
	"scif3_data_b",
	"scif3_data_c",
	"scif3_clk_c",
};

static const char * const scif4_groups[] = {
	"scif4_data_a",
	"scif4_clk_a",
	"scif4_ctrl_a",
	"scif4_data_b",
	"scif4_clk_b",
	"scif4_data_c",
	"scif4_ctrl_c",
};

static const char * const scif5_groups[] = {
	"scif5_data_a",
	"scif5_clk_a",
	"scif5_data_b",
	"scif5_data_c",
};

static const char * const scif_clk_groups[] = {
	"scif_clk_a",
	"scif_clk_b",
};

static const char * const sdhi0_groups[] = {
	"sdhi0_data1",
	"sdhi0_data4",
	"sdhi0_ctrl",
	"sdhi0_cd",
	"sdhi0_wp",
};

static const char * const sdhi1_groups[] = {
	"sdhi1_data1",
	"sdhi1_data4",
	"sdhi1_ctrl",
	"sdhi1_cd",
	"sdhi1_wp",
};

static const char * const sdhi3_groups[] = {
	"sdhi3_data1",
	"sdhi3_data4",
	"sdhi3_data8",
	"sdhi3_ctrl",
	"sdhi3_cd",
	"sdhi3_wp",
	"sdhi3_ds",
};

static const char * const ssi_groups[] = {
	"ssi0_data",
	"ssi01239_ctrl",
	"ssi1_data",
	"ssi1_ctrl",
	"ssi2_data",
	"ssi2_ctrl_a",
	"ssi2_ctrl_b",
	"ssi3_data",
	"ssi349_ctrl",
	"ssi4_data",
	"ssi4_ctrl",
	"ssi5_data",
	"ssi5_ctrl",
	"ssi6_data",
	"ssi6_ctrl",
	"ssi7_data",
	"ssi78_ctrl",
	"ssi8_data",
	"ssi9_data",
	"ssi9_ctrl_a",
	"ssi9_ctrl_b",
};

static const char * const tmu_groups[] = {
	"tmu_tclk1_a",
	"tmu_tclk1_b",
	"tmu_tclk2_a",
	"tmu_tclk2_b",
};

static const char * const usb0_groups[] = {
	"usb0_a",
	"usb0_b",
	"usb0_id",
};

static const char * const usb30_groups[] = {
	"usb30",
	"usb30_id",
};

static const char * const vin4_groups[] = {
	"vin4_data8_a",
	"vin4_data10_a",
	"vin4_data12_a",
	"vin4_data16_a",
	"vin4_data18_a",
	"vin4_data20_a",
	"vin4_data24_a",
	"vin4_data8_b",
	"vin4_data10_b",
	"vin4_data12_b",
	"vin4_data16_b",
	"vin4_data18_b",
	"vin4_data20_b",
	"vin4_data24_b",
	"vin4_sync",
	"vin4_field",
	"vin4_clkenb",
	"vin4_clk",
};

static const char * const vin5_groups[] = {
	"vin5_data8_a",
	"vin5_data10_a",
	"vin5_data12_a",
	"vin5_data16_a",
	"vin5_data8_b",
	"vin5_sync_a",
	"vin5_field_a",
	"vin5_clkenb_a",
	"vin5_clk_a",
	"vin5_clk_b",
};

static const struct {
<<<<<<< HEAD
	struct sh_pfc_function common[47];
	struct sh_pfc_function automotive[4];
=======
	struct sh_pfc_function common[49];
#ifdef CONFIG_PINCTRL_PFC_R8A77990
	struct sh_pfc_function automotive[4];
#endif
>>>>>>> ae1fef4b
} pinmux_functions = {
	.common = {
		SH_PFC_FUNCTION(audio_clk),
		SH_PFC_FUNCTION(avb),
		SH_PFC_FUNCTION(can0),
		SH_PFC_FUNCTION(can1),
		SH_PFC_FUNCTION(can_clk),
		SH_PFC_FUNCTION(canfd0),
		SH_PFC_FUNCTION(canfd1),
		SH_PFC_FUNCTION(du),
		SH_PFC_FUNCTION(hscif0),
		SH_PFC_FUNCTION(hscif1),
		SH_PFC_FUNCTION(hscif2),
		SH_PFC_FUNCTION(hscif3),
		SH_PFC_FUNCTION(hscif4),
		SH_PFC_FUNCTION(i2c1),
		SH_PFC_FUNCTION(i2c2),
		SH_PFC_FUNCTION(i2c4),
		SH_PFC_FUNCTION(i2c5),
		SH_PFC_FUNCTION(i2c6),
		SH_PFC_FUNCTION(i2c7),
		SH_PFC_FUNCTION(intc_ex),
		SH_PFC_FUNCTION(msiof0),
		SH_PFC_FUNCTION(msiof1),
		SH_PFC_FUNCTION(msiof2),
		SH_PFC_FUNCTION(msiof3),
		SH_PFC_FUNCTION(pwm0),
		SH_PFC_FUNCTION(pwm1),
		SH_PFC_FUNCTION(pwm2),
		SH_PFC_FUNCTION(pwm3),
		SH_PFC_FUNCTION(pwm4),
		SH_PFC_FUNCTION(pwm5),
		SH_PFC_FUNCTION(pwm6),
<<<<<<< HEAD
=======
		SH_PFC_FUNCTION(qspi0),
		SH_PFC_FUNCTION(qspi1),
>>>>>>> ae1fef4b
		SH_PFC_FUNCTION(scif0),
		SH_PFC_FUNCTION(scif1),
		SH_PFC_FUNCTION(scif2),
		SH_PFC_FUNCTION(scif3),
		SH_PFC_FUNCTION(scif4),
		SH_PFC_FUNCTION(scif5),
		SH_PFC_FUNCTION(scif_clk),
		SH_PFC_FUNCTION(sdhi0),
		SH_PFC_FUNCTION(sdhi1),
		SH_PFC_FUNCTION(sdhi3),
		SH_PFC_FUNCTION(ssi),
		SH_PFC_FUNCTION(tmu),
		SH_PFC_FUNCTION(usb0),
		SH_PFC_FUNCTION(usb30),
		SH_PFC_FUNCTION(vin4),
		SH_PFC_FUNCTION(vin5),
	},
<<<<<<< HEAD
=======
#ifdef CONFIG_PINCTRL_PFC_R8A77990
>>>>>>> ae1fef4b
	.automotive = {
		SH_PFC_FUNCTION(drif0),
		SH_PFC_FUNCTION(drif1),
		SH_PFC_FUNCTION(drif2),
		SH_PFC_FUNCTION(drif3),
	}
<<<<<<< HEAD
=======
#endif /* CONFIG_PINCTRL_PFC_R8A77990 */
>>>>>>> ae1fef4b
};

static const struct pinmux_cfg_reg pinmux_config_regs[] = {
#define F_(x, y)	FN_##y
#define FM(x)		FN_##x
	{ PINMUX_CFG_REG("GPSR0", 0xe6060100, 32, 1, GROUP(
		0, 0,
		0, 0,
		0, 0,
		0, 0,
		0, 0,
		0, 0,
		0, 0,
		0, 0,
		0, 0,
		0, 0,
		0, 0,
		0, 0,
		0, 0,
		0, 0,
		GP_0_17_FN,	GPSR0_17,
		GP_0_16_FN,	GPSR0_16,
		GP_0_15_FN,	GPSR0_15,
		GP_0_14_FN,	GPSR0_14,
		GP_0_13_FN,	GPSR0_13,
		GP_0_12_FN,	GPSR0_12,
		GP_0_11_FN,	GPSR0_11,
		GP_0_10_FN,	GPSR0_10,
		GP_0_9_FN,	GPSR0_9,
		GP_0_8_FN,	GPSR0_8,
		GP_0_7_FN,	GPSR0_7,
		GP_0_6_FN,	GPSR0_6,
		GP_0_5_FN,	GPSR0_5,
		GP_0_4_FN,	GPSR0_4,
		GP_0_3_FN,	GPSR0_3,
		GP_0_2_FN,	GPSR0_2,
		GP_0_1_FN,	GPSR0_1,
		GP_0_0_FN,	GPSR0_0, ))
	},
	{ PINMUX_CFG_REG("GPSR1", 0xe6060104, 32, 1, GROUP(
		0, 0,
		0, 0,
		0, 0,
		0, 0,
		0, 0,
		0, 0,
		0, 0,
		0, 0,
		0, 0,
		GP_1_22_FN,	GPSR1_22,
		GP_1_21_FN,	GPSR1_21,
		GP_1_20_FN,	GPSR1_20,
		GP_1_19_FN,	GPSR1_19,
		GP_1_18_FN,	GPSR1_18,
		GP_1_17_FN,	GPSR1_17,
		GP_1_16_FN,	GPSR1_16,
		GP_1_15_FN,	GPSR1_15,
		GP_1_14_FN,	GPSR1_14,
		GP_1_13_FN,	GPSR1_13,
		GP_1_12_FN,	GPSR1_12,
		GP_1_11_FN,	GPSR1_11,
		GP_1_10_FN,	GPSR1_10,
		GP_1_9_FN,	GPSR1_9,
		GP_1_8_FN,	GPSR1_8,
		GP_1_7_FN,	GPSR1_7,
		GP_1_6_FN,	GPSR1_6,
		GP_1_5_FN,	GPSR1_5,
		GP_1_4_FN,	GPSR1_4,
		GP_1_3_FN,	GPSR1_3,
		GP_1_2_FN,	GPSR1_2,
		GP_1_1_FN,	GPSR1_1,
		GP_1_0_FN,	GPSR1_0, ))
	},
	{ PINMUX_CFG_REG("GPSR2", 0xe6060108, 32, 1, GROUP(
		0, 0,
		0, 0,
		0, 0,
		0, 0,
		0, 0,
		0, 0,
		GP_2_25_FN,	GPSR2_25,
		GP_2_24_FN,	GPSR2_24,
		GP_2_23_FN,	GPSR2_23,
		GP_2_22_FN,	GPSR2_22,
		GP_2_21_FN,	GPSR2_21,
		GP_2_20_FN,	GPSR2_20,
		GP_2_19_FN,	GPSR2_19,
		GP_2_18_FN,	GPSR2_18,
		GP_2_17_FN,	GPSR2_17,
		GP_2_16_FN,	GPSR2_16,
		GP_2_15_FN,	GPSR2_15,
		GP_2_14_FN,	GPSR2_14,
		GP_2_13_FN,	GPSR2_13,
		GP_2_12_FN,	GPSR2_12,
		GP_2_11_FN,	GPSR2_11,
		GP_2_10_FN,	GPSR2_10,
		GP_2_9_FN,	GPSR2_9,
		GP_2_8_FN,	GPSR2_8,
		GP_2_7_FN,	GPSR2_7,
		GP_2_6_FN,	GPSR2_6,
		GP_2_5_FN,	GPSR2_5,
		GP_2_4_FN,	GPSR2_4,
		GP_2_3_FN,	GPSR2_3,
		GP_2_2_FN,	GPSR2_2,
		GP_2_1_FN,	GPSR2_1,
		GP_2_0_FN,	GPSR2_0, ))
	},
	{ PINMUX_CFG_REG("GPSR3", 0xe606010c, 32, 1, GROUP(
		0, 0,
		0, 0,
		0, 0,
		0, 0,
		0, 0,
		0, 0,
		0, 0,
		0, 0,
		0, 0,
		0, 0,
		0, 0,
		0, 0,
		0, 0,
		0, 0,
		0, 0,
		0, 0,
		GP_3_15_FN,	GPSR3_15,
		GP_3_14_FN,	GPSR3_14,
		GP_3_13_FN,	GPSR3_13,
		GP_3_12_FN,	GPSR3_12,
		GP_3_11_FN,	GPSR3_11,
		GP_3_10_FN,	GPSR3_10,
		GP_3_9_FN,	GPSR3_9,
		GP_3_8_FN,	GPSR3_8,
		GP_3_7_FN,	GPSR3_7,
		GP_3_6_FN,	GPSR3_6,
		GP_3_5_FN,	GPSR3_5,
		GP_3_4_FN,	GPSR3_4,
		GP_3_3_FN,	GPSR3_3,
		GP_3_2_FN,	GPSR3_2,
		GP_3_1_FN,	GPSR3_1,
		GP_3_0_FN,	GPSR3_0, ))
	},
	{ PINMUX_CFG_REG("GPSR4", 0xe6060110, 32, 1, GROUP(
		0, 0,
		0, 0,
		0, 0,
		0, 0,
		0, 0,
		0, 0,
		0, 0,
		0, 0,
		0, 0,
		0, 0,
		0, 0,
		0, 0,
		0, 0,
		0, 0,
		0, 0,
		0, 0,
		0, 0,
		0, 0,
		0, 0,
		0, 0,
		0, 0,
		GP_4_10_FN,	GPSR4_10,
		GP_4_9_FN,	GPSR4_9,
		GP_4_8_FN,	GPSR4_8,
		GP_4_7_FN,	GPSR4_7,
		GP_4_6_FN,	GPSR4_6,
		GP_4_5_FN,	GPSR4_5,
		GP_4_4_FN,	GPSR4_4,
		GP_4_3_FN,	GPSR4_3,
		GP_4_2_FN,	GPSR4_2,
		GP_4_1_FN,	GPSR4_1,
		GP_4_0_FN,	GPSR4_0, ))
	},
	{ PINMUX_CFG_REG("GPSR5", 0xe6060114, 32, 1, GROUP(
		0, 0,
		0, 0,
		0, 0,
		0, 0,
		0, 0,
		0, 0,
		0, 0,
		0, 0,
		0, 0,
		0, 0,
		0, 0,
		0, 0,
		GP_5_19_FN,	GPSR5_19,
		GP_5_18_FN,	GPSR5_18,
		GP_5_17_FN,	GPSR5_17,
		GP_5_16_FN,	GPSR5_16,
		GP_5_15_FN,	GPSR5_15,
		GP_5_14_FN,	GPSR5_14,
		GP_5_13_FN,	GPSR5_13,
		GP_5_12_FN,	GPSR5_12,
		GP_5_11_FN,	GPSR5_11,
		GP_5_10_FN,	GPSR5_10,
		GP_5_9_FN,	GPSR5_9,
		GP_5_8_FN,	GPSR5_8,
		GP_5_7_FN,	GPSR5_7,
		GP_5_6_FN,	GPSR5_6,
		GP_5_5_FN,	GPSR5_5,
		GP_5_4_FN,	GPSR5_4,
		GP_5_3_FN,	GPSR5_3,
		GP_5_2_FN,	GPSR5_2,
		GP_5_1_FN,	GPSR5_1,
		GP_5_0_FN,	GPSR5_0, ))
	},
	{ PINMUX_CFG_REG("GPSR6", 0xe6060118, 32, 1, GROUP(
		0, 0,
		0, 0,
		0, 0,
		0, 0,
		0, 0,
		0, 0,
		0, 0,
		0, 0,
		0, 0,
		0, 0,
		0, 0,
		0, 0,
		0, 0,
		0, 0,
		GP_6_17_FN,	GPSR6_17,
		GP_6_16_FN,	GPSR6_16,
		GP_6_15_FN,	GPSR6_15,
		GP_6_14_FN,	GPSR6_14,
		GP_6_13_FN,	GPSR6_13,
		GP_6_12_FN,	GPSR6_12,
		GP_6_11_FN,	GPSR6_11,
		GP_6_10_FN,	GPSR6_10,
		GP_6_9_FN,	GPSR6_9,
		GP_6_8_FN,	GPSR6_8,
		GP_6_7_FN,	GPSR6_7,
		GP_6_6_FN,	GPSR6_6,
		GP_6_5_FN,	GPSR6_5,
		GP_6_4_FN,	GPSR6_4,
		GP_6_3_FN,	GPSR6_3,
		GP_6_2_FN,	GPSR6_2,
		GP_6_1_FN,	GPSR6_1,
		GP_6_0_FN,	GPSR6_0, ))
	},
#undef F_
#undef FM

#define F_(x, y)	x,
#define FM(x)		FN_##x,
	{ PINMUX_CFG_REG("IPSR0", 0xe6060200, 32, 4, GROUP(
		IP0_31_28
		IP0_27_24
		IP0_23_20
		IP0_19_16
		IP0_15_12
		IP0_11_8
		IP0_7_4
		IP0_3_0 ))
	},
	{ PINMUX_CFG_REG("IPSR1", 0xe6060204, 32, 4, GROUP(
		IP1_31_28
		IP1_27_24
		IP1_23_20
		IP1_19_16
		IP1_15_12
		IP1_11_8
		IP1_7_4
		IP1_3_0 ))
	},
	{ PINMUX_CFG_REG("IPSR2", 0xe6060208, 32, 4, GROUP(
		IP2_31_28
		IP2_27_24
		IP2_23_20
		IP2_19_16
		IP2_15_12
		IP2_11_8
		IP2_7_4
		IP2_3_0 ))
	},
	{ PINMUX_CFG_REG("IPSR3", 0xe606020c, 32, 4, GROUP(
		IP3_31_28
		IP3_27_24
		IP3_23_20
		IP3_19_16
		IP3_15_12
		IP3_11_8
		IP3_7_4
		IP3_3_0 ))
	},
	{ PINMUX_CFG_REG("IPSR4", 0xe6060210, 32, 4, GROUP(
		IP4_31_28
		IP4_27_24
		IP4_23_20
		IP4_19_16
		IP4_15_12
		IP4_11_8
		IP4_7_4
		IP4_3_0 ))
	},
	{ PINMUX_CFG_REG("IPSR5", 0xe6060214, 32, 4, GROUP(
		IP5_31_28
		IP5_27_24
		IP5_23_20
		IP5_19_16
		IP5_15_12
		IP5_11_8
		IP5_7_4
		IP5_3_0 ))
	},
	{ PINMUX_CFG_REG("IPSR6", 0xe6060218, 32, 4, GROUP(
		IP6_31_28
		IP6_27_24
		IP6_23_20
		IP6_19_16
		IP6_15_12
		IP6_11_8
		IP6_7_4
		IP6_3_0 ))
	},
	{ PINMUX_CFG_REG("IPSR7", 0xe606021c, 32, 4, GROUP(
		IP7_31_28
		IP7_27_24
		IP7_23_20
		IP7_19_16
		IP7_15_12
		IP7_11_8
		IP7_7_4
		IP7_3_0 ))
	},
	{ PINMUX_CFG_REG("IPSR8", 0xe6060220, 32, 4, GROUP(
		IP8_31_28
		IP8_27_24
		IP8_23_20
		IP8_19_16
		IP8_15_12
		IP8_11_8
		IP8_7_4
		IP8_3_0 ))
	},
	{ PINMUX_CFG_REG("IPSR9", 0xe6060224, 32, 4, GROUP(
		IP9_31_28
		IP9_27_24
		IP9_23_20
		IP9_19_16
		IP9_15_12
		IP9_11_8
		IP9_7_4
		IP9_3_0 ))
	},
	{ PINMUX_CFG_REG("IPSR10", 0xe6060228, 32, 4, GROUP(
		IP10_31_28
		IP10_27_24
		IP10_23_20
		IP10_19_16
		IP10_15_12
		IP10_11_8
		IP10_7_4
		IP10_3_0 ))
	},
	{ PINMUX_CFG_REG("IPSR11", 0xe606022c, 32, 4, GROUP(
		IP11_31_28
		IP11_27_24
		IP11_23_20
		IP11_19_16
		IP11_15_12
		IP11_11_8
		IP11_7_4
		IP11_3_0 ))
	},
	{ PINMUX_CFG_REG("IPSR12", 0xe6060230, 32, 4, GROUP(
		IP12_31_28
		IP12_27_24
		IP12_23_20
		IP12_19_16
		IP12_15_12
		IP12_11_8
		IP12_7_4
		IP12_3_0 ))
	},
	{ PINMUX_CFG_REG("IPSR13", 0xe6060234, 32, 4, GROUP(
		IP13_31_28
		IP13_27_24
		IP13_23_20
		IP13_19_16
		IP13_15_12
		IP13_11_8
		IP13_7_4
		IP13_3_0 ))
	},
	{ PINMUX_CFG_REG("IPSR14", 0xe6060238, 32, 4, GROUP(
		IP14_31_28
		IP14_27_24
		IP14_23_20
		IP14_19_16
		IP14_15_12
		IP14_11_8
		IP14_7_4
		IP14_3_0 ))
	},
	{ PINMUX_CFG_REG("IPSR15", 0xe606023c, 32, 4, GROUP(
		IP15_31_28
		IP15_27_24
		IP15_23_20
		IP15_19_16
		IP15_15_12
		IP15_11_8
		IP15_7_4
		IP15_3_0 ))
	},
#undef F_
#undef FM

#define F_(x, y)	x,
#define FM(x)		FN_##x,
	{ PINMUX_CFG_REG_VAR("MOD_SEL0", 0xe6060500, 32,
			     GROUP(1, 2, 1, 2, 1, 1, 1, 1, 2, 3, 1, 1,
				   1, 2, 2, 1, 1, 1, 2, 1, 1, 1, 2),
			     GROUP(
		/* RESERVED 31 */
		0, 0,
		MOD_SEL0_30_29
		MOD_SEL0_28
		MOD_SEL0_27_26
		MOD_SEL0_25
		MOD_SEL0_24
		MOD_SEL0_23
		MOD_SEL0_22
		MOD_SEL0_21_20
		MOD_SEL0_19_18_17
		MOD_SEL0_16
		MOD_SEL0_15
		MOD_SEL0_14
		MOD_SEL0_13_12
		MOD_SEL0_11_10
		MOD_SEL0_9
		MOD_SEL0_8
		MOD_SEL0_7
		MOD_SEL0_6_5
		MOD_SEL0_4
		MOD_SEL0_3
		MOD_SEL0_2
		MOD_SEL0_1_0 ))
	},
	{ PINMUX_CFG_REG_VAR("MOD_SEL1", 0xe6060504, 32,
			     GROUP(2, 1, 1, 1, 1, 1, 3, 3, 1, 1, 1, 1,
				   2, 2, 2, 1, 1, 2, 1, 4),
			     GROUP(
		/* RESERVED 31, 30 */
		0, 0, 0, 0,
		MOD_SEL1_29
		MOD_SEL1_28
		/* RESERVED 27 */
		0, 0,
		MOD_SEL1_26
		MOD_SEL1_25
		MOD_SEL1_24_23_22
		MOD_SEL1_21_20_19
		MOD_SEL1_18
		MOD_SEL1_17
		MOD_SEL1_16
		MOD_SEL1_15
		MOD_SEL1_14_13
		MOD_SEL1_12_11
		MOD_SEL1_10_9
		MOD_SEL1_8
		MOD_SEL1_7
		MOD_SEL1_6_5
		MOD_SEL1_4
		/* RESERVED 3, 2, 1, 0  */
		0, 0, 0, 0, 0, 0, 0, 0, 0, 0, 0, 0, 0, 0, 0, 0 ))
	},
	{ },
};

enum ioctrl_regs {
	POCCTRL0,
	TDSELCTRL,
};

static const struct pinmux_ioctrl_reg pinmux_ioctrl_regs[] = {
	[POCCTRL0] = { 0xe6060380, },
	[TDSELCTRL] = { 0xe60603c0, },
	{ /* sentinel */ },
};

static int r8a77990_pin_to_pocctrl(struct sh_pfc *pfc, unsigned int pin,
				   u32 *pocctrl)
{
	int bit = -EINVAL;

	*pocctrl = pinmux_ioctrl_regs[POCCTRL0].reg;

	if (pin >= RCAR_GP_PIN(3, 0) && pin <= RCAR_GP_PIN(3, 11))
		bit = pin & 0x1f;

	if (pin >= RCAR_GP_PIN(4, 0) && pin <= RCAR_GP_PIN(4, 10))
		bit = (pin & 0x1f) + 19;

	return bit;
}

static const struct pinmux_bias_reg pinmux_bias_regs[] = {
	{ PINMUX_BIAS_REG("PUEN0", 0xe6060400, "PUD0", 0xe6060440) {
		 [0] = RCAR_GP_PIN(2, 23),	/* RD# */
		 [1] = RCAR_GP_PIN(2, 22),	/* BS# */
		 [2] = RCAR_GP_PIN(2, 21),	/* AVB_PHY_INT */
		 [3] = PIN_AVB_MDC,		/* AVB_MDC */
		 [4] = PIN_AVB_MDIO,		/* AVB_MDIO */
		 [5] = RCAR_GP_PIN(2, 20),	/* AVB_TXCREFCLK */
		 [6] = PIN_AVB_TD3,		/* AVB_TD3 */
		 [7] = PIN_AVB_TD2,		/* AVB_TD2 */
		 [8] = PIN_AVB_TD1,		/* AVB_TD1 */
		 [9] = PIN_AVB_TD0,		/* AVB_TD0 */
		[10] = PIN_AVB_TXC,		/* AVB_TXC */
		[11] = PIN_AVB_TX_CTL,		/* AVB_TX_CTL */
		[12] = RCAR_GP_PIN(2, 19),	/* AVB_RD3 */
		[13] = RCAR_GP_PIN(2, 18),	/* AVB_RD2 */
		[14] = RCAR_GP_PIN(2, 17),	/* AVB_RD1 */
		[15] = RCAR_GP_PIN(2, 16),	/* AVB_RD0 */
		[16] = RCAR_GP_PIN(2, 15),	/* AVB_RXC */
		[17] = RCAR_GP_PIN(2, 14),	/* AVB_RX_CTL */
		[18] = RCAR_GP_PIN(2, 13),	/* RPC_RESET# */
		[19] = RCAR_GP_PIN(2, 12),	/* RPC_INT# */
		[20] = RCAR_GP_PIN(2, 11),	/* QSPI1_SSL */
		[21] = RCAR_GP_PIN(2, 10),	/* QSPI1_IO3 */
		[22] = RCAR_GP_PIN(2,  9),	/* QSPI1_IO2 */
		[23] = RCAR_GP_PIN(2,  8),	/* QSPI1_MISO/IO1 */
		[24] = RCAR_GP_PIN(2,  7),	/* QSPI1_MOSI/IO0 */
		[25] = RCAR_GP_PIN(2,  6),	/* QSPI1_SPCLK */
		[26] = RCAR_GP_PIN(2,  5),	/* QSPI0_SSL */
		[27] = RCAR_GP_PIN(2,  4),	/* QSPI0_IO3 */
		[28] = RCAR_GP_PIN(2,  3),	/* QSPI0_IO2 */
		[29] = RCAR_GP_PIN(2,  2),	/* QSPI0_MISO/IO1 */
		[30] = RCAR_GP_PIN(2,  1),	/* QSPI0_MOSI/IO0 */
		[31] = RCAR_GP_PIN(2,  0),	/* QSPI0_SPCLK */
	} },
	{ PINMUX_BIAS_REG("PUEN1", 0xe6060404, "PUD1", 0xe6060444) {
		 [0] = RCAR_GP_PIN(0,  4),	/* D4 */
		 [1] = RCAR_GP_PIN(0,  3),	/* D3 */
		 [2] = RCAR_GP_PIN(0,  2),	/* D2 */
		 [3] = RCAR_GP_PIN(0,  1),	/* D1 */
		 [4] = RCAR_GP_PIN(0,  0),	/* D0 */
		 [5] = RCAR_GP_PIN(1, 22),	/* WE0# */
		 [6] = RCAR_GP_PIN(1, 21),	/* CS0# */
		 [7] = RCAR_GP_PIN(1, 20),	/* CLKOUT */
		 [8] = RCAR_GP_PIN(1, 19),	/* A19 */
		 [9] = RCAR_GP_PIN(1, 18),	/* A18 */
		[10] = RCAR_GP_PIN(1, 17),	/* A17 */
		[11] = RCAR_GP_PIN(1, 16),	/* A16 */
		[12] = RCAR_GP_PIN(1, 15),	/* A15 */
		[13] = RCAR_GP_PIN(1, 14),	/* A14 */
		[14] = RCAR_GP_PIN(1, 13),	/* A13 */
		[15] = RCAR_GP_PIN(1, 12),	/* A12 */
		[16] = RCAR_GP_PIN(1, 11),	/* A11 */
		[17] = RCAR_GP_PIN(1, 10),	/* A10 */
		[18] = RCAR_GP_PIN(1,  9),	/* A9 */
		[19] = RCAR_GP_PIN(1,  8),	/* A8 */
		[20] = RCAR_GP_PIN(1,  7),	/* A7 */
		[21] = RCAR_GP_PIN(1,  6),	/* A6 */
		[22] = RCAR_GP_PIN(1,  5),	/* A5 */
		[23] = RCAR_GP_PIN(1,  4),	/* A4 */
		[24] = RCAR_GP_PIN(1,  3),	/* A3 */
		[25] = RCAR_GP_PIN(1,  2),	/* A2 */
		[26] = RCAR_GP_PIN(1,  1),	/* A1 */
		[27] = RCAR_GP_PIN(1,  0),	/* A0 */
		[28] = SH_PFC_PIN_NONE,
		[29] = SH_PFC_PIN_NONE,
		[30] = RCAR_GP_PIN(2, 25),	/* PUEN_EX_WAIT0 */
		[31] = RCAR_GP_PIN(2, 24),	/* PUEN_RD/WR# */
	} },
	{ PINMUX_BIAS_REG("PUEN2", 0xe6060408, "PUD2", 0xe6060448) {
		 [0] = RCAR_GP_PIN(3,  1),	/* SD0_CMD */
		 [1] = RCAR_GP_PIN(3,  0),	/* SD0_CLK */
		 [2] = PIN_ASEBRK,		/* ASEBRK */
		 [3] = SH_PFC_PIN_NONE,
		 [4] = PIN_TDI,			/* TDI */
		 [5] = PIN_TMS,			/* TMS */
		 [6] = PIN_TCK,			/* TCK */
		 [7] = PIN_TRST_N,		/* TRST# */
		 [8] = SH_PFC_PIN_NONE,
		 [9] = SH_PFC_PIN_NONE,
		[10] = SH_PFC_PIN_NONE,
		[11] = SH_PFC_PIN_NONE,
		[12] = SH_PFC_PIN_NONE,
		[13] = SH_PFC_PIN_NONE,
		[14] = SH_PFC_PIN_NONE,
		[15] = PIN_FSCLKST_N,		/* FSCLKST# */
		[16] = RCAR_GP_PIN(0, 17),	/* SDA4 */
		[17] = RCAR_GP_PIN(0, 16),	/* SCL4 */
		[18] = SH_PFC_PIN_NONE,
		[19] = SH_PFC_PIN_NONE,
		[20] = PIN_PRESETOUT_N,		/* PRESETOUT# */
		[21] = RCAR_GP_PIN(0, 15),	/* D15 */
		[22] = RCAR_GP_PIN(0, 14),	/* D14 */
		[23] = RCAR_GP_PIN(0, 13),	/* D13 */
		[24] = RCAR_GP_PIN(0, 12),	/* D12 */
		[25] = RCAR_GP_PIN(0, 11),	/* D11 */
		[26] = RCAR_GP_PIN(0, 10),	/* D10 */
		[27] = RCAR_GP_PIN(0,  9),	/* D9 */
		[28] = RCAR_GP_PIN(0,  8),	/* D8 */
		[29] = RCAR_GP_PIN(0,  7),	/* D7 */
		[30] = RCAR_GP_PIN(0,  6),	/* D6 */
		[31] = RCAR_GP_PIN(0,  5),	/* D5 */
	} },
	{ PINMUX_BIAS_REG("PUEN3", 0xe606040c, "PUD3", 0xe606044c) {
		 [0] = RCAR_GP_PIN(5,  0),	/* SCK0_A */
		 [1] = RCAR_GP_PIN(5,  4),	/* RTS0#_A */
		 [2] = RCAR_GP_PIN(5,  3),	/* CTS0#_A */
		 [3] = RCAR_GP_PIN(5,  2),	/* TX0_A */
		 [4] = RCAR_GP_PIN(5,  1),	/* RX0_A */
		 [5] = SH_PFC_PIN_NONE,
		 [6] = SH_PFC_PIN_NONE,
		 [7] = RCAR_GP_PIN(3, 15),	/* SD1_WP */
		 [8] = RCAR_GP_PIN(3, 14),	/* SD1_CD */
		 [9] = RCAR_GP_PIN(3, 13),	/* SD0_WP */
		[10] = RCAR_GP_PIN(3, 12),	/* SD0_CD */
		[11] = RCAR_GP_PIN(4, 10),	/* SD3_DS */
		[12] = RCAR_GP_PIN(4,  9),	/* SD3_DAT7 */
		[13] = RCAR_GP_PIN(4,  8),	/* SD3_DAT6 */
		[14] = RCAR_GP_PIN(4,  7),	/* SD3_DAT5 */
		[15] = RCAR_GP_PIN(4,  6),	/* SD3_DAT4 */
		[16] = RCAR_GP_PIN(4,  5),	/* SD3_DAT3 */
		[17] = RCAR_GP_PIN(4,  4),	/* SD3_DAT2 */
		[18] = RCAR_GP_PIN(4,  3),	/* SD3_DAT1 */
		[19] = RCAR_GP_PIN(4,  2),	/* SD3_DAT0 */
		[20] = RCAR_GP_PIN(4,  1),	/* SD3_CMD */
		[21] = RCAR_GP_PIN(4,  0),	/* SD3_CLK */
		[22] = RCAR_GP_PIN(3, 11),	/* SD1_DAT3 */
		[23] = RCAR_GP_PIN(3, 10),	/* SD1_DAT2 */
		[24] = RCAR_GP_PIN(3,  9),	/* SD1_DAT1 */
		[25] = RCAR_GP_PIN(3,  8),	/* SD1_DAT0 */
		[26] = RCAR_GP_PIN(3,  7),	/* SD1_CMD */
		[27] = RCAR_GP_PIN(3,  6),	/* SD1_CLK */
		[28] = RCAR_GP_PIN(3,  5),	/* SD0_DAT3 */
		[29] = RCAR_GP_PIN(3,  4),	/* SD0_DAT2 */
		[30] = RCAR_GP_PIN(3,  3),	/* SD0_DAT1 */
		[31] = RCAR_GP_PIN(3,  2),	/* SD0_DAT0 */
	} },
	{ PINMUX_BIAS_REG("PUEN4", 0xe6060410, "PUD4", 0xe6060450) {
		 [0] = RCAR_GP_PIN(6,  8),	/* AUDIO_CLKA */
		 [1] = RCAR_GP_PIN(6, 16),	/* SSI_SDATA6 */
		 [2] = RCAR_GP_PIN(6, 15),	/* SSI_WS6 */
		 [3] = RCAR_GP_PIN(6, 14),	/* SSI_SCK6 */
		 [4] = RCAR_GP_PIN(6, 13),	/* SSI_SDATA5 */
		 [5] = RCAR_GP_PIN(6, 12),	/* SSI_WS5 */
		 [6] = RCAR_GP_PIN(6, 11),	/* SSI_SCK5 */
		 [7] = RCAR_GP_PIN(6, 10),	/* SSI_SDATA4 */
		 [8] = RCAR_GP_PIN(6,  7),	/* SSI_SDATA3 */
		 [9] = RCAR_GP_PIN(6,  6),	/* SSI_WS349 */
		[10] = RCAR_GP_PIN(6,  5),	/* SSI_SCK349 */
		[11] = RCAR_GP_PIN(6,  4),	/* SSI_SDATA2 */
		[12] = RCAR_GP_PIN(6,  3),	/* SSI_SDATA1 */
		[13] = RCAR_GP_PIN(6,  2),	/* SSI_SDATA0 */
		[14] = RCAR_GP_PIN(6,  1),	/* SSI_WS01239 */
		[15] = RCAR_GP_PIN(6,  0),	/* SSI_SCK01239 */
		[16] = PIN_MLB_REF,		/* MLB_REF */
		[17] = RCAR_GP_PIN(5, 19),	/* MLB_DAT */
		[18] = RCAR_GP_PIN(5, 18),	/* MLB_SIG */
		[19] = RCAR_GP_PIN(5, 17),	/* MLB_CLK */
		[20] = RCAR_GP_PIN(5, 16),	/* SSI_SDATA9 */
		[21] = RCAR_GP_PIN(5, 15),	/* MSIOF0_SS2 */
		[22] = RCAR_GP_PIN(5, 14),	/* MSIOF0_SS1 */
		[23] = RCAR_GP_PIN(5, 13),	/* MSIOF0_SYNC */
		[24] = RCAR_GP_PIN(5, 12),	/* MSIOF0_TXD */
		[25] = RCAR_GP_PIN(5, 11),	/* MSIOF0_RXD */
		[26] = RCAR_GP_PIN(5, 10),	/* MSIOF0_SCK */
		[27] = RCAR_GP_PIN(5,  9),	/* RX2_A */
		[28] = RCAR_GP_PIN(5,  8),	/* TX2_A */
		[29] = RCAR_GP_PIN(5,  7),	/* SCK2_A */
		[30] = RCAR_GP_PIN(5,  6),	/* TX1 */
		[31] = RCAR_GP_PIN(5,  5),	/* RX1 */
	} },
	{ PINMUX_BIAS_REG("PUEN5", 0xe6060414, "PUD5", 0xe6060454) {
		 [0] = SH_PFC_PIN_NONE,
		 [1] = SH_PFC_PIN_NONE,
		 [2] = SH_PFC_PIN_NONE,
		 [3] = SH_PFC_PIN_NONE,
		 [4] = SH_PFC_PIN_NONE,
		 [5] = SH_PFC_PIN_NONE,
		 [6] = SH_PFC_PIN_NONE,
		 [7] = SH_PFC_PIN_NONE,
		 [8] = SH_PFC_PIN_NONE,
		 [9] = SH_PFC_PIN_NONE,
		[10] = SH_PFC_PIN_NONE,
		[11] = SH_PFC_PIN_NONE,
		[12] = SH_PFC_PIN_NONE,
		[13] = SH_PFC_PIN_NONE,
		[14] = SH_PFC_PIN_NONE,
		[15] = SH_PFC_PIN_NONE,
		[16] = SH_PFC_PIN_NONE,
		[17] = SH_PFC_PIN_NONE,
		[18] = SH_PFC_PIN_NONE,
		[19] = SH_PFC_PIN_NONE,
		[20] = SH_PFC_PIN_NONE,
		[21] = SH_PFC_PIN_NONE,
		[22] = SH_PFC_PIN_NONE,
		[23] = SH_PFC_PIN_NONE,
		[24] = SH_PFC_PIN_NONE,
		[25] = SH_PFC_PIN_NONE,
		[26] = SH_PFC_PIN_NONE,
		[27] = SH_PFC_PIN_NONE,
		[28] = SH_PFC_PIN_NONE,
		[29] = SH_PFC_PIN_NONE,
		[30] = RCAR_GP_PIN(6,  9),	/* PUEN_USB30_OVC */
		[31] = RCAR_GP_PIN(6, 17),	/* PUEN_USB30_PWEN */
	} },
	{ /* sentinel */ },
};

static unsigned int r8a77990_pinmux_get_bias(struct sh_pfc *pfc,
					     unsigned int pin)
{
	const struct pinmux_bias_reg *reg;
	unsigned int bit;

	reg = sh_pfc_pin_to_bias_reg(pfc, pin, &bit);
	if (!reg)
		return PIN_CONFIG_BIAS_DISABLE;

	if (!(sh_pfc_read(pfc, reg->puen) & BIT(bit)))
		return PIN_CONFIG_BIAS_DISABLE;
	else if (sh_pfc_read(pfc, reg->pud) & BIT(bit))
		return PIN_CONFIG_BIAS_PULL_UP;
	else
		return PIN_CONFIG_BIAS_PULL_DOWN;
}

static void r8a77990_pinmux_set_bias(struct sh_pfc *pfc, unsigned int pin,
				     unsigned int bias)
{
	const struct pinmux_bias_reg *reg;
	u32 enable, updown;
	unsigned int bit;

	reg = sh_pfc_pin_to_bias_reg(pfc, pin, &bit);
	if (!reg)
		return;

	enable = sh_pfc_read(pfc, reg->puen) & ~BIT(bit);
	if (bias != PIN_CONFIG_BIAS_DISABLE)
		enable |= BIT(bit);

	updown = sh_pfc_read(pfc, reg->pud) & ~BIT(bit);
	if (bias == PIN_CONFIG_BIAS_PULL_UP)
		updown |= BIT(bit);

	sh_pfc_write(pfc, reg->pud, updown);
	sh_pfc_write(pfc, reg->puen, enable);
}

static const struct sh_pfc_soc_operations r8a77990_pinmux_ops = {
	.pin_to_pocctrl = r8a77990_pin_to_pocctrl,
	.get_bias = r8a77990_pinmux_get_bias,
	.set_bias = r8a77990_pinmux_set_bias,
};

#ifdef CONFIG_PINCTRL_PFC_R8A774C0
const struct sh_pfc_soc_info r8a774c0_pinmux_info = {
	.name = "r8a774c0_pfc",
	.ops = &r8a77990_pinmux_ops,
	.unlock_reg = 0xe6060000, /* PMMR */

	.function = { PINMUX_FUNCTION_BEGIN, PINMUX_FUNCTION_END },

	.pins = pinmux_pins,
	.nr_pins = ARRAY_SIZE(pinmux_pins),
	.groups = pinmux_groups.common,
	.nr_groups = ARRAY_SIZE(pinmux_groups.common),
	.functions = pinmux_functions.common,
	.nr_functions = ARRAY_SIZE(pinmux_functions.common),

	.cfg_regs = pinmux_config_regs,
	.bias_regs = pinmux_bias_regs,
	.ioctrl_regs = pinmux_ioctrl_regs,

	.pinmux_data = pinmux_data,
	.pinmux_data_size = ARRAY_SIZE(pinmux_data),
};
#endif

#ifdef CONFIG_PINCTRL_PFC_R8A77990
const struct sh_pfc_soc_info r8a77990_pinmux_info = {
	.name = "r8a77990_pfc",
	.ops = &r8a77990_pinmux_ops,
	.unlock_reg = 0xe6060000, /* PMMR */

	.function = { PINMUX_FUNCTION_BEGIN, PINMUX_FUNCTION_END },

	.pins = pinmux_pins,
	.nr_pins = ARRAY_SIZE(pinmux_pins),
	.groups = pinmux_groups.common,
	.nr_groups = ARRAY_SIZE(pinmux_groups.common) +
		ARRAY_SIZE(pinmux_groups.automotive),
	.functions = pinmux_functions.common,
	.nr_functions = ARRAY_SIZE(pinmux_functions.common) +
		ARRAY_SIZE(pinmux_functions.automotive),

	.cfg_regs = pinmux_config_regs,
	.bias_regs = pinmux_bias_regs,
	.ioctrl_regs = pinmux_ioctrl_regs,

	.pinmux_data = pinmux_data,
	.pinmux_data_size = ARRAY_SIZE(pinmux_data),
};
#endif<|MERGE_RESOLUTION|>--- conflicted
+++ resolved
@@ -1590,10 +1590,7 @@
 	CANFD1_TX_MARK, CANFD1_RX_MARK,
 };
 
-<<<<<<< HEAD
-=======
 #ifdef CONFIG_PINCTRL_PFC_R8A77990
->>>>>>> ae1fef4b
 /* - DRIF0 --------------------------------------------------------------- */
 static const unsigned int drif0_ctrl_a_pins[] = {
 	/* CLK, SYNC */
@@ -2810,8 +2807,6 @@
 	PWM6_B_MARK,
 };
 
-<<<<<<< HEAD
-=======
 /* - QSPI0 ------------------------------------------------------------------ */
 static const unsigned int qspi0_ctrl_pins[] = {
 	/* QSPI0_SPCLK, QSPI0_SSL */
@@ -2863,7 +2858,6 @@
 	QSPI1_IO2_MARK, QSPI1_IO3_MARK,
 };
 
->>>>>>> ae1fef4b
 /* - SCIF0 ------------------------------------------------------------------ */
 static const unsigned int scif0_data_a_pins[] = {
 	/* RX, TX */
@@ -3353,7 +3347,6 @@
 
 static const unsigned int ssi2_data_mux[] = {
 	SSI_SDATA2_MARK,
-<<<<<<< HEAD
 };
 
 static const unsigned int ssi2_ctrl_a_pins[] = {
@@ -3487,141 +3480,6 @@
 	RCAR_GP_PIN(6, 4), RCAR_GP_PIN(6, 10),
 };
 
-=======
-};
-
-static const unsigned int ssi2_ctrl_a_pins[] = {
-	/* SCK, WS */
-	RCAR_GP_PIN(5, 1), RCAR_GP_PIN(5, 2),
-};
-
-static const unsigned int ssi2_ctrl_a_mux[] = {
-	SSI_SCK2_A_MARK, SSI_WS2_A_MARK,
-};
-
-static const unsigned int ssi2_ctrl_b_pins[] = {
-	/* SCK, WS */
-	RCAR_GP_PIN(3, 12), RCAR_GP_PIN(3, 13),
-};
-
-static const unsigned int ssi2_ctrl_b_mux[] = {
-	SSI_SCK2_B_MARK, SSI_WS2_B_MARK,
-};
-
-static const unsigned int ssi3_data_pins[] = {
-	/* SDATA */
-	RCAR_GP_PIN(6, 7),
-};
-
-static const unsigned int ssi3_data_mux[] = {
-	SSI_SDATA3_MARK,
-};
-
-static const unsigned int ssi349_ctrl_pins[] = {
-	/* SCK, WS */
-	RCAR_GP_PIN(6, 5), RCAR_GP_PIN(6, 6),
-};
-
-static const unsigned int ssi349_ctrl_mux[] = {
-	SSI_SCK349_MARK, SSI_WS349_MARK,
-};
-
-static const unsigned int ssi4_data_pins[] = {
-	/* SDATA */
-	RCAR_GP_PIN(6, 10),
-};
-
-static const unsigned int ssi4_data_mux[] = {
-	SSI_SDATA4_MARK,
-};
-
-static const unsigned int ssi4_ctrl_pins[] = {
-	/* SCK, WS */
-	RCAR_GP_PIN(5, 14), RCAR_GP_PIN(5, 15),
-};
-
-static const unsigned int ssi4_ctrl_mux[] = {
-	SSI_SCK4_MARK, SSI_WS4_MARK,
-};
-
-static const unsigned int ssi5_data_pins[] = {
-	/* SDATA */
-	RCAR_GP_PIN(6, 13),
-};
-
-static const unsigned int ssi5_data_mux[] = {
-	SSI_SDATA5_MARK,
-};
-
-static const unsigned int ssi5_ctrl_pins[] = {
-	/* SCK, WS */
-	RCAR_GP_PIN(6, 11), RCAR_GP_PIN(6, 12),
-};
-
-static const unsigned int ssi5_ctrl_mux[] = {
-	SSI_SCK5_MARK, SSI_WS5_MARK,
-};
-
-static const unsigned int ssi6_data_pins[] = {
-	/* SDATA */
-	RCAR_GP_PIN(6, 16),
-};
-
-static const unsigned int ssi6_data_mux[] = {
-	SSI_SDATA6_MARK,
-};
-
-static const unsigned int ssi6_ctrl_pins[] = {
-	/* SCK, WS */
-	RCAR_GP_PIN(6, 14), RCAR_GP_PIN(6, 15),
-};
-
-static const unsigned int ssi6_ctrl_mux[] = {
-	SSI_SCK6_MARK, SSI_WS6_MARK,
-};
-
-static const unsigned int ssi7_data_pins[] = {
-	/* SDATA */
-	RCAR_GP_PIN(5, 12),
-};
-
-static const unsigned int ssi7_data_mux[] = {
-	SSI_SDATA7_MARK,
-};
-
-static const unsigned int ssi78_ctrl_pins[] = {
-	/* SCK, WS */
-	RCAR_GP_PIN(5, 10), RCAR_GP_PIN(5, 11),
-};
-
-static const unsigned int ssi78_ctrl_mux[] = {
-	SSI_SCK78_MARK, SSI_WS78_MARK,
-};
-
-static const unsigned int ssi8_data_pins[] = {
-	/* SDATA */
-	RCAR_GP_PIN(5, 13),
-};
-
-static const unsigned int ssi8_data_mux[] = {
-	SSI_SDATA8_MARK,
-};
-
-static const unsigned int ssi9_data_pins[] = {
-	/* SDATA */
-	RCAR_GP_PIN(5, 16),
-};
-
-static const unsigned int ssi9_data_mux[] = {
-	SSI_SDATA9_MARK,
-};
-
-static const unsigned int ssi9_ctrl_a_pins[] = {
-	/* SCK, WS */
-	RCAR_GP_PIN(6, 4), RCAR_GP_PIN(6, 10),
-};
-
->>>>>>> ae1fef4b
 static const unsigned int ssi9_ctrl_a_mux[] = {
 	SSI_SCK9_A_MARK, SSI_WS9_A_MARK,
 };
@@ -3952,15 +3810,10 @@
 };
 
 static const struct {
-<<<<<<< HEAD
-	struct sh_pfc_pin_group common[247];
-	struct sh_pfc_pin_group automotive[21];
-=======
 	struct sh_pfc_pin_group common[253];
 #ifdef CONFIG_PINCTRL_PFC_R8A77990
 	struct sh_pfc_pin_group automotive[21];
 #endif
->>>>>>> ae1fef4b
 } pinmux_groups = {
 	.common = {
 		SH_PFC_PIN_GROUP(audio_clk_a),
@@ -4105,15 +3958,12 @@
 		SH_PFC_PIN_GROUP(pwm5_b),
 		SH_PFC_PIN_GROUP(pwm6_a),
 		SH_PFC_PIN_GROUP(pwm6_b),
-<<<<<<< HEAD
-=======
 		SH_PFC_PIN_GROUP(qspi0_ctrl),
 		SH_PFC_PIN_GROUP(qspi0_data2),
 		SH_PFC_PIN_GROUP(qspi0_data4),
 		SH_PFC_PIN_GROUP(qspi1_ctrl),
 		SH_PFC_PIN_GROUP(qspi1_data2),
 		SH_PFC_PIN_GROUP(qspi1_data4),
->>>>>>> ae1fef4b
 		SH_PFC_PIN_GROUP(scif0_data_a),
 		SH_PFC_PIN_GROUP(scif0_clk_a),
 		SH_PFC_PIN_GROUP(scif0_ctrl_a),
@@ -4220,10 +4070,7 @@
 		SH_PFC_PIN_GROUP(vin5_clk_a),
 		SH_PFC_PIN_GROUP(vin5_clk_b),
 	},
-<<<<<<< HEAD
-=======
 #ifdef CONFIG_PINCTRL_PFC_R8A77990
->>>>>>> ae1fef4b
 	.automotive = {
 		SH_PFC_PIN_GROUP(drif0_ctrl_a),
 		SH_PFC_PIN_GROUP(drif0_data0_a),
@@ -4247,10 +4094,7 @@
 		SH_PFC_PIN_GROUP(drif3_data0_b),
 		SH_PFC_PIN_GROUP(drif3_data1_b),
 	}
-<<<<<<< HEAD
-=======
 #endif /* CONFIG_PINCTRL_PFC_R8A77990 */
->>>>>>> ae1fef4b
 };
 
 static const char * const audio_clk_groups[] = {
@@ -4304,10 +4148,7 @@
 	"canfd1_data",
 };
 
-<<<<<<< HEAD
-=======
 #ifdef CONFIG_PINCTRL_PFC_R8A77990
->>>>>>> ae1fef4b
 static const char * const drif0_groups[] = {
 	"drif0_ctrl_a",
 	"drif0_data0_a",
@@ -4340,10 +4181,7 @@
 	"drif3_data0_b",
 	"drif3_data1_b",
 };
-<<<<<<< HEAD
-=======
 #endif /* CONFIG_PINCTRL_PFC_R8A77990 */
->>>>>>> ae1fef4b
 
 static const char * const du_groups[] = {
 	"du_rgb666",
@@ -4529,8 +4367,6 @@
 	"pwm6_b",
 };
 
-<<<<<<< HEAD
-=======
 static const char * const qspi0_groups[] = {
 	"qspi0_ctrl",
 	"qspi0_data2",
@@ -4543,7 +4379,6 @@
 	"qspi1_data4",
 };
 
->>>>>>> ae1fef4b
 static const char * const scif0_groups[] = {
 	"scif0_data_a",
 	"scif0_clk_a",
@@ -4698,15 +4533,10 @@
 };
 
 static const struct {
-<<<<<<< HEAD
-	struct sh_pfc_function common[47];
-	struct sh_pfc_function automotive[4];
-=======
 	struct sh_pfc_function common[49];
 #ifdef CONFIG_PINCTRL_PFC_R8A77990
 	struct sh_pfc_function automotive[4];
 #endif
->>>>>>> ae1fef4b
 } pinmux_functions = {
 	.common = {
 		SH_PFC_FUNCTION(audio_clk),
@@ -4740,11 +4570,8 @@
 		SH_PFC_FUNCTION(pwm4),
 		SH_PFC_FUNCTION(pwm5),
 		SH_PFC_FUNCTION(pwm6),
-<<<<<<< HEAD
-=======
 		SH_PFC_FUNCTION(qspi0),
 		SH_PFC_FUNCTION(qspi1),
->>>>>>> ae1fef4b
 		SH_PFC_FUNCTION(scif0),
 		SH_PFC_FUNCTION(scif1),
 		SH_PFC_FUNCTION(scif2),
@@ -4762,20 +4589,14 @@
 		SH_PFC_FUNCTION(vin4),
 		SH_PFC_FUNCTION(vin5),
 	},
-<<<<<<< HEAD
-=======
 #ifdef CONFIG_PINCTRL_PFC_R8A77990
->>>>>>> ae1fef4b
 	.automotive = {
 		SH_PFC_FUNCTION(drif0),
 		SH_PFC_FUNCTION(drif1),
 		SH_PFC_FUNCTION(drif2),
 		SH_PFC_FUNCTION(drif3),
 	}
-<<<<<<< HEAD
-=======
 #endif /* CONFIG_PINCTRL_PFC_R8A77990 */
->>>>>>> ae1fef4b
 };
 
 static const struct pinmux_cfg_reg pinmux_config_regs[] = {
