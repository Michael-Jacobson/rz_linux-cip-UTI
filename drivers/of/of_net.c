--- conflicted
+++ resolved
@@ -106,14 +106,10 @@
 	if (addr)
 		return addr;
 
-<<<<<<< HEAD
-	return of_get_mac_addr(np, "address");
-=======
 	addr = of_get_mac_addr(np, "address");
 	if (addr)
 		return addr;
 
 	return of_get_mac_addr_nvmem(np);
->>>>>>> 0ecfebd2
 }
 EXPORT_SYMBOL(of_get_mac_address);