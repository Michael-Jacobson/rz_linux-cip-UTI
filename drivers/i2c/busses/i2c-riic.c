// SPDX-License-Identifier: GPL-2.0
/*
 * Renesas RIIC driver
 *
 * Copyright (C) 2013 Wolfram Sang <wsa@sang-engineering.com>
 * Copyright (C) 2013 Renesas Solutions Corp.
 */

/*
 * This i2c core has a lot of interrupts, namely 8. We use their chaining as
 * some kind of state machine.
 *
 * 1) The main xfer routine kicks off a transmission by putting the start bit
 * (or repeated start) on the bus and enabling the transmit interrupt (TIE)
 * since we need to send the slave address + RW bit in every case.
 *
 * 2) TIE sends slave address + RW bit and selects how to continue.
 *
 * 3a) Write case: We keep utilizing TIE as long as we have data to send. If we
 * are done, we switch over to the transmission done interrupt (TEIE) and mark
 * the message as completed (includes sending STOP) there.
 *
 * 3b) Read case: We switch over to receive interrupt (RIE). One dummy read is
 * needed to start clocking, then we keep receiving until we are done. Note
 * that we use the RDRFS mode all the time, i.e. we ACK/NACK every byte by
 * writing to the ACKBT bit. I tried using the RDRFS mode only at the end of a
 * message to create the final NACK as sketched in the datasheet. This caused
 * some subtle races (when byte n was processed and byte n+1 was already
 * waiting), though, and I started with the safe approach.
 *
 * 4) If we got a NACK somewhere, we flag the error and stop the transmission
 * via NAKIE.
 *
 * Also check the comments in the interrupt routines for some gory details.
 */

#include <linux/clk.h>
#include <linux/completion.h>
#include <linux/err.h>
#include <linux/i2c.h>
#include <linux/interrupt.h>
#include <linux/io.h>
#include <linux/module.h>
#include <linux/of.h>
#include <linux/of_device.h>
#include <linux/platform_device.h>
#include <linux/pm_runtime.h>
#include <linux/reset.h>

#define RIIC_ICCR1	0x00
#define RIIC_ICCR2	0x04
#define RIIC_ICMR1	0x08
#define RIIC_ICMR3	0x10
#define RIIC_ICSER	0x18
#define RIIC_ICIER	0x1c
#define RIIC_ICSR2	0x24
#define RIIC_ICBRL	0x34
#define RIIC_ICBRH	0x38
#define RIIC_ICDRT	0x3c
#define RIIC_ICDRR	0x40

#define ICCR1_ICE	0x80
#define ICCR1_IICRST	0x40
#define ICCR1_SOWP	0x10

#define ICCR2_BBSY	0x80
#define ICCR2_SP	0x08
#define ICCR2_RS	0x04
#define ICCR2_ST	0x02

#define ICMR1_CKS_MASK	0x70
#define ICMR1_BCWP	0x08
#define ICMR1_CKS(_x)	((((_x) << 4) & ICMR1_CKS_MASK) | ICMR1_BCWP)

#define ICMR3_RDRFS	0x20
#define ICMR3_ACKWP	0x10
#define ICMR3_ACKBT	0x08

#define ICIER_TIE	0x80
#define ICIER_TEIE	0x40
#define ICIER_RIE	0x20
#define ICIER_NAKIE	0x10
#define ICIER_SPIE	0x08

#define ICSR2_NACKF	0x10

#define ICBR_RESERVED	0xe0 /* Should be 1 on writes */

#define RIIC_INIT_MSG	-1

enum riic_type {
	RIIC_RZ_A,
	RIIC_RZ_G2L,
};

struct riic_dev {
	void __iomem *base;
	u8 *buf;
	struct i2c_msg *msg;
	int bytes_left;
	int err;
	int is_last;
	struct completion msg_done;
	struct i2c_adapter adapter;
	struct clk *clk;
};

struct riic_irq_desc {
	int res_num;
	irq_handler_t isr;
	char *name;
};

static inline void riic_clear_set_bit(struct riic_dev *riic, u8 clear, u8 set, u8 reg)
{
	writeb((readb(riic->base + reg) & ~clear) | set, riic->base + reg);
}

static int riic_xfer(struct i2c_adapter *adap, struct i2c_msg msgs[], int num)
{
	struct riic_dev *riic = i2c_get_adapdata(adap);
	unsigned long time_left;
	int i;
	u8 start_bit;

	pm_runtime_get_sync(adap->dev.parent);

	if (readb(riic->base + RIIC_ICCR2) & ICCR2_BBSY) {
		riic->err = -EBUSY;
		goto out;
	}

	reinit_completion(&riic->msg_done);
	riic->err = 0;

	writeb(0, riic->base + RIIC_ICSR2);

	for (i = 0, start_bit = ICCR2_ST; i < num; i++) {
		riic->bytes_left = RIIC_INIT_MSG;
		riic->buf = msgs[i].buf;
		riic->msg = &msgs[i];
		riic->is_last = (i == num - 1);

		writeb(ICIER_NAKIE | ICIER_TIE, riic->base + RIIC_ICIER);

		writeb(start_bit, riic->base + RIIC_ICCR2);

		time_left = wait_for_completion_timeout(&riic->msg_done, riic->adapter.timeout);
		if (time_left == 0)
			riic->err = -ETIMEDOUT;

		if (riic->err)
			break;

		start_bit = ICCR2_RS;
	}

 out:
	pm_runtime_put(adap->dev.parent);

	return riic->err ?: num;
}

static irqreturn_t riic_tdre_isr(int irq, void *data)
{
	struct riic_dev *riic = data;
	u8 val;

	if (!riic->bytes_left)
		return IRQ_NONE;

	if (riic->bytes_left == RIIC_INIT_MSG) {
		if (riic->msg->flags & I2C_M_RD)
			/* On read, switch over to receive interrupt */
			riic_clear_set_bit(riic, ICIER_TIE, ICIER_RIE, RIIC_ICIER);
		else
			/* On write, initialize length */
			riic->bytes_left = riic->msg->len;

		val = i2c_8bit_addr_from_msg(riic->msg);
	} else {
		val = *riic->buf;
		riic->buf++;
		riic->bytes_left--;
	}

	/*
	 * Switch to transmission ended interrupt when done. Do check here
	 * after bytes_left was initialized to support SMBUS_QUICK (new msg has
	 * 0 length then)
	 */
	if (riic->bytes_left == 0)
		riic_clear_set_bit(riic, ICIER_TIE, ICIER_TEIE, RIIC_ICIER);

	/*
	 * This acks the TIE interrupt. We get another TIE immediately if our
	 * value could be moved to the shadow shift register right away. So
	 * this must be after updates to ICIER (where we want to disable TIE)!
	 */
	writeb(val, riic->base + RIIC_ICDRT);

	return IRQ_HANDLED;
}

static irqreturn_t riic_tend_isr(int irq, void *data)
{
	struct riic_dev *riic = data;

	if (readb(riic->base + RIIC_ICSR2) & ICSR2_NACKF) {
		/* We got a NACKIE */
		readb(riic->base + RIIC_ICDRR);	/* dummy read */
		riic_clear_set_bit(riic, ICSR2_NACKF, 0, RIIC_ICSR2);
		riic->err = -ENXIO;
	} else if (riic->bytes_left) {
		return IRQ_NONE;
	}

	if (riic->is_last || riic->err) {
		riic_clear_set_bit(riic, ICIER_TEIE, ICIER_SPIE, RIIC_ICIER);
		writeb(ICCR2_SP, riic->base + RIIC_ICCR2);
	} else {
		/* Transfer is complete, but do not send STOP */
		riic_clear_set_bit(riic, ICIER_TEIE, 0, RIIC_ICIER);
		complete(&riic->msg_done);
	}

	return IRQ_HANDLED;
}

static irqreturn_t riic_rdrf_isr(int irq, void *data)
{
	struct riic_dev *riic = data;

	if (!riic->bytes_left)
		return IRQ_NONE;

	if (riic->bytes_left == RIIC_INIT_MSG) {
		riic->bytes_left = riic->msg->len;
		readb(riic->base + RIIC_ICDRR);	/* dummy read */
		return IRQ_HANDLED;
	}

	if (riic->bytes_left == 1) {
		/* STOP must come before we set ACKBT! */
		if (riic->is_last) {
			riic_clear_set_bit(riic, 0, ICIER_SPIE, RIIC_ICIER);
			writeb(ICCR2_SP, riic->base + RIIC_ICCR2);
		}

		riic_clear_set_bit(riic, 0, ICMR3_ACKBT, RIIC_ICMR3);

	} else {
		riic_clear_set_bit(riic, ICMR3_ACKBT, 0, RIIC_ICMR3);
	}

	/* Reading acks the RIE interrupt */
	*riic->buf = readb(riic->base + RIIC_ICDRR);
	riic->buf++;
	riic->bytes_left--;

	return IRQ_HANDLED;
}

static irqreturn_t riic_stop_isr(int irq, void *data)
{
	struct riic_dev *riic = data;

	/* read back registers to confirm writes have fully propagated */
	writeb(0, riic->base + RIIC_ICSR2);
	readb(riic->base + RIIC_ICSR2);
	writeb(0, riic->base + RIIC_ICIER);
	readb(riic->base + RIIC_ICIER);

	complete(&riic->msg_done);

	return IRQ_HANDLED;
}

static u32 riic_func(struct i2c_adapter *adap)
{
	return I2C_FUNC_I2C | I2C_FUNC_SMBUS_EMUL;
}

static const struct i2c_algorithm riic_algo = {
	.master_xfer	= riic_xfer,
	.functionality	= riic_func,
};

static int riic_init_hw(struct riic_dev *riic, struct i2c_timings *t)
{
	int ret = 0;
	unsigned long rate;
	int total_ticks, cks, brl, brh;

	pm_runtime_get_sync(riic->adapter.dev.parent);

	if (t->bus_freq_hz > I2C_MAX_FAST_MODE_FREQ) {
		dev_err(&riic->adapter.dev,
			"unsupported bus speed (%dHz). %d max\n",
			t->bus_freq_hz, I2C_MAX_FAST_MODE_FREQ);
		ret = -EINVAL;
		goto out;
	}

	rate = clk_get_rate(riic->clk);

	/*
	 * Assume the default register settings:
	 *  FER.SCLE = 1 (SCL sync circuit enabled, adds 2 or 3 cycles)
	 *  FER.NFE = 1 (noise circuit enabled)
	 *  MR3.NF = 0 (1 cycle of noise filtered out)
	 *
	 * Freq (CKS=000) = (I2CCLK + tr + tf)/ (BRH + 3 + 1) + (BRL + 3 + 1)
	 * Freq (CKS!=000) = (I2CCLK + tr + tf)/ (BRH + 2 + 1) + (BRL + 2 + 1)
	 */

	/*
	 * Determine reference clock rate. We must be able to get the desired
	 * frequency with only 62 clock ticks max (31 high, 31 low).
	 * Aim for a duty of 60% LOW, 40% HIGH.
	 */
	total_ticks = DIV_ROUND_UP(rate, t->bus_freq_hz);

	for (cks = 0; cks < 7; cks++) {
		/*
		 * 60% low time must be less than BRL + 2 + 1
		 * BRL max register value is 0x1F.
		 */
		brl = ((total_ticks * 6) / 10);
		if (brl <= (0x1F + 3))
			break;

		total_ticks /= 2;
		rate /= 2;
	}

	if (brl > (0x1F + 3)) {
		dev_err(&riic->adapter.dev, "invalid speed (%lu). Too slow.\n",
			(unsigned long)t->bus_freq_hz);
		ret = -EINVAL;
		goto out;
	}

	brh = total_ticks - brl;

	/* Remove automatic clock ticks for sync circuit and NF */
	if (cks == 0) {
		brl -= 4;
		brh -= 4;
	} else {
		brl -= 3;
		brh -= 3;
	}

	/*
	 * Remove clock ticks for rise and fall times. Convert ns to clock
	 * ticks.
	 */
	brl -= t->scl_fall_ns / (1000000000 / rate);
	brh -= t->scl_rise_ns / (1000000000 / rate);

	/* Adjust for min register values for when SCLE=1 and NFE=1 */
	if (brl < 1)
		brl = 1;
	if (brh < 1)
		brh = 1;

	pr_debug("i2c-riic: freq=%lu, duty=%d, fall=%lu, rise=%lu, cks=%d, brl=%d, brh=%d\n",
		 rate / total_ticks, ((brl + 3) * 100) / (brl + brh + 6),
		 t->scl_fall_ns / (1000000000 / rate),
		 t->scl_rise_ns / (1000000000 / rate), cks, brl, brh);

	/* Changing the order of accessing IICRST and ICE may break things! */
	writeb(ICCR1_IICRST | ICCR1_SOWP, riic->base + RIIC_ICCR1);
	riic_clear_set_bit(riic, 0, ICCR1_ICE, RIIC_ICCR1);

	writeb(ICMR1_CKS(cks), riic->base + RIIC_ICMR1);
	writeb(brh | ICBR_RESERVED, riic->base + RIIC_ICBRH);
	writeb(brl | ICBR_RESERVED, riic->base + RIIC_ICBRL);

	writeb(0, riic->base + RIIC_ICSER);
	writeb(ICMR3_ACKWP | ICMR3_RDRFS, riic->base + RIIC_ICMR3);

	riic_clear_set_bit(riic, ICCR1_IICRST, 0, RIIC_ICCR1);

out:
	pm_runtime_put(riic->adapter.dev.parent);
	return ret;
}

static struct riic_irq_desc riic_irqs[] = {
	{ .res_num = 0, .isr = riic_tend_isr, .name = "riic-tend" },
	{ .res_num = 1, .isr = riic_rdrf_isr, .name = "riic-rdrf" },
	{ .res_num = 2, .isr = riic_tdre_isr, .name = "riic-tdre" },
	{ .res_num = 3, .isr = riic_stop_isr, .name = "riic-stop" },
	{ .res_num = 5, .isr = riic_tend_isr, .name = "riic-nack" },
};

static void riic_reset_control_assert(void *data)
{
	reset_control_assert(data);
}

static int riic_i2c_probe(struct platform_device *pdev)
{
	struct riic_dev *riic;
	struct i2c_adapter *adap;
	struct resource *res;
	struct i2c_timings i2c_t;
	struct reset_control *rstc;
	int i, ret;
	enum riic_type type;

	riic = devm_kzalloc(&pdev->dev, sizeof(*riic), GFP_KERNEL);
	if (!riic)
		return -ENOMEM;

	res = platform_get_resource(pdev, IORESOURCE_MEM, 0);
	riic->base = devm_ioremap_resource(&pdev->dev, res);
	if (IS_ERR(riic->base))
		return PTR_ERR(riic->base);

	riic->clk = devm_clk_get(&pdev->dev, NULL);
	if (IS_ERR(riic->clk)) {
		dev_err(&pdev->dev, "missing controller clock");
		return PTR_ERR(riic->clk);
	}

<<<<<<< HEAD
	type = (enum riic_type)of_device_get_match_data(&pdev->dev);
	if (type == RIIC_RZ_G2L) {
		rstc = devm_reset_control_get_exclusive(&pdev->dev, NULL);
		if (IS_ERR(rstc)) {
			dev_err(&pdev->dev, "Error: missing reset ctrl\n");
			return PTR_ERR(rstc);
		}

		reset_control_deassert(rstc);
	}
=======
	rstc = devm_reset_control_get_optional_exclusive(&pdev->dev, NULL);
	if (IS_ERR(rstc))
		return dev_err_probe(&pdev->dev, PTR_ERR(rstc),
				     "Error: missing reset ctrl\n");

	ret = reset_control_deassert(rstc);
	if (ret)
		return ret;

	ret = devm_add_action_or_reset(&pdev->dev, riic_reset_control_assert, rstc);
	if (ret)
		return ret;
>>>>>>> e217bcd8

	for (i = 0; i < ARRAY_SIZE(riic_irqs); i++) {
		res = platform_get_resource(pdev, IORESOURCE_IRQ, riic_irqs[i].res_num);
		if (!res)
			return -ENODEV;

		ret = devm_request_irq(&pdev->dev, res->start, riic_irqs[i].isr,
					0, riic_irqs[i].name, riic);
		if (ret) {
			dev_err(&pdev->dev, "failed to request irq %s\n", riic_irqs[i].name);
			return ret;
		}
	}

	adap = &riic->adapter;
	i2c_set_adapdata(adap, riic);
	strlcpy(adap->name, "Renesas RIIC adapter", sizeof(adap->name));
	adap->owner = THIS_MODULE;
	adap->algo = &riic_algo;
	adap->dev.parent = &pdev->dev;
	adap->dev.of_node = pdev->dev.of_node;

	init_completion(&riic->msg_done);

	i2c_parse_fw_timings(&pdev->dev, &i2c_t, true);

	pm_runtime_enable(&pdev->dev);

	ret = riic_init_hw(riic, &i2c_t);
	if (ret)
		goto out;

	ret = i2c_add_adapter(adap);
	if (ret)
		goto out;

	platform_set_drvdata(pdev, riic);

	dev_info(&pdev->dev, "registered with %dHz bus speed\n",
		 i2c_t.bus_freq_hz);
	return 0;

out:
	pm_runtime_disable(&pdev->dev);
	return ret;
}

static int riic_i2c_remove(struct platform_device *pdev)
{
	struct riic_dev *riic = platform_get_drvdata(pdev);

	pm_runtime_get_sync(&pdev->dev);
	writeb(0, riic->base + RIIC_ICIER);
	pm_runtime_put(&pdev->dev);
	i2c_del_adapter(&riic->adapter);
	pm_runtime_disable(&pdev->dev);

	return 0;
}

static const struct of_device_id riic_i2c_dt_ids[] = {
<<<<<<< HEAD
	{ .compatible = "renesas,riic-r9a07g044", .data = (void *)RIIC_RZ_G2L },
	{ .compatible = "renesas,riic-rz", .data = (void *)RIIC_RZ_A },
=======
	{ .compatible = "renesas,riic-rz", },
>>>>>>> e217bcd8
	{ /* Sentinel */ },
};

static struct platform_driver riic_i2c_driver = {
	.probe		= riic_i2c_probe,
	.remove		= riic_i2c_remove,
	.driver		= {
		.name	= "i2c-riic",
		.of_match_table = riic_i2c_dt_ids,
	},
};

module_platform_driver(riic_i2c_driver);

MODULE_DESCRIPTION("Renesas RIIC adapter");
MODULE_AUTHOR("Wolfram Sang <wsa@sang-engineering.com>");
MODULE_LICENSE("GPL v2");
MODULE_DEVICE_TABLE(of, riic_i2c_dt_ids);<|MERGE_RESOLUTION|>--- conflicted
+++ resolved
@@ -88,11 +88,6 @@
 
 #define RIIC_INIT_MSG	-1
 
-enum riic_type {
-	RIIC_RZ_A,
-	RIIC_RZ_G2L,
-};
-
 struct riic_dev {
 	void __iomem *base;
 	u8 *buf;
@@ -409,7 +404,6 @@
 	struct i2c_timings i2c_t;
 	struct reset_control *rstc;
 	int i, ret;
-	enum riic_type type;
 
 	riic = devm_kzalloc(&pdev->dev, sizeof(*riic), GFP_KERNEL);
 	if (!riic)
@@ -426,18 +420,6 @@
 		return PTR_ERR(riic->clk);
 	}
 
-<<<<<<< HEAD
-	type = (enum riic_type)of_device_get_match_data(&pdev->dev);
-	if (type == RIIC_RZ_G2L) {
-		rstc = devm_reset_control_get_exclusive(&pdev->dev, NULL);
-		if (IS_ERR(rstc)) {
-			dev_err(&pdev->dev, "Error: missing reset ctrl\n");
-			return PTR_ERR(rstc);
-		}
-
-		reset_control_deassert(rstc);
-	}
-=======
 	rstc = devm_reset_control_get_optional_exclusive(&pdev->dev, NULL);
 	if (IS_ERR(rstc))
 		return dev_err_probe(&pdev->dev, PTR_ERR(rstc),
@@ -450,7 +432,6 @@
 	ret = devm_add_action_or_reset(&pdev->dev, riic_reset_control_assert, rstc);
 	if (ret)
 		return ret;
->>>>>>> e217bcd8
 
 	for (i = 0; i < ARRAY_SIZE(riic_irqs); i++) {
 		res = platform_get_resource(pdev, IORESOURCE_IRQ, riic_irqs[i].res_num);
@@ -512,12 +493,7 @@
 }
 
 static const struct of_device_id riic_i2c_dt_ids[] = {
-<<<<<<< HEAD
-	{ .compatible = "renesas,riic-r9a07g044", .data = (void *)RIIC_RZ_G2L },
-	{ .compatible = "renesas,riic-rz", .data = (void *)RIIC_RZ_A },
-=======
 	{ .compatible = "renesas,riic-rz", },
->>>>>>> e217bcd8
 	{ /* Sentinel */ },
 };
 
