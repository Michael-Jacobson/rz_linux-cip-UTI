--- conflicted
+++ resolved
@@ -995,13 +995,8 @@
 	u16 mask;
 	u16 stat;
 
-<<<<<<< HEAD
-=======
-	spin_lock(&omap->lock);
+	stat = omap_i2c_read_reg(omap, OMAP_I2C_STAT_REG);
 	mask = omap_i2c_read_reg(omap, OMAP_I2C_IE_REG) & ~OMAP_I2C_STAT_NACK;
->>>>>>> e1d2f27f
-	stat = omap_i2c_read_reg(omap, OMAP_I2C_STAT_REG);
-	mask = omap_i2c_read_reg(omap, OMAP_I2C_IE_REG);
 
 	if (stat & mask)
 		ret = IRQ_WAKE_THREAD;
