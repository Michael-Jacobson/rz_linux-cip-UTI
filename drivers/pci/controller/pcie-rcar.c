--- conflicted
+++ resolved
@@ -11,65 +11,19 @@
 
 #include "pcie-rcar.h"
 
-<<<<<<< HEAD
-#define PCIE_CONF_BUS(b)	(((b) & 0xff) << 24)
-#define PCIE_CONF_DEV(d)	(((d) & 0x1f) << 19)
-#define PCIE_CONF_FUNC(f)	(((f) & 0x7) << 16)
-
-#define RCAR_PCI_MAX_RESOURCES	4
-#define MAX_NR_INBOUND_MAPS	6
-
-struct rcar_msi {
-	DECLARE_BITMAP(used, INT_PCI_MSI_NR);
-	struct irq_domain *domain;
-	struct msi_controller chip;
-	unsigned long pages;
-	struct mutex lock;
-	int irq1;
-	int irq2;
-};
-
-static inline struct rcar_msi *to_rcar_msi(struct msi_controller *chip)
-{
-	return container_of(chip, struct rcar_msi, chip);
-}
-
-/* Structure representing the PCIe interface */
-struct rcar_pcie {
-	struct device		*dev;
-	struct phy		*phy;
-	void __iomem		*base;
-	struct list_head	resources;
-	int			root_bus_nr;
-	struct clk		*bus_clk;
-	struct			rcar_msi msi;
-};
-
-static void rcar_pci_write_reg(struct rcar_pcie *pcie, u32 val,
-			       unsigned int reg)
-=======
 void rcar_pci_write_reg(struct rcar_pcie *pcie, u32 val, unsigned int reg)
->>>>>>> 6dbf6c14
 {
 	writel(val, pcie->base + reg);
 }
 
-<<<<<<< HEAD
-static u32 rcar_pci_read_reg(struct rcar_pcie *pcie, unsigned int reg)
-=======
 u32 rcar_pci_read_reg(struct rcar_pcie *pcie, unsigned int reg)
->>>>>>> 6dbf6c14
 {
 	return readl(pcie->base + reg);
 }
 
 void rcar_rmw32(struct rcar_pcie *pcie, int where, u32 mask, u32 data)
 {
-<<<<<<< HEAD
-	unsigned int shift = 8 * (where & 3);
-=======
 	unsigned int shift = BITS_PER_BYTE * (where & 3);
->>>>>>> 6dbf6c14
 	u32 val = rcar_pci_read_reg(pcie, where & ~3);
 
 	val &= ~(mask << shift);
@@ -77,99 +31,9 @@
 	rcar_pci_write_reg(pcie, val, where & ~3);
 }
 
-<<<<<<< HEAD
-static u32 rcar_read_conf(struct rcar_pcie *pcie, int where)
-{
-	unsigned int shift = 8 * (where & 3);
-	u32 val = rcar_pci_read_reg(pcie, where & ~3);
-
-	return val >> shift;
-}
-
-/* Serialization is provided by 'pci_lock' in drivers/pci/access.c */
-static int rcar_pcie_config_access(struct rcar_pcie *pcie,
-		unsigned char access_type, struct pci_bus *bus,
-		unsigned int devfn, int where, u32 *data)
-{
-	unsigned int dev, func, reg, index;
-
-	dev = PCI_SLOT(devfn);
-	func = PCI_FUNC(devfn);
-	reg = where & ~3;
-	index = reg / 4;
-
-	/*
-	 * While each channel has its own memory-mapped extended config
-	 * space, it's generally only accessible when in endpoint mode.
-	 * When in root complex mode, the controller is unable to target
-	 * itself with either type 0 or type 1 accesses, and indeed, any
-	 * controller initiated target transfer to its own config space
-	 * result in a completer abort.
-	 *
-	 * Each channel effectively only supports a single device, but as
-	 * the same channel <-> device access works for any PCI_SLOT()
-	 * value, we cheat a bit here and bind the controller's config
-	 * space to devfn 0 in order to enable self-enumeration. In this
-	 * case the regular ECAR/ECDR path is sidelined and the mangled
-	 * config access itself is initiated as an internal bus transaction.
-	 */
-	if (pci_is_root_bus(bus)) {
-		if (dev != 0)
-			return PCIBIOS_DEVICE_NOT_FOUND;
-
-		if (access_type == RCAR_PCI_ACCESS_READ) {
-			*data = rcar_pci_read_reg(pcie, PCICONF(index));
-		} else {
-			/* Keep an eye out for changes to the root bus number */
-			if (pci_is_root_bus(bus) && (reg == PCI_PRIMARY_BUS))
-				pcie->root_bus_nr = *data & 0xff;
-
-			rcar_pci_write_reg(pcie, *data, PCICONF(index));
-		}
-
-		return PCIBIOS_SUCCESSFUL;
-	}
-
-	if (pcie->root_bus_nr < 0)
-		return PCIBIOS_DEVICE_NOT_FOUND;
-
-	/* Clear errors */
-	rcar_pci_write_reg(pcie, rcar_pci_read_reg(pcie, PCIEERRFR), PCIEERRFR);
-
-	/* Set the PIO address */
-	rcar_pci_write_reg(pcie, PCIE_CONF_BUS(bus->number) |
-		PCIE_CONF_DEV(dev) | PCIE_CONF_FUNC(func) | reg, PCIECAR);
-
-	/* Enable the configuration access */
-	if (bus->parent->number == pcie->root_bus_nr)
-		rcar_pci_write_reg(pcie, CONFIG_SEND_ENABLE | TYPE0, PCIECCTLR);
-	else
-		rcar_pci_write_reg(pcie, CONFIG_SEND_ENABLE | TYPE1, PCIECCTLR);
-
-	/* Check for errors */
-	if (rcar_pci_read_reg(pcie, PCIEERRFR) & UNSUPPORTED_REQUEST)
-		return PCIBIOS_DEVICE_NOT_FOUND;
-
-	/* Check for master and target aborts */
-	if (rcar_read_conf(pcie, RCONF(PCI_STATUS)) &
-		(PCI_STATUS_REC_MASTER_ABORT | PCI_STATUS_REC_TARGET_ABORT))
-		return PCIBIOS_DEVICE_NOT_FOUND;
-
-	if (access_type == RCAR_PCI_ACCESS_READ)
-		*data = rcar_pci_read_reg(pcie, PCIECDR);
-	else
-		rcar_pci_write_reg(pcie, *data, PCIECDR);
-
-	/* Disable the configuration access */
-	rcar_pci_write_reg(pcie, 0, PCIECCTLR);
-
-	return PCIBIOS_SUCCESSFUL;
-}
-=======
 int rcar_pcie_wait_for_phyrdy(struct rcar_pcie *pcie)
 {
 	unsigned int timeout = 10;
->>>>>>> 6dbf6c14
 
 	while (timeout--) {
 		if (rcar_pci_read_reg(pcie, PCIEPHYSR) & PHYRDY)
@@ -178,39 +42,12 @@
 		msleep(5);
 	}
 
-<<<<<<< HEAD
-	if (size == 1)
-		*val = (*val >> (8 * (where & 3))) & 0xff;
-	else if (size == 2)
-		*val = (*val >> (8 * (where & 2))) & 0xffff;
-
-	dev_dbg(&bus->dev, "pcie-config-read: bus=%3d devfn=0x%04x where=0x%04x size=%d val=0x%08x\n",
-		bus->number, devfn, where, size, *val);
-
-	return ret;
-=======
 	return -ETIMEDOUT;
->>>>>>> 6dbf6c14
 }
 
 int rcar_pcie_wait_for_dl(struct rcar_pcie *pcie)
 {
-<<<<<<< HEAD
-	struct rcar_pcie *pcie = bus->sysdata;
-	unsigned int shift;
-	u32 data;
-	int ret;
-
-	ret = rcar_pcie_config_access(pcie, RCAR_PCI_ACCESS_READ,
-				      bus, devfn, where, &data);
-	if (ret != PCIBIOS_SUCCESSFUL)
-		return ret;
-
-	dev_dbg(&bus->dev, "pcie-config-write: bus=%3d devfn=0x%04x where=0x%04x size=%d val=0x%08x\n",
-		bus->number, devfn, where, size, val);
-=======
 	unsigned int timeout = 10000;
->>>>>>> 6dbf6c14
 
 	while (timeout--) {
 		if ((rcar_pci_read_reg(pcie, PCIETSTR) & DATA_LINK_ACTIVE))
@@ -262,663 +99,8 @@
 	rcar_pci_write_reg(pcie, mask, PCIEPTCTLR(win));
 }
 
-<<<<<<< HEAD
-static int rcar_pcie_setup(struct list_head *resource, struct rcar_pcie *pci)
-{
-	struct resource_entry *win;
-	int i = 0;
-
-	/* Setup PCI resources */
-	resource_list_for_each_entry(win, &pci->resources) {
-		struct resource *res = win->res;
-
-		if (!res->flags)
-			continue;
-
-		switch (resource_type(res)) {
-		case IORESOURCE_IO:
-		case IORESOURCE_MEM:
-			rcar_pcie_setup_window(i, pci, win);
-			i++;
-			break;
-		case IORESOURCE_BUS:
-			pci->root_bus_nr = res->start;
-			break;
-		default:
-			continue;
-		}
-
-		pci_add_resource(resource, res);
-	}
-
-	return 1;
-}
-
-static void rcar_pcie_force_speedup(struct rcar_pcie *pcie)
-{
-	struct device *dev = pcie->dev;
-	unsigned int timeout = 1000;
-	u32 macsr;
-
-	if ((rcar_pci_read_reg(pcie, MACS2R) & LINK_SPEED) != LINK_SPEED_5_0GTS)
-		return;
-
-	if (rcar_pci_read_reg(pcie, MACCTLR) & SPEED_CHANGE) {
-		dev_err(dev, "Speed change already in progress\n");
-		return;
-	}
-
-	macsr = rcar_pci_read_reg(pcie, MACSR);
-	if ((macsr & LINK_SPEED) == LINK_SPEED_5_0GTS)
-		goto done;
-
-	/* Set target link speed to 5.0 GT/s */
-	rcar_rmw32(pcie, EXPCAP(12), PCI_EXP_LNKSTA_CLS,
-		   PCI_EXP_LNKSTA_CLS_5_0GB);
-
-	/* Set speed change reason as intentional factor */
-	rcar_rmw32(pcie, MACCGSPSETR, SPCNGRSN, 0);
-
-	/* Clear SPCHGFIN, SPCHGSUC, and SPCHGFAIL */
-	if (macsr & (SPCHGFIN | SPCHGSUC | SPCHGFAIL))
-		rcar_pci_write_reg(pcie, macsr, MACSR);
-
-	/* Start link speed change */
-	rcar_rmw32(pcie, MACCTLR, SPEED_CHANGE, SPEED_CHANGE);
-
-	while (timeout--) {
-		macsr = rcar_pci_read_reg(pcie, MACSR);
-		if (macsr & SPCHGFIN) {
-			/* Clear the interrupt bits */
-			rcar_pci_write_reg(pcie, macsr, MACSR);
-
-			if (macsr & SPCHGFAIL)
-				dev_err(dev, "Speed change failed\n");
-
-			goto done;
-		}
-
-		msleep(1);
-	}
-
-	dev_err(dev, "Speed change timed out\n");
-
-done:
-	dev_info(dev, "Current link speed is %s GT/s\n",
-		 (macsr & LINK_SPEED) == LINK_SPEED_5_0GTS ? "5" : "2.5");
-}
-
-static int rcar_pcie_enable(struct rcar_pcie *pcie)
-{
-	struct device *dev = pcie->dev;
-	struct pci_host_bridge *bridge = pci_host_bridge_from_priv(pcie);
-	struct pci_bus *bus, *child;
-	int ret;
-
-	/* Try setting 5 GT/s link speed */
-	rcar_pcie_force_speedup(pcie);
-
-	rcar_pcie_setup(&bridge->windows, pcie);
-
-	pci_add_flags(PCI_REASSIGN_ALL_BUS);
-
-	bridge->dev.parent = dev;
-	bridge->sysdata = pcie;
-	bridge->busnr = pcie->root_bus_nr;
-	bridge->ops = &rcar_pcie_ops;
-	bridge->map_irq = of_irq_parse_and_map_pci;
-	bridge->swizzle_irq = pci_common_swizzle;
-	if (IS_ENABLED(CONFIG_PCI_MSI))
-		bridge->msi = &pcie->msi.chip;
-
-	ret = pci_scan_root_bus_bridge(bridge);
-	if (ret < 0)
-		return ret;
-
-	bus = bridge->bus;
-
-	pci_bus_size_bridges(bus);
-	pci_bus_assign_resources(bus);
-
-	list_for_each_entry(child, &bus->children, node)
-		pcie_bus_configure_settings(child);
-
-	pci_bus_add_devices(bus);
-
-	return 0;
-}
-
-static int phy_wait_for_ack(struct rcar_pcie *pcie)
-{
-	struct device *dev = pcie->dev;
-	unsigned int timeout = 100;
-
-	while (timeout--) {
-		if (rcar_pci_read_reg(pcie, H1_PCIEPHYADRR) & PHY_ACK)
-			return 0;
-
-		udelay(100);
-	}
-
-	dev_err(dev, "Access to PCIe phy timed out\n");
-
-	return -ETIMEDOUT;
-}
-
-static void phy_write_reg(struct rcar_pcie *pcie,
-			  unsigned int rate, u32 addr,
-			  unsigned int lane, u32 data)
-{
-	u32 phyaddr;
-
-	phyaddr = WRITE_CMD |
-		((rate & 1) << RATE_POS) |
-		((lane & 0xf) << LANE_POS) |
-		((addr & 0xff) << ADR_POS);
-
-	/* Set write data */
-	rcar_pci_write_reg(pcie, data, H1_PCIEPHYDOUTR);
-	rcar_pci_write_reg(pcie, phyaddr, H1_PCIEPHYADRR);
-
-	/* Ignore errors as they will be dealt with if the data link is down */
-	phy_wait_for_ack(pcie);
-
-	/* Clear command */
-	rcar_pci_write_reg(pcie, 0, H1_PCIEPHYDOUTR);
-	rcar_pci_write_reg(pcie, 0, H1_PCIEPHYADRR);
-
-	/* Ignore errors as they will be dealt with if the data link is down */
-	phy_wait_for_ack(pcie);
-}
-
-static int rcar_pcie_wait_for_phyrdy(struct rcar_pcie *pcie)
-{
-	unsigned int timeout = 10;
-
-	while (timeout--) {
-		if (rcar_pci_read_reg(pcie, PCIEPHYSR) & PHYRDY)
-			return 0;
-
-		msleep(5);
-	}
-
-	return -ETIMEDOUT;
-}
-
-static int rcar_pcie_wait_for_dl(struct rcar_pcie *pcie)
-{
-	unsigned int timeout = 10000;
-
-	while (timeout--) {
-		if ((rcar_pci_read_reg(pcie, PCIETSTR) & DATA_LINK_ACTIVE))
-			return 0;
-
-		udelay(5);
-		cpu_relax();
-	}
-
-	return -ETIMEDOUT;
-}
-
-static int rcar_pcie_hw_init(struct rcar_pcie *pcie)
-{
-	int err;
-
-	/* Begin initialization */
-	rcar_pci_write_reg(pcie, 0, PCIETCTLR);
-
-	/* Set mode */
-	rcar_pci_write_reg(pcie, 1, PCIEMSR);
-
-	err = rcar_pcie_wait_for_phyrdy(pcie);
-	if (err)
-		return err;
-
-	/*
-	 * Initial header for port config space is type 1, set the device
-	 * class to match. Hardware takes care of propagating the IDSETR
-	 * settings, so there is no need to bother with a quirk.
-	 */
-	rcar_pci_write_reg(pcie, PCI_CLASS_BRIDGE_PCI << 16, IDSETR1);
-
-	/*
-	 * Setup Secondary Bus Number & Subordinate Bus Number, even though
-	 * they aren't used, to avoid bridge being detected as broken.
-	 */
-	rcar_rmw32(pcie, RCONF(PCI_SECONDARY_BUS), 0xff, 1);
-	rcar_rmw32(pcie, RCONF(PCI_SUBORDINATE_BUS), 0xff, 1);
-
-	/* Initialize default capabilities. */
-	rcar_rmw32(pcie, REXPCAP(0), 0xff, PCI_CAP_ID_EXP);
-	rcar_rmw32(pcie, REXPCAP(PCI_EXP_FLAGS),
-		PCI_EXP_FLAGS_TYPE, PCI_EXP_TYPE_ROOT_PORT << 4);
-	rcar_rmw32(pcie, RCONF(PCI_HEADER_TYPE), 0x7f,
-		PCI_HEADER_TYPE_BRIDGE);
-
-	/* Enable data link layer active state reporting */
-	rcar_rmw32(pcie, REXPCAP(PCI_EXP_LNKCAP), PCI_EXP_LNKCAP_DLLLARC,
-		PCI_EXP_LNKCAP_DLLLARC);
-
-	/* Write out the physical slot number = 0 */
-	rcar_rmw32(pcie, REXPCAP(PCI_EXP_SLTCAP), PCI_EXP_SLTCAP_PSN, 0);
-
-	/* Set the completion timer timeout to the maximum 50ms. */
-	rcar_rmw32(pcie, TLCTLR + 1, 0x3f, 50);
-
-	/* Terminate list of capabilities (Next Capability Offset=0) */
-	rcar_rmw32(pcie, RVCCAP(0), 0xfff00000, 0);
-
-	/* Enable MSI */
-	if (IS_ENABLED(CONFIG_PCI_MSI))
-		rcar_pci_write_reg(pcie, 0x801f0000, PCIEMSITXR);
-
-	rcar_pci_write_reg(pcie, MACCTLR_INIT_VAL, MACCTLR);
-
-	/* Finish initialization - establish a PCI Express link */
-	rcar_pci_write_reg(pcie, CFINIT, PCIETCTLR);
-
-	/* This will timeout if we don't have a link. */
-	err = rcar_pcie_wait_for_dl(pcie);
-	if (err)
-		return err;
-
-	/* Enable INTx interrupts */
-	rcar_rmw32(pcie, PCIEINTXR, 0, 0xF << 8);
-
-	wmb();
-
-	return 0;
-}
-
-static int rcar_pcie_phy_init_h1(struct rcar_pcie *pcie)
-{
-	/* Initialize the phy */
-	phy_write_reg(pcie, 0, 0x42, 0x1, 0x0EC34191);
-	phy_write_reg(pcie, 1, 0x42, 0x1, 0x0EC34180);
-	phy_write_reg(pcie, 0, 0x43, 0x1, 0x00210188);
-	phy_write_reg(pcie, 1, 0x43, 0x1, 0x00210188);
-	phy_write_reg(pcie, 0, 0x44, 0x1, 0x015C0014);
-	phy_write_reg(pcie, 1, 0x44, 0x1, 0x015C0014);
-	phy_write_reg(pcie, 1, 0x4C, 0x1, 0x786174A0);
-	phy_write_reg(pcie, 1, 0x4D, 0x1, 0x048000BB);
-	phy_write_reg(pcie, 0, 0x51, 0x1, 0x079EC062);
-	phy_write_reg(pcie, 0, 0x52, 0x1, 0x20000000);
-	phy_write_reg(pcie, 1, 0x52, 0x1, 0x20000000);
-	phy_write_reg(pcie, 1, 0x56, 0x1, 0x00003806);
-
-	phy_write_reg(pcie, 0, 0x60, 0x1, 0x004B03A5);
-	phy_write_reg(pcie, 0, 0x64, 0x1, 0x3F0F1F0F);
-	phy_write_reg(pcie, 0, 0x66, 0x1, 0x00008000);
-
-	return 0;
-}
-
-static int rcar_pcie_phy_init_gen2(struct rcar_pcie *pcie)
-{
-	/*
-	 * These settings come from the R-Car Series, 2nd Generation User's
-	 * Manual, section 50.3.1 (2) Initialization of the physical layer.
-	 */
-	rcar_pci_write_reg(pcie, 0x000f0030, GEN2_PCIEPHYADDR);
-	rcar_pci_write_reg(pcie, 0x00381203, GEN2_PCIEPHYDATA);
-	rcar_pci_write_reg(pcie, 0x00000001, GEN2_PCIEPHYCTRL);
-	rcar_pci_write_reg(pcie, 0x00000006, GEN2_PCIEPHYCTRL);
-
-	rcar_pci_write_reg(pcie, 0x000f0054, GEN2_PCIEPHYADDR);
-	/* The following value is for DC connection, no termination resistor */
-	rcar_pci_write_reg(pcie, 0x13802007, GEN2_PCIEPHYDATA);
-	rcar_pci_write_reg(pcie, 0x00000001, GEN2_PCIEPHYCTRL);
-	rcar_pci_write_reg(pcie, 0x00000006, GEN2_PCIEPHYCTRL);
-
-	return 0;
-}
-
-static int rcar_pcie_phy_init_gen3(struct rcar_pcie *pcie)
-{
-	int err;
-
-	err = phy_init(pcie->phy);
-	if (err)
-		return err;
-
-	err = phy_power_on(pcie->phy);
-	if (err)
-		phy_exit(pcie->phy);
-
-	return err;
-}
-
-static int rcar_msi_alloc(struct rcar_msi *chip)
-{
-	int msi;
-
-	mutex_lock(&chip->lock);
-
-	msi = find_first_zero_bit(chip->used, INT_PCI_MSI_NR);
-	if (msi < INT_PCI_MSI_NR)
-		set_bit(msi, chip->used);
-	else
-		msi = -ENOSPC;
-
-	mutex_unlock(&chip->lock);
-
-	return msi;
-}
-
-static int rcar_msi_alloc_region(struct rcar_msi *chip, int no_irqs)
-{
-	int msi;
-
-	mutex_lock(&chip->lock);
-	msi = bitmap_find_free_region(chip->used, INT_PCI_MSI_NR,
-				      order_base_2(no_irqs));
-	mutex_unlock(&chip->lock);
-
-	return msi;
-}
-
-static void rcar_msi_free(struct rcar_msi *chip, unsigned long irq)
-{
-	mutex_lock(&chip->lock);
-	clear_bit(irq, chip->used);
-	mutex_unlock(&chip->lock);
-}
-
-static irqreturn_t rcar_pcie_msi_irq(int irq, void *data)
-{
-	struct rcar_pcie *pcie = data;
-	struct rcar_msi *msi = &pcie->msi;
-	struct device *dev = pcie->dev;
-	unsigned long reg;
-
-	reg = rcar_pci_read_reg(pcie, PCIEMSIFR);
-
-	/* MSI & INTx share an interrupt - we only handle MSI here */
-	if (!reg)
-		return IRQ_NONE;
-
-	while (reg) {
-		unsigned int index = find_first_bit(&reg, 32);
-		unsigned int msi_irq;
-
-		/* clear the interrupt */
-		rcar_pci_write_reg(pcie, 1 << index, PCIEMSIFR);
-
-		msi_irq = irq_find_mapping(msi->domain, index);
-		if (msi_irq) {
-			if (test_bit(index, msi->used))
-				generic_handle_irq(msi_irq);
-			else
-				dev_info(dev, "unhandled MSI\n");
-		} else {
-			/* Unknown MSI, just clear it */
-			dev_dbg(dev, "unexpected MSI\n");
-		}
-
-		/* see if there's any more pending in this vector */
-		reg = rcar_pci_read_reg(pcie, PCIEMSIFR);
-	}
-
-	return IRQ_HANDLED;
-}
-
-static int rcar_msi_setup_irq(struct msi_controller *chip, struct pci_dev *pdev,
-			      struct msi_desc *desc)
-{
-	struct rcar_msi *msi = to_rcar_msi(chip);
-	struct rcar_pcie *pcie = container_of(chip, struct rcar_pcie, msi.chip);
-	struct msi_msg msg;
-	unsigned int irq;
-	int hwirq;
-
-	hwirq = rcar_msi_alloc(msi);
-	if (hwirq < 0)
-		return hwirq;
-
-	irq = irq_find_mapping(msi->domain, hwirq);
-	if (!irq) {
-		rcar_msi_free(msi, hwirq);
-		return -EINVAL;
-	}
-
-	irq_set_msi_desc(irq, desc);
-
-	msg.address_lo = rcar_pci_read_reg(pcie, PCIEMSIALR) & ~MSIFE;
-	msg.address_hi = rcar_pci_read_reg(pcie, PCIEMSIAUR);
-	msg.data = hwirq;
-
-	pci_write_msi_msg(irq, &msg);
-
-	return 0;
-}
-
-static int rcar_msi_setup_irqs(struct msi_controller *chip,
-			       struct pci_dev *pdev, int nvec, int type)
-{
-	struct rcar_pcie *pcie = container_of(chip, struct rcar_pcie, msi.chip);
-	struct rcar_msi *msi = to_rcar_msi(chip);
-	struct msi_desc *desc;
-	struct msi_msg msg;
-	unsigned int irq;
-	int hwirq;
-	int i;
-
-	/* MSI-X interrupts are not supported */
-	if (type == PCI_CAP_ID_MSIX)
-		return -EINVAL;
-
-	WARN_ON(!list_is_singular(&pdev->dev.msi_list));
-	desc = list_entry(pdev->dev.msi_list.next, struct msi_desc, list);
-
-	hwirq = rcar_msi_alloc_region(msi, nvec);
-	if (hwirq < 0)
-		return -ENOSPC;
-
-	irq = irq_find_mapping(msi->domain, hwirq);
-	if (!irq)
-		return -ENOSPC;
-
-	for (i = 0; i < nvec; i++) {
-		/*
-		 * irq_create_mapping() called from rcar_pcie_probe() pre-
-		 * allocates descs,  so there is no need to allocate descs here.
-		 * We can therefore assume that if irq_find_mapping() above
-		 * returns non-zero, then the descs are also successfully
-		 * allocated.
-		 */
-		if (irq_set_msi_desc_off(irq, i, desc)) {
-			/* TODO: clear */
-			return -EINVAL;
-		}
-	}
-
-	desc->nvec_used = nvec;
-	desc->msi_attrib.multiple = order_base_2(nvec);
-
-	msg.address_lo = rcar_pci_read_reg(pcie, PCIEMSIALR) & ~MSIFE;
-	msg.address_hi = rcar_pci_read_reg(pcie, PCIEMSIAUR);
-	msg.data = hwirq;
-
-	pci_write_msi_msg(irq, &msg);
-
-	return 0;
-}
-
-static void rcar_msi_teardown_irq(struct msi_controller *chip, unsigned int irq)
-{
-	struct rcar_msi *msi = to_rcar_msi(chip);
-	struct irq_data *d = irq_get_irq_data(irq);
-
-	rcar_msi_free(msi, d->hwirq);
-}
-
-static struct irq_chip rcar_msi_irq_chip = {
-	.name = "R-Car PCIe MSI",
-	.irq_enable = pci_msi_unmask_irq,
-	.irq_disable = pci_msi_mask_irq,
-	.irq_mask = pci_msi_mask_irq,
-	.irq_unmask = pci_msi_unmask_irq,
-};
-
-static int rcar_msi_map(struct irq_domain *domain, unsigned int irq,
-			irq_hw_number_t hwirq)
-{
-	irq_set_chip_and_handler(irq, &rcar_msi_irq_chip, handle_simple_irq);
-	irq_set_chip_data(irq, domain->host_data);
-
-	return 0;
-}
-
-static const struct irq_domain_ops msi_domain_ops = {
-	.map = rcar_msi_map,
-};
-
-static void rcar_pcie_unmap_msi(struct rcar_pcie *pcie)
-{
-	struct rcar_msi *msi = &pcie->msi;
-	int i, irq;
-
-	for (i = 0; i < INT_PCI_MSI_NR; i++) {
-		irq = irq_find_mapping(msi->domain, i);
-		if (irq > 0)
-			irq_dispose_mapping(irq);
-	}
-
-	irq_domain_remove(msi->domain);
-}
-
-static int rcar_pcie_enable_msi(struct rcar_pcie *pcie)
-{
-	struct device *dev = pcie->dev;
-	struct rcar_msi *msi = &pcie->msi;
-	phys_addr_t base;
-	int err, i;
-
-	mutex_init(&msi->lock);
-
-	msi->chip.dev = dev;
-	msi->chip.setup_irq = rcar_msi_setup_irq;
-	msi->chip.setup_irqs = rcar_msi_setup_irqs;
-	msi->chip.teardown_irq = rcar_msi_teardown_irq;
-
-	msi->domain = irq_domain_add_linear(dev->of_node, INT_PCI_MSI_NR,
-					    &msi_domain_ops, &msi->chip);
-	if (!msi->domain) {
-		dev_err(dev, "failed to create IRQ domain\n");
-		return -ENOMEM;
-	}
-
-	for (i = 0; i < INT_PCI_MSI_NR; i++)
-		irq_create_mapping(msi->domain, i);
-
-	/* Two irqs are for MSI, but they are also used for non-MSI irqs */
-	err = devm_request_irq(dev, msi->irq1, rcar_pcie_msi_irq,
-			       IRQF_SHARED | IRQF_NO_THREAD,
-			       rcar_msi_irq_chip.name, pcie);
-	if (err < 0) {
-		dev_err(dev, "failed to request IRQ: %d\n", err);
-		goto err;
-	}
-
-	err = devm_request_irq(dev, msi->irq2, rcar_pcie_msi_irq,
-			       IRQF_SHARED | IRQF_NO_THREAD,
-			       rcar_msi_irq_chip.name, pcie);
-	if (err < 0) {
-		dev_err(dev, "failed to request IRQ: %d\n", err);
-		goto err;
-	}
-
-	/* setup MSI data target */
-	msi->pages = __get_free_pages(GFP_KERNEL, 0);
-	if (!msi->pages) {
-		err = -ENOMEM;
-		goto err;
-	}
-	base = virt_to_phys((void *)msi->pages);
-
-	rcar_pci_write_reg(pcie, lower_32_bits(base) | MSIFE, PCIEMSIALR);
-	rcar_pci_write_reg(pcie, upper_32_bits(base), PCIEMSIAUR);
-
-	/* enable all MSI interrupts */
-	rcar_pci_write_reg(pcie, 0xffffffff, PCIEMSIIER);
-
-	return 0;
-
-err:
-	rcar_pcie_unmap_msi(pcie);
-	return err;
-}
-
-static void rcar_pcie_teardown_msi(struct rcar_pcie *pcie)
-{
-	struct rcar_msi *msi = &pcie->msi;
-
-	/* Disable all MSI interrupts */
-	rcar_pci_write_reg(pcie, 0, PCIEMSIIER);
-
-	/* Disable address decoding of the MSI interrupt, MSIFE */
-	rcar_pci_write_reg(pcie, 0, PCIEMSIALR);
-
-	free_pages(msi->pages, 0);
-
-	rcar_pcie_unmap_msi(pcie);
-}
-
-static int rcar_pcie_get_resources(struct rcar_pcie *pcie)
-{
-	struct device *dev = pcie->dev;
-	struct resource res;
-	int err, i;
-
-	pcie->phy = devm_phy_optional_get(dev, "pcie");
-	if (IS_ERR(pcie->phy))
-		return PTR_ERR(pcie->phy);
-
-	err = of_address_to_resource(dev->of_node, 0, &res);
-	if (err)
-		return err;
-
-	pcie->base = devm_ioremap_resource(dev, &res);
-	if (IS_ERR(pcie->base))
-		return PTR_ERR(pcie->base);
-
-	pcie->bus_clk = devm_clk_get(dev, "pcie_bus");
-	if (IS_ERR(pcie->bus_clk)) {
-		dev_err(dev, "cannot get pcie bus clock\n");
-		return PTR_ERR(pcie->bus_clk);
-	}
-
-	i = irq_of_parse_and_map(dev->of_node, 0);
-	if (!i) {
-		dev_err(dev, "cannot get platform resources for msi interrupt\n");
-		err = -ENOENT;
-		goto err_irq1;
-	}
-	pcie->msi.irq1 = i;
-
-	i = irq_of_parse_and_map(dev->of_node, 1);
-	if (!i) {
-		dev_err(dev, "cannot get platform resources for msi interrupt\n");
-		err = -ENOENT;
-		goto err_irq2;
-	}
-	pcie->msi.irq2 = i;
-
-	return 0;
-
-err_irq2:
-	irq_dispose_mapping(pcie->msi.irq1);
-err_irq1:
-	return err;
-}
-
-static int rcar_pcie_inbound_ranges(struct rcar_pcie *pcie,
-				    struct of_pci_range *range,
-				    int *index)
-=======
 void rcar_pcie_set_inbound(struct rcar_pcie *pcie, u64 cpu_addr,
 			   u64 pci_addr, u64 flags, int idx, bool host)
->>>>>>> 6dbf6c14
 {
 	/*
 	 * Set up 64-bit inbound regions as the range parser doesn't
@@ -933,205 +115,6 @@
 	if (host)
 		rcar_pci_write_reg(pcie, upper_32_bits(pci_addr),
 				   PCIEPRAR(idx + 1));
-<<<<<<< HEAD
-		rcar_pci_write_reg(pcie, upper_32_bits(cpu_addr),
-				   PCIELAR(idx + 1));
-		rcar_pci_write_reg(pcie, 0, PCIELAMR(idx + 1));
-
-		pci_addr += size;
-		cpu_addr += size;
-		idx += 2;
-
-		if (idx > MAX_NR_INBOUND_MAPS) {
-			dev_err(pcie->dev, "Failed to map inbound regions!\n");
-			return -EINVAL;
-		}
-	}
-	*index = idx;
-
-	return 0;
-}
-
-static int rcar_pcie_parse_map_dma_ranges(struct rcar_pcie *pcie,
-					  struct device_node *np)
-{
-	struct of_pci_range range;
-	struct of_pci_range_parser parser;
-	int index = 0;
-	int err;
-
-	if (of_pci_dma_range_parser_init(&parser, np))
-		return -EINVAL;
-
-	/* Get the dma-ranges from DT */
-	for_each_of_pci_range(&parser, &range) {
-		u64 end = range.cpu_addr + range.size - 1;
-
-		dev_dbg(pcie->dev, "0x%08x 0x%016llx..0x%016llx -> 0x%016llx\n",
-			range.flags, range.cpu_addr, end, range.pci_addr);
-
-		err = rcar_pcie_inbound_ranges(pcie, &range, &index);
-		if (err)
-			return err;
-	}
-
-	return 0;
-}
-
-static const struct of_device_id rcar_pcie_of_match[] = {
-	{ .compatible = "renesas,pcie-r8a7779",
-	  .data = rcar_pcie_phy_init_h1 },
-	{ .compatible = "renesas,pcie-r8a7790",
-	  .data = rcar_pcie_phy_init_gen2 },
-	{ .compatible = "renesas,pcie-r8a7791",
-	  .data = rcar_pcie_phy_init_gen2 },
-	{ .compatible = "renesas,pcie-rcar-gen2",
-	  .data = rcar_pcie_phy_init_gen2 },
-	{ .compatible = "renesas,pcie-r8a7795",
-	  .data = rcar_pcie_phy_init_gen3 },
-	{ .compatible = "renesas,pcie-rcar-gen3",
-	  .data = rcar_pcie_phy_init_gen3 },
-	{},
-};
-
-static int rcar_pcie_probe(struct platform_device *pdev)
-{
-	struct device *dev = &pdev->dev;
-	struct rcar_pcie *pcie;
-	u32 data;
-	int err;
-	int (*phy_init_fn)(struct rcar_pcie *);
-	struct pci_host_bridge *bridge;
-
-	bridge = pci_alloc_host_bridge(sizeof(*pcie));
-	if (!bridge)
-		return -ENOMEM;
-
-	pcie = pci_host_bridge_priv(bridge);
-
-	pcie->dev = dev;
-	platform_set_drvdata(pdev, pcie);
-
-	err = pci_parse_request_of_pci_ranges(dev, &pcie->resources, NULL);
-	if (err)
-		goto err_free_bridge;
-
-	pm_runtime_enable(pcie->dev);
-	err = pm_runtime_get_sync(pcie->dev);
-	if (err < 0) {
-		dev_err(pcie->dev, "pm_runtime_get_sync failed\n");
-		goto err_pm_disable;
-	}
-
-	err = rcar_pcie_get_resources(pcie);
-	if (err < 0) {
-		dev_err(dev, "failed to request resources: %d\n", err);
-		goto err_pm_put;
-	}
-
-	err = clk_prepare_enable(pcie->bus_clk);
-	if (err) {
-		dev_err(dev, "failed to enable bus clock: %d\n", err);
-		goto err_unmap_msi_irqs;
-	}
-
-	err = rcar_pcie_parse_map_dma_ranges(pcie, dev->of_node);
-	if (err)
-		goto err_clk_disable;
-
-	phy_init_fn = of_device_get_match_data(dev);
-	err = phy_init_fn(pcie);
-	if (err) {
-		dev_err(dev, "failed to init PCIe PHY\n");
-		goto err_clk_disable;
-	}
-
-	/* Failure to get a link might just be that no cards are inserted */
-	if (rcar_pcie_hw_init(pcie)) {
-		dev_info(dev, "PCIe link down\n");
-		err = -ENODEV;
-		goto err_phy_shutdown;
-	}
-
-	data = rcar_pci_read_reg(pcie, MACSR);
-	dev_info(dev, "PCIe x%d: link up\n", (data >> 20) & 0x3f);
-
-	if (IS_ENABLED(CONFIG_PCI_MSI)) {
-		err = rcar_pcie_enable_msi(pcie);
-		if (err < 0) {
-			dev_err(dev,
-				"failed to enable MSI support: %d\n",
-				err);
-			goto err_phy_shutdown;
-		}
-	}
-
-	err = rcar_pcie_enable(pcie);
-	if (err)
-		goto err_msi_teardown;
-
-	return 0;
-
-err_msi_teardown:
-	if (IS_ENABLED(CONFIG_PCI_MSI))
-		rcar_pcie_teardown_msi(pcie);
-
-err_phy_shutdown:
-	if (pcie->phy) {
-		phy_power_off(pcie->phy);
-		phy_exit(pcie->phy);
-	}
-
-err_clk_disable:
-	clk_disable_unprepare(pcie->bus_clk);
-
-err_unmap_msi_irqs:
-	irq_dispose_mapping(pcie->msi.irq2);
-	irq_dispose_mapping(pcie->msi.irq1);
-
-err_pm_put:
-	pm_runtime_put(dev);
-
-err_pm_disable:
-	pm_runtime_disable(dev);
-	pci_free_resource_list(&pcie->resources);
-
-err_free_bridge:
-	pci_free_host_bridge(bridge);
-
-	return err;
-}
-
-static int rcar_pcie_resume_noirq(struct device *dev)
-{
-	struct rcar_pcie *pcie = dev_get_drvdata(dev);
-
-	if (rcar_pci_read_reg(pcie, PMSR) &&
-	    !(rcar_pci_read_reg(pcie, PCIETCTLR) & DL_DOWN))
-		return 0;
-
-	/* Re-establish the PCIe link */
-	rcar_pci_write_reg(pcie, MACCTLR_INIT_VAL, MACCTLR);
-	rcar_pci_write_reg(pcie, CFINIT, PCIETCTLR);
-	return rcar_pcie_wait_for_dl(pcie);
-}
-
-static const struct dev_pm_ops rcar_pcie_pm_ops = {
-	.resume_noirq = rcar_pcie_resume_noirq,
-};
-
-static struct platform_driver rcar_pcie_driver = {
-	.driver = {
-		.name = "rcar-pcie",
-		.of_match_table = rcar_pcie_of_match,
-		.pm = &rcar_pcie_pm_ops,
-		.suppress_bind_attrs = true,
-	},
-	.probe = rcar_pcie_probe,
-};
-builtin_platform_driver(rcar_pcie_driver);
-=======
 	rcar_pci_write_reg(pcie, upper_32_bits(cpu_addr), PCIELAR(idx + 1));
 	rcar_pci_write_reg(pcie, 0, PCIELAMR(idx + 1));
-}
->>>>>>> 6dbf6c14
+}