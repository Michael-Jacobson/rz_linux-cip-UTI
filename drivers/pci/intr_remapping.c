#include <linux/interrupt.h>
#include <linux/dmar.h>
#include <linux/spinlock.h>
#include <linux/jiffies.h>
#include <linux/pci.h>
#include <linux/irq.h>
#include <asm/io_apic.h>
#include <asm/smp.h>
#include <asm/cpu.h>
#include <linux/intel-iommu.h>
#include "intr_remapping.h"
#include <acpi/acpi.h>

static struct ioapic_scope ir_ioapic[MAX_IO_APICS];
static int ir_ioapic_num;
int intr_remapping_enabled;

static int disable_intremap;
static __init int setup_nointremap(char *str)
{
	disable_intremap = 1;
	return 0;
}
early_param("nointremap", setup_nointremap);

struct irq_2_iommu {
	struct intel_iommu *iommu;
	u16 irte_index;
	u16 sub_handle;
	u8  irte_mask;
};

#ifdef CONFIG_GENERIC_HARDIRQS
static struct irq_2_iommu *get_one_free_irq_2_iommu(int node)
{
	struct irq_2_iommu *iommu;

	iommu = kzalloc_node(sizeof(*iommu), GFP_ATOMIC, node);
	printk(KERN_DEBUG "alloc irq_2_iommu on node %d\n", node);

	return iommu;
}

static struct irq_2_iommu *irq_2_iommu(unsigned int irq)
{
	struct irq_desc *desc;

	desc = irq_to_desc(irq);

	if (WARN_ON_ONCE(!desc))
		return NULL;

	return desc->irq_2_iommu;
}

static struct irq_2_iommu *irq_2_iommu_alloc_node(unsigned int irq, int node)
{
	struct irq_desc *desc;
	struct irq_2_iommu *irq_iommu;

	/*
	 * alloc irq desc if not allocated already.
	 */
	desc = irq_to_desc_alloc_node(irq, node);
	if (!desc) {
		printk(KERN_INFO "can not get irq_desc for %d\n", irq);
		return NULL;
	}

	irq_iommu = desc->irq_2_iommu;

	if (!irq_iommu)
		desc->irq_2_iommu = get_one_free_irq_2_iommu(node);

	return desc->irq_2_iommu;
}

static struct irq_2_iommu *irq_2_iommu_alloc(unsigned int irq)
{
	return irq_2_iommu_alloc_node(irq, cpu_to_node(boot_cpu_id));
}

#else /* !CONFIG_SPARSE_IRQ */

static struct irq_2_iommu irq_2_iommuX[NR_IRQS];

static struct irq_2_iommu *irq_2_iommu(unsigned int irq)
{
	if (irq < nr_irqs)
		return &irq_2_iommuX[irq];

	return NULL;
}
static struct irq_2_iommu *irq_2_iommu_alloc(unsigned int irq)
{
	return irq_2_iommu(irq);
}
#endif

static DEFINE_SPINLOCK(irq_2_ir_lock);

static struct irq_2_iommu *valid_irq_2_iommu(unsigned int irq)
{
	struct irq_2_iommu *irq_iommu;

	irq_iommu = irq_2_iommu(irq);

	if (!irq_iommu)
		return NULL;

	if (!irq_iommu->iommu)
		return NULL;

	return irq_iommu;
}

int irq_remapped(int irq)
{
	return valid_irq_2_iommu(irq) != NULL;
}

int get_irte(int irq, struct irte *entry)
{
	int index;
	struct irq_2_iommu *irq_iommu;
	unsigned long flags;

	if (!entry)
		return -1;

	spin_lock_irqsave(&irq_2_ir_lock, flags);
	irq_iommu = valid_irq_2_iommu(irq);
	if (!irq_iommu) {
		spin_unlock_irqrestore(&irq_2_ir_lock, flags);
		return -1;
	}

	index = irq_iommu->irte_index + irq_iommu->sub_handle;
	*entry = *(irq_iommu->iommu->ir_table->base + index);

	spin_unlock_irqrestore(&irq_2_ir_lock, flags);
	return 0;
}

int alloc_irte(struct intel_iommu *iommu, int irq, u16 count)
{
	struct ir_table *table = iommu->ir_table;
	struct irq_2_iommu *irq_iommu;
	u16 index, start_index;
	unsigned int mask = 0;
	unsigned long flags;
	int i;

	if (!count)
		return -1;

#ifndef CONFIG_SPARSE_IRQ
	/* protect irq_2_iommu_alloc later */
	if (irq >= nr_irqs)
		return -1;
#endif

	/*
	 * start the IRTE search from index 0.
	 */
	index = start_index = 0;

	if (count > 1) {
		count = __roundup_pow_of_two(count);
		mask = ilog2(count);
	}

	if (mask > ecap_max_handle_mask(iommu->ecap)) {
		printk(KERN_ERR
		       "Requested mask %x exceeds the max invalidation handle"
		       " mask value %Lx\n", mask,
		       ecap_max_handle_mask(iommu->ecap));
		return -1;
	}

	spin_lock_irqsave(&irq_2_ir_lock, flags);
	do {
		for (i = index; i < index + count; i++)
			if  (table->base[i].present)
				break;
		/* empty index found */
		if (i == index + count)
			break;

		index = (index + count) % INTR_REMAP_TABLE_ENTRIES;

		if (index == start_index) {
			spin_unlock_irqrestore(&irq_2_ir_lock, flags);
			printk(KERN_ERR "can't allocate an IRTE\n");
			return -1;
		}
	} while (1);

	for (i = index; i < index + count; i++)
		table->base[i].present = 1;

	irq_iommu = irq_2_iommu_alloc(irq);
	if (!irq_iommu) {
		spin_unlock_irqrestore(&irq_2_ir_lock, flags);
		printk(KERN_ERR "can't allocate irq_2_iommu\n");
		return -1;
	}

	irq_iommu->iommu = iommu;
	irq_iommu->irte_index =  index;
	irq_iommu->sub_handle = 0;
	irq_iommu->irte_mask = mask;

	spin_unlock_irqrestore(&irq_2_ir_lock, flags);

	return index;
}

static int qi_flush_iec(struct intel_iommu *iommu, int index, int mask)
{
	struct qi_desc desc;

	desc.low = QI_IEC_IIDEX(index) | QI_IEC_TYPE | QI_IEC_IM(mask)
		   | QI_IEC_SELECTIVE;
	desc.high = 0;

	return qi_submit_sync(&desc, iommu);
}

int map_irq_to_irte_handle(int irq, u16 *sub_handle)
{
	int index;
	struct irq_2_iommu *irq_iommu;
	unsigned long flags;

	spin_lock_irqsave(&irq_2_ir_lock, flags);
	irq_iommu = valid_irq_2_iommu(irq);
	if (!irq_iommu) {
		spin_unlock_irqrestore(&irq_2_ir_lock, flags);
		return -1;
	}

	*sub_handle = irq_iommu->sub_handle;
	index = irq_iommu->irte_index;
	spin_unlock_irqrestore(&irq_2_ir_lock, flags);
	return index;
}

int set_irte_irq(int irq, struct intel_iommu *iommu, u16 index, u16 subhandle)
{
	struct irq_2_iommu *irq_iommu;
	unsigned long flags;

	spin_lock_irqsave(&irq_2_ir_lock, flags);

	irq_iommu = irq_2_iommu_alloc(irq);

	if (!irq_iommu) {
		spin_unlock_irqrestore(&irq_2_ir_lock, flags);
		printk(KERN_ERR "can't allocate irq_2_iommu\n");
		return -1;
	}

	irq_iommu->iommu = iommu;
	irq_iommu->irte_index = index;
	irq_iommu->sub_handle = subhandle;
	irq_iommu->irte_mask = 0;

	spin_unlock_irqrestore(&irq_2_ir_lock, flags);

	return 0;
}

int clear_irte_irq(int irq, struct intel_iommu *iommu, u16 index)
{
	struct irq_2_iommu *irq_iommu;
	unsigned long flags;

	spin_lock_irqsave(&irq_2_ir_lock, flags);
	irq_iommu = valid_irq_2_iommu(irq);
	if (!irq_iommu) {
		spin_unlock_irqrestore(&irq_2_ir_lock, flags);
		return -1;
	}

	irq_iommu->iommu = NULL;
	irq_iommu->irte_index = 0;
	irq_iommu->sub_handle = 0;
	irq_2_iommu(irq)->irte_mask = 0;

	spin_unlock_irqrestore(&irq_2_ir_lock, flags);

	return 0;
}

int modify_irte(int irq, struct irte *irte_modified)
{
	int rc;
	int index;
	struct irte *irte;
	struct intel_iommu *iommu;
	struct irq_2_iommu *irq_iommu;
	unsigned long flags;

	spin_lock_irqsave(&irq_2_ir_lock, flags);
	irq_iommu = valid_irq_2_iommu(irq);
	if (!irq_iommu) {
		spin_unlock_irqrestore(&irq_2_ir_lock, flags);
		return -1;
	}

	iommu = irq_iommu->iommu;

	index = irq_iommu->irte_index + irq_iommu->sub_handle;
	irte = &iommu->ir_table->base[index];

	set_64bit((unsigned long *)irte, irte_modified->low);
	__iommu_flush_cache(iommu, irte, sizeof(*irte));

	rc = qi_flush_iec(iommu, index, 0);
	spin_unlock_irqrestore(&irq_2_ir_lock, flags);

	return rc;
}

int flush_irte(int irq)
{
	int rc;
	int index;
	struct intel_iommu *iommu;
	struct irq_2_iommu *irq_iommu;
	unsigned long flags;

	spin_lock_irqsave(&irq_2_ir_lock, flags);
	irq_iommu = valid_irq_2_iommu(irq);
	if (!irq_iommu) {
		spin_unlock_irqrestore(&irq_2_ir_lock, flags);
		return -1;
	}

	iommu = irq_iommu->iommu;

	index = irq_iommu->irte_index + irq_iommu->sub_handle;

	rc = qi_flush_iec(iommu, index, irq_iommu->irte_mask);
	spin_unlock_irqrestore(&irq_2_ir_lock, flags);

	return rc;
}

struct intel_iommu *map_ioapic_to_ir(int apic)
{
	int i;

	for (i = 0; i < MAX_IO_APICS; i++)
		if (ir_ioapic[i].id == apic)
			return ir_ioapic[i].iommu;
	return NULL;
}

struct intel_iommu *map_dev_to_ir(struct pci_dev *dev)
{
	struct dmar_drhd_unit *drhd;

	drhd = dmar_find_matched_drhd_unit(dev);
	if (!drhd)
		return NULL;

	return drhd->iommu;
}

int free_irte(int irq)
{
	int rc = 0;
	int index, i;
	struct irte *irte;
	struct intel_iommu *iommu;
	struct irq_2_iommu *irq_iommu;
	unsigned long flags;

	spin_lock_irqsave(&irq_2_ir_lock, flags);
	irq_iommu = valid_irq_2_iommu(irq);
	if (!irq_iommu) {
		spin_unlock_irqrestore(&irq_2_ir_lock, flags);
		return -1;
	}

	iommu = irq_iommu->iommu;

	index = irq_iommu->irte_index + irq_iommu->sub_handle;
	irte = &iommu->ir_table->base[index];

	if (!irq_iommu->sub_handle) {
		for (i = 0; i < (1 << irq_iommu->irte_mask); i++)
			set_64bit((unsigned long *)(irte + i), 0);
		rc = qi_flush_iec(iommu, index, irq_iommu->irte_mask);
	}

	irq_iommu->iommu = NULL;
	irq_iommu->irte_index = 0;
	irq_iommu->sub_handle = 0;
	irq_iommu->irte_mask = 0;

	spin_unlock_irqrestore(&irq_2_ir_lock, flags);

	return rc;
}

static void iommu_set_intr_remapping(struct intel_iommu *iommu, int mode)
{
	u64 addr;
	u32 sts;
	unsigned long flags;

	addr = virt_to_phys((void *)iommu->ir_table->base);

	spin_lock_irqsave(&iommu->register_lock, flags);

	dmar_writeq(iommu->reg + DMAR_IRTA_REG,
		    (addr) | IR_X2APIC_MODE(mode) | INTR_REMAP_TABLE_REG_SIZE);

	/* Set interrupt-remapping table pointer */
	iommu->gcmd |= DMA_GCMD_SIRTP;
	writel(iommu->gcmd, iommu->reg + DMAR_GCMD_REG);

	IOMMU_WAIT_OP(iommu, DMAR_GSTS_REG,
		      readl, (sts & DMA_GSTS_IRTPS), sts);
	spin_unlock_irqrestore(&iommu->register_lock, flags);

<<<<<<< HEAD
=======
	if (mode == 0) {
		spin_lock_irqsave(&iommu->register_lock, flags);

		/* enable comaptiblity format interrupt pass through */
		iommu->gcmd |= DMA_GCMD_CFI;
		writel(iommu->gcmd, iommu->reg + DMAR_GCMD_REG);

		IOMMU_WAIT_OP(iommu, DMAR_GSTS_REG,
			      readl, (sts & DMA_GSTS_CFIS), sts);

		spin_unlock_irqrestore(&iommu->register_lock, flags);
	}

>>>>>>> 008fe148
	/*
	 * global invalidation of interrupt entry cache before enabling
	 * interrupt-remapping.
	 */
	qi_global_iec(iommu);

	spin_lock_irqsave(&iommu->register_lock, flags);

	/* Enable interrupt-remapping */
	iommu->gcmd |= DMA_GCMD_IRE;
	writel(iommu->gcmd, iommu->reg + DMAR_GCMD_REG);

	IOMMU_WAIT_OP(iommu, DMAR_GSTS_REG,
		      readl, (sts & DMA_GSTS_IRES), sts);

	spin_unlock_irqrestore(&iommu->register_lock, flags);
}


static int setup_intr_remapping(struct intel_iommu *iommu, int mode)
{
	struct ir_table *ir_table;
	struct page *pages;

	ir_table = iommu->ir_table = kzalloc(sizeof(struct ir_table),
					     GFP_ATOMIC);

	if (!iommu->ir_table)
		return -ENOMEM;

	pages = alloc_pages(GFP_ATOMIC | __GFP_ZERO, INTR_REMAP_PAGE_ORDER);

	if (!pages) {
		printk(KERN_ERR "failed to allocate pages of order %d\n",
		       INTR_REMAP_PAGE_ORDER);
		kfree(iommu->ir_table);
		return -ENOMEM;
	}

	ir_table->base = page_address(pages);

	iommu_set_intr_remapping(iommu, mode);
	return 0;
}

/*
 * Disable Interrupt Remapping.
 */
static void iommu_disable_intr_remapping(struct intel_iommu *iommu)
{
	unsigned long flags;
	u32 sts;

	if (!ecap_ir_support(iommu->ecap))
		return;

	/*
	 * global invalidation of interrupt entry cache before disabling
	 * interrupt-remapping.
	 */
	qi_global_iec(iommu);

	spin_lock_irqsave(&iommu->register_lock, flags);

	sts = dmar_readq(iommu->reg + DMAR_GSTS_REG);
	if (!(sts & DMA_GSTS_IRES))
		goto end;

	iommu->gcmd &= ~DMA_GCMD_IRE;
	writel(iommu->gcmd, iommu->reg + DMAR_GCMD_REG);

	IOMMU_WAIT_OP(iommu, DMAR_GSTS_REG,
		      readl, !(sts & DMA_GSTS_IRES), sts);

end:
	spin_unlock_irqrestore(&iommu->register_lock, flags);
}

int __init intr_remapping_supported(void)
{
	struct dmar_drhd_unit *drhd;

	if (disable_intremap)
		return 0;

	for_each_drhd_unit(drhd) {
		struct intel_iommu *iommu = drhd->iommu;

		if (!ecap_ir_support(iommu->ecap))
			return 0;
	}

	return 1;
}

int __init enable_intr_remapping(int eim)
{
	struct dmar_drhd_unit *drhd;
	int setup = 0;

	for_each_drhd_unit(drhd) {
		struct intel_iommu *iommu = drhd->iommu;

		/*
		 * If the queued invalidation is already initialized,
		 * shouldn't disable it.
		 */
		if (iommu->qi)
			continue;

		/*
		 * Clear previous faults.
		 */
		dmar_fault(-1, iommu);

		/*
		 * Disable intr remapping and queued invalidation, if already
		 * enabled prior to OS handover.
		 */
		iommu_disable_intr_remapping(iommu);

		dmar_disable_qi(iommu);
	}

	/*
	 * check for the Interrupt-remapping support
	 */
	for_each_drhd_unit(drhd) {
		struct intel_iommu *iommu = drhd->iommu;

		if (!ecap_ir_support(iommu->ecap))
			continue;

		if (eim && !ecap_eim_support(iommu->ecap)) {
			printk(KERN_INFO "DRHD %Lx: EIM not supported by DRHD, "
			       " ecap %Lx\n", drhd->reg_base_addr, iommu->ecap);
			return -1;
		}
	}

	/*
	 * Enable queued invalidation for all the DRHD's.
	 */
	for_each_drhd_unit(drhd) {
		int ret;
		struct intel_iommu *iommu = drhd->iommu;
		ret = dmar_enable_qi(iommu);

		if (ret) {
			printk(KERN_ERR "DRHD %Lx: failed to enable queued, "
			       " invalidation, ecap %Lx, ret %d\n",
			       drhd->reg_base_addr, iommu->ecap, ret);
			return -1;
		}
	}

	/*
	 * Setup Interrupt-remapping for all the DRHD's now.
	 */
	for_each_drhd_unit(drhd) {
		struct intel_iommu *iommu = drhd->iommu;

		if (!ecap_ir_support(iommu->ecap))
			continue;

		if (setup_intr_remapping(iommu, eim))
			goto error;

		setup = 1;
	}

	if (!setup)
		goto error;

	intr_remapping_enabled = 1;

	return 0;

error:
	/*
	 * handle error condition gracefully here!
	 */
	return -1;
}

static int ir_parse_ioapic_scope(struct acpi_dmar_header *header,
				 struct intel_iommu *iommu)
{
	struct acpi_dmar_hardware_unit *drhd;
	struct acpi_dmar_device_scope *scope;
	void *start, *end;

	drhd = (struct acpi_dmar_hardware_unit *)header;

	start = (void *)(drhd + 1);
	end = ((void *)drhd) + header->length;

	while (start < end) {
		scope = start;
		if (scope->entry_type == ACPI_DMAR_SCOPE_TYPE_IOAPIC) {
			if (ir_ioapic_num == MAX_IO_APICS) {
				printk(KERN_WARNING "Exceeded Max IO APICS\n");
				return -1;
			}

			printk(KERN_INFO "IOAPIC id %d under DRHD base"
			       " 0x%Lx\n", scope->enumeration_id,
			       drhd->address);

			ir_ioapic[ir_ioapic_num].iommu = iommu;
			ir_ioapic[ir_ioapic_num].id = scope->enumeration_id;
			ir_ioapic_num++;
		}
		start += scope->length;
	}

	return 0;
}

/*
 * Finds the assocaition between IOAPIC's and its Interrupt-remapping
 * hardware unit.
 */
int __init parse_ioapics_under_ir(void)
{
	struct dmar_drhd_unit *drhd;
	int ir_supported = 0;

	for_each_drhd_unit(drhd) {
		struct intel_iommu *iommu = drhd->iommu;

		if (ecap_ir_support(iommu->ecap)) {
			if (ir_parse_ioapic_scope(drhd->hdr, iommu))
				return -1;

			ir_supported = 1;
		}
	}

	if (ir_supported && ir_ioapic_num != nr_ioapics) {
		printk(KERN_WARNING
		       "Not all IO-APIC's listed under remapping hardware\n");
		return -1;
	}

	return ir_supported;
}

void disable_intr_remapping(void)
{
	struct dmar_drhd_unit *drhd;
	struct intel_iommu *iommu = NULL;

	/*
	 * Disable Interrupt-remapping for all the DRHD's now.
	 */
	for_each_iommu(iommu, drhd) {
		if (!ecap_ir_support(iommu->ecap))
			continue;

		iommu_disable_intr_remapping(iommu);
	}
}

int reenable_intr_remapping(int eim)
{
	struct dmar_drhd_unit *drhd;
	int setup = 0;
	struct intel_iommu *iommu = NULL;

	for_each_iommu(iommu, drhd)
		if (iommu->qi)
			dmar_reenable_qi(iommu);

	/*
	 * Setup Interrupt-remapping for all the DRHD's now.
	 */
	for_each_iommu(iommu, drhd) {
		if (!ecap_ir_support(iommu->ecap))
			continue;

		/* Set up interrupt remapping for iommu.*/
		iommu_set_intr_remapping(iommu, eim);
		setup = 1;
	}

	if (!setup)
		goto error;

	return 0;

error:
	/*
	 * handle error condition gracefully here!
	 */
	return -1;
}
<|MERGE_RESOLUTION|>--- conflicted
+++ resolved
@@ -427,22 +427,6 @@
 		      readl, (sts & DMA_GSTS_IRTPS), sts);
 	spin_unlock_irqrestore(&iommu->register_lock, flags);
 
-<<<<<<< HEAD
-=======
-	if (mode == 0) {
-		spin_lock_irqsave(&iommu->register_lock, flags);
-
-		/* enable comaptiblity format interrupt pass through */
-		iommu->gcmd |= DMA_GCMD_CFI;
-		writel(iommu->gcmd, iommu->reg + DMAR_GCMD_REG);
-
-		IOMMU_WAIT_OP(iommu, DMAR_GSTS_REG,
-			      readl, (sts & DMA_GSTS_CFIS), sts);
-
-		spin_unlock_irqrestore(&iommu->register_lock, flags);
-	}
-
->>>>>>> 008fe148
 	/*
 	 * global invalidation of interrupt entry cache before enabling
 	 * interrupt-remapping.
