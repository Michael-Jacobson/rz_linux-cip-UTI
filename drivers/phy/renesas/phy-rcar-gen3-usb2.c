--- conflicted
+++ resolved
@@ -110,10 +110,7 @@
 	struct rcar_gen3_phy rphys[NUM_OF_PHYS];
 	struct regulator *vbus;
 	struct work_struct work;
-<<<<<<< HEAD
-=======
 	struct mutex lock;	/* protects rphys[...].powered */
->>>>>>> c2f78bed
 	enum usb_dr_mode dr_mode;
 	bool extcon_host;
 	bool is_otg_channel;
@@ -451,9 +448,6 @@
 	if (!rcar_gen3_are_all_rphys_power_off(channel))
 		goto out;
 
-	if (!rcar_gen3_are_all_rphys_power_off(channel))
-		return 0;
-
 	if (channel->vbus) {
 		ret = regulator_enable(channel->vbus);
 		if (ret)
@@ -466,14 +460,10 @@
 	val &= ~USB2_USBCTR_PLL_RST;
 	writel(val, usb2_base + USB2_USBCTR);
 
-<<<<<<< HEAD
-	rphy->powered = true;
-=======
 out:
 	/* The powered flag should be set for any other phys anyway */
 	rphy->powered = true;
 	mutex_unlock(&channel->lock);
->>>>>>> c2f78bed
 
 	return 0;
 }
@@ -484,18 +474,11 @@
 	struct rcar_gen3_chan *channel = rphy->ch;
 	int ret = 0;
 
-<<<<<<< HEAD
-	rphy->powered = false;
-
-	if (!rcar_gen3_are_all_rphys_power_off(channel))
-		return 0;
-=======
 	mutex_lock(&channel->lock);
 	rphy->powered = false;
 
 	if (!rcar_gen3_are_all_rphys_power_off(channel))
 		goto out;
->>>>>>> c2f78bed
 
 	if (channel->vbus)
 		ret = regulator_disable(channel->vbus);
@@ -669,10 +652,7 @@
 	if (!phy_usb2_ops)
 		return -EINVAL;
 
-<<<<<<< HEAD
-=======
 	mutex_init(&channel->lock);
->>>>>>> c2f78bed
 	for (i = 0; i < NUM_OF_PHYS; i++) {
 		channel->rphys[i].phy = devm_phy_create(dev, NULL,
 							phy_usb2_ops);
