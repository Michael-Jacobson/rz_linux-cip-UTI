// SPDX-License-Identifier: GPL-2.0
/*
 * Renesas R-Car Gen3 for USB2.0 PHY driver
 *
 * Copyright (C) 2015-2017 Renesas Electronics Corporation
 *
 * This is based on the phy-rcar-gen2 driver:
 * Copyright (C) 2014 Renesas Solutions Corp.
 * Copyright (C) 2014 Cogent Embedded, Inc.
 */

#include <linux/extcon-provider.h>
#include <linux/interrupt.h>
#include <linux/io.h>
#include <linux/module.h>
#include <linux/mutex.h>
#include <linux/of.h>
#include <linux/of_address.h>
#include <linux/of_device.h>
#include <linux/phy/phy.h>
#include <linux/platform_device.h>
#include <linux/pm_runtime.h>
#include <linux/regulator/consumer.h>
#include <linux/string.h>
#include <linux/usb/of.h>
#include <linux/workqueue.h>

/******* USB2.0 Host registers (original offset is +0x200) *******/
#define USB2_INT_ENABLE		0x000
#define USB2_USBCTR		0x00c
#define USB2_SPD_RSM_TIMSET	0x10c
#define USB2_OC_TIMSET		0x110
#define USB2_COMMCTRL		0x600
#define USB2_OBINTSTA		0x604
#define USB2_OBINTEN		0x608
#define USB2_VBCTRL		0x60c
#define USB2_LINECTRL1		0x610
#define USB2_ADPCTRL		0x630

/* INT_ENABLE */
#define USB2_INT_ENABLE_UCOM_INTEN	BIT(3)
#define USB2_INT_ENABLE_USBH_INTB_EN	BIT(2)	/* For EHCI */
#define USB2_INT_ENABLE_USBH_INTA_EN	BIT(1)	/* For OHCI */

/* USBCTR */
#define USB2_USBCTR_DIRPD	BIT(2)
#define USB2_USBCTR_PLL_RST	BIT(1)

/* SPD_RSM_TIMSET */
#define USB2_SPD_RSM_TIMSET_INIT	0x014e029b

/* OC_TIMSET */
#define USB2_OC_TIMSET_INIT		0x000209ab

/* COMMCTRL */
#define USB2_COMMCTRL_OTG_PERI		BIT(31)	/* 1 = Peripheral mode */

/* OBINTSTA and OBINTEN */
#define USB2_OBINT_SESSVLDCHG		BIT(12)
#define USB2_OBINT_IDDIGCHG		BIT(11)
#define USB2_OBINT_BITS			(USB2_OBINT_SESSVLDCHG | \
					 USB2_OBINT_IDDIGCHG)

/* VBCTRL */
#define USB2_VBCTRL_OCCLREN		BIT(16)
#define USB2_VBCTRL_DRVVBUSSEL		BIT(8)
#define USB2_VBCTRL_VBOUT		BIT(0)

/* LINECTRL1 */
#define USB2_LINECTRL1_DPRPD_EN		BIT(19)
#define USB2_LINECTRL1_DP_RPD		BIT(18)
#define USB2_LINECTRL1_DMRPD_EN		BIT(17)
#define USB2_LINECTRL1_DM_RPD		BIT(16)
#define USB2_LINECTRL1_OPMODE_NODRV	BIT(6)

/* ADPCTRL */
#define USB2_ADPCTRL_OTGSESSVLD		BIT(20)
#define USB2_ADPCTRL_IDDIG		BIT(19)
#define USB2_ADPCTRL_IDPULLUP		BIT(5)	/* 1 = ID sampling is enabled */
#define USB2_ADPCTRL_DRVVBUS		BIT(4)

/*  RZ/G2L specific */
#define USB2_OBINT_IDCHG_EN		BIT(0)
#define USB2_LINECTRL1_USB2_IDMON	BIT(0)

#define NUM_OF_PHYS			4
enum rcar_gen3_phy_index {
	PHY_INDEX_BOTH_HC,
	PHY_INDEX_OHCI,
	PHY_INDEX_EHCI,
	PHY_INDEX_HSUSB
};

static const u32 rcar_gen3_int_enable[NUM_OF_PHYS] = {
	USB2_INT_ENABLE_USBH_INTB_EN | USB2_INT_ENABLE_USBH_INTA_EN,
	USB2_INT_ENABLE_USBH_INTA_EN,
	USB2_INT_ENABLE_USBH_INTB_EN,
	0
};

struct rcar_gen3_phy {
	struct phy *phy;
	struct rcar_gen3_chan *ch;
	u32 int_enable_bits;
	bool initialized;
	bool otg_initialized;
	bool powered;
};

struct rcar_gen3_chan {
	void __iomem *base;
	struct device *dev;	/* platform_device's device */
	struct extcon_dev *extcon;
	struct rcar_gen3_phy rphys[NUM_OF_PHYS];
	struct regulator *vbus;
	struct work_struct work;
	struct mutex lock;	/* protects rphys[...].powered */
	enum usb_dr_mode dr_mode;
	int irq;
	u32 obint_enable_bits;
	bool extcon_host;
	bool is_otg_channel;
	bool uses_otg_pins;
	bool soc_no_adp_ctrl;
};

struct rcar_gen3_phy_drv_data {
	const struct phy_ops *phy_usb2_ops;
	bool no_adp_ctrl;
};

/*
 * Combination about is_otg_channel and uses_otg_pins:
 *
 * Parameters				|| Behaviors
 * is_otg_channel	| uses_otg_pins	|| irqs		| role sysfs
 * ---------------------+---------------++--------------+------------
 * true			| true		|| enabled	| enabled
 * true                 | false		|| disabled	| enabled
 * false                | any		|| disabled	| disabled
 */

static void rcar_gen3_phy_usb2_work(struct work_struct *work)
{
	struct rcar_gen3_chan *ch = container_of(work, struct rcar_gen3_chan,
						 work);

	if (ch->extcon_host) {
		extcon_set_state_sync(ch->extcon, EXTCON_USB_HOST, true);
		extcon_set_state_sync(ch->extcon, EXTCON_USB, false);
	} else {
		extcon_set_state_sync(ch->extcon, EXTCON_USB_HOST, false);
		extcon_set_state_sync(ch->extcon, EXTCON_USB, true);
	}
}

static void rcar_gen3_set_host_mode(struct rcar_gen3_chan *ch, int host)
{
	void __iomem *usb2_base = ch->base;
	u32 val = readl(usb2_base + USB2_COMMCTRL);

	dev_vdbg(ch->dev, "%s: %08x, %d\n", __func__, val, host);
	if (host)
		val &= ~USB2_COMMCTRL_OTG_PERI;
	else
		val |= USB2_COMMCTRL_OTG_PERI;
	writel(val, usb2_base + USB2_COMMCTRL);
}

static void rcar_gen3_set_linectrl(struct rcar_gen3_chan *ch, int dp, int dm)
{
	void __iomem *usb2_base = ch->base;
	u32 val = readl(usb2_base + USB2_LINECTRL1);

	dev_vdbg(ch->dev, "%s: %08x, %d, %d\n", __func__, val, dp, dm);
	val &= ~(USB2_LINECTRL1_DP_RPD | USB2_LINECTRL1_DM_RPD);
	if (dp)
		val |= USB2_LINECTRL1_DP_RPD;
	if (dm)
		val |= USB2_LINECTRL1_DM_RPD;
	writel(val, usb2_base + USB2_LINECTRL1);
}

static void rcar_gen3_enable_vbus_ctrl(struct rcar_gen3_chan *ch, int vbus)
{
	void __iomem *usb2_base = ch->base;
	u32 vbus_ctrl_reg = USB2_ADPCTRL;
	u32 vbus_ctrl_val = USB2_ADPCTRL_DRVVBUS;
	u32 val;

	dev_vdbg(ch->dev, "%s: %08x, %d\n", __func__, val, vbus);
	if (ch->soc_no_adp_ctrl) {
		vbus_ctrl_reg = USB2_VBCTRL;
		vbus_ctrl_val = USB2_VBCTRL_VBOUT;
	}

	val = readl(usb2_base + vbus_ctrl_reg);
	if (vbus)
		val |= vbus_ctrl_val;
	else
		val &= ~vbus_ctrl_val;
	writel(val, usb2_base + vbus_ctrl_reg);
}

static void rcar_gen3_control_otg_irq(struct rcar_gen3_chan *ch, int enable)
{
	void __iomem *usb2_base = ch->base;
	u32 val = readl(usb2_base + USB2_OBINTEN);

	if (ch->uses_otg_pins && enable)
		val |= ch->obint_enable_bits;
	else
		val &= ~ch->obint_enable_bits;
	writel(val, usb2_base + USB2_OBINTEN);
}

static void rcar_gen3_init_for_host(struct rcar_gen3_chan *ch)
{
	rcar_gen3_set_linectrl(ch, 1, 1);
	rcar_gen3_set_host_mode(ch, 1);
	rcar_gen3_enable_vbus_ctrl(ch, 1);

	ch->extcon_host = true;
	schedule_work(&ch->work);
}

static void rcar_gen3_init_for_peri(struct rcar_gen3_chan *ch)
{
	rcar_gen3_set_linectrl(ch, 0, 1);
	rcar_gen3_set_host_mode(ch, 0);
	rcar_gen3_enable_vbus_ctrl(ch, 0);

	ch->extcon_host = false;
	schedule_work(&ch->work);
}

static void rcar_gen3_init_for_b_host(struct rcar_gen3_chan *ch)
{
	void __iomem *usb2_base = ch->base;
	u32 val;

	val = readl(usb2_base + USB2_LINECTRL1);
	writel(val | USB2_LINECTRL1_OPMODE_NODRV, usb2_base + USB2_LINECTRL1);

	rcar_gen3_set_linectrl(ch, 1, 1);
	rcar_gen3_set_host_mode(ch, 1);
	rcar_gen3_enable_vbus_ctrl(ch, 0);

	val = readl(usb2_base + USB2_LINECTRL1);
	writel(val & ~USB2_LINECTRL1_OPMODE_NODRV, usb2_base + USB2_LINECTRL1);
}

static void rcar_gen3_init_for_a_peri(struct rcar_gen3_chan *ch)
{
	rcar_gen3_set_linectrl(ch, 0, 1);
	rcar_gen3_set_host_mode(ch, 0);
	rcar_gen3_enable_vbus_ctrl(ch, 1);
}

static void rcar_gen3_init_from_a_peri_to_a_host(struct rcar_gen3_chan *ch)
{
	rcar_gen3_control_otg_irq(ch, 0);

	rcar_gen3_enable_vbus_ctrl(ch, 1);
	rcar_gen3_init_for_host(ch);

	rcar_gen3_control_otg_irq(ch, 1);
}

static bool rcar_gen3_check_id(struct rcar_gen3_chan *ch)
{
	if (!ch->uses_otg_pins)
		return (ch->dr_mode == USB_DR_MODE_HOST) ? false : true;

	if (ch->soc_no_adp_ctrl)
		return !!(readl(ch->base + USB2_LINECTRL1) & USB2_LINECTRL1_USB2_IDMON);

	return !!(readl(ch->base + USB2_ADPCTRL) & USB2_ADPCTRL_IDDIG);
}

static void rcar_gen3_device_recognition(struct rcar_gen3_chan *ch)
{
	if (!rcar_gen3_check_id(ch))
		rcar_gen3_init_for_host(ch);
	else
		rcar_gen3_init_for_peri(ch);
}

static bool rcar_gen3_is_host(struct rcar_gen3_chan *ch)
{
	return !(readl(ch->base + USB2_COMMCTRL) & USB2_COMMCTRL_OTG_PERI);
}

static enum phy_mode rcar_gen3_get_phy_mode(struct rcar_gen3_chan *ch)
{
	if (rcar_gen3_is_host(ch))
		return PHY_MODE_USB_HOST;

	return PHY_MODE_USB_DEVICE;
}

static bool rcar_gen3_is_any_rphy_initialized(struct rcar_gen3_chan *ch)
{
	int i;

	for (i = 0; i < NUM_OF_PHYS; i++) {
		if (ch->rphys[i].initialized)
			return true;
	}

	return false;
}

static bool rcar_gen3_needs_init_otg(struct rcar_gen3_chan *ch)
{
	int i;

	for (i = 0; i < NUM_OF_PHYS; i++) {
		if (ch->rphys[i].otg_initialized)
			return false;
	}

	return true;
}

static bool rcar_gen3_are_all_rphys_power_off(struct rcar_gen3_chan *ch)
{
	int i;

	for (i = 0; i < NUM_OF_PHYS; i++) {
		if (ch->rphys[i].powered)
			return false;
	}

	return true;
}

static ssize_t role_store(struct device *dev, struct device_attribute *attr,
			  const char *buf, size_t count)
{
	struct rcar_gen3_chan *ch = dev_get_drvdata(dev);
	bool is_b_device;
	enum phy_mode cur_mode, new_mode;

	if (!ch->is_otg_channel || !rcar_gen3_is_any_rphy_initialized(ch))
		return -EIO;

	if (sysfs_streq(buf, "host"))
		new_mode = PHY_MODE_USB_HOST;
	else if (sysfs_streq(buf, "peripheral"))
		new_mode = PHY_MODE_USB_DEVICE;
	else
		return -EINVAL;

	/* is_b_device: true is B-Device. false is A-Device. */
	is_b_device = rcar_gen3_check_id(ch);
	cur_mode = rcar_gen3_get_phy_mode(ch);

	/* If current and new mode is the same, this returns the error */
	if (cur_mode == new_mode)
		return -EINVAL;

	if (new_mode == PHY_MODE_USB_HOST) { /* And is_host must be false */
		if (!is_b_device)	/* A-Peripheral */
			rcar_gen3_init_from_a_peri_to_a_host(ch);
		else			/* B-Peripheral */
			rcar_gen3_init_for_b_host(ch);
	} else {			/* And is_host must be true */
		if (!is_b_device)	/* A-Host */
			rcar_gen3_init_for_a_peri(ch);
		else			/* B-Host */
			rcar_gen3_init_for_peri(ch);
	}

	return count;
}

static ssize_t role_show(struct device *dev, struct device_attribute *attr,
			 char *buf)
{
	struct rcar_gen3_chan *ch = dev_get_drvdata(dev);

	if (!ch->is_otg_channel || !rcar_gen3_is_any_rphy_initialized(ch))
		return -EIO;

	return sprintf(buf, "%s\n", rcar_gen3_is_host(ch) ? "host" :
							    "peripheral");
}
static DEVICE_ATTR_RW(role);

static void rcar_gen3_init_otg(struct rcar_gen3_chan *ch)
{
	void __iomem *usb2_base = ch->base;
	u32 val;

	/* Should not use functions of read-modify-write a register */
	val = readl(usb2_base + USB2_LINECTRL1);
	val = (val & ~USB2_LINECTRL1_DP_RPD) | USB2_LINECTRL1_DPRPD_EN |
	      USB2_LINECTRL1_DMRPD_EN | USB2_LINECTRL1_DM_RPD;
	writel(val, usb2_base + USB2_LINECTRL1);

	if (!ch->soc_no_adp_ctrl) {
		val = readl(usb2_base + USB2_VBCTRL);
		val &= ~USB2_VBCTRL_OCCLREN;
		writel(val | USB2_VBCTRL_DRVVBUSSEL, usb2_base + USB2_VBCTRL);
		val = readl(usb2_base + USB2_ADPCTRL);
		writel(val | USB2_ADPCTRL_IDPULLUP, usb2_base + USB2_ADPCTRL);
	}
	msleep(20);

	writel(0xffffffff, usb2_base + USB2_OBINTSTA);
	writel(ch->obint_enable_bits, usb2_base + USB2_OBINTEN);

	rcar_gen3_device_recognition(ch);
}

static irqreturn_t rcar_gen3_phy_usb2_irq(int irq, void *_ch)
{
	struct rcar_gen3_chan *ch = _ch;
	void __iomem *usb2_base = ch->base;
	u32 status = readl(usb2_base + USB2_OBINTSTA);
	irqreturn_t ret = IRQ_NONE;

	if (status & ch->obint_enable_bits) {
		dev_vdbg(ch->dev, "%s: %08x\n", __func__, status);
		writel(ch->obint_enable_bits, usb2_base + USB2_OBINTSTA);
		rcar_gen3_device_recognition(ch);
		ret = IRQ_HANDLED;
	}

	return ret;
}

static int rcar_gen3_phy_usb2_init(struct phy *p)
{
	struct rcar_gen3_phy *rphy = phy_get_drvdata(p);
	struct rcar_gen3_chan *channel = rphy->ch;
	void __iomem *usb2_base = channel->base;
	u32 val;
	int ret;

	if (!rcar_gen3_is_any_rphy_initialized(channel) && channel->irq >= 0) {
		INIT_WORK(&channel->work, rcar_gen3_phy_usb2_work);
		ret = request_irq(channel->irq, rcar_gen3_phy_usb2_irq,
				  IRQF_SHARED, dev_name(channel->dev), channel);
		if (ret < 0) {
			dev_err(channel->dev, "No irq handler (%d)\n", channel->irq);
			return ret;
		}
	}

	/* Initialize USB2 part */
	val = readl(usb2_base + USB2_INT_ENABLE);
	val |= USB2_INT_ENABLE_UCOM_INTEN | rphy->int_enable_bits;
	writel(val, usb2_base + USB2_INT_ENABLE);
	writel(USB2_SPD_RSM_TIMSET_INIT, usb2_base + USB2_SPD_RSM_TIMSET);
	writel(USB2_OC_TIMSET_INIT, usb2_base + USB2_OC_TIMSET);

	/* Initialize otg part */
	if (channel->is_otg_channel) {
		if (rcar_gen3_needs_init_otg(channel))
			rcar_gen3_init_otg(channel);
		rphy->otg_initialized = true;
	}

	rphy->initialized = true;

	return 0;
}

static int rcar_gen3_phy_usb2_exit(struct phy *p)
{
	struct rcar_gen3_phy *rphy = phy_get_drvdata(p);
	struct rcar_gen3_chan *channel = rphy->ch;
	void __iomem *usb2_base = channel->base;
	u32 val;

	rphy->initialized = false;

	if (channel->is_otg_channel)
		rphy->otg_initialized = false;

	val = readl(usb2_base + USB2_INT_ENABLE);
	val &= ~rphy->int_enable_bits;
	if (!rcar_gen3_is_any_rphy_initialized(channel))
		val &= ~USB2_INT_ENABLE_UCOM_INTEN;
	writel(val, usb2_base + USB2_INT_ENABLE);

	if (channel->irq >= 0 && !rcar_gen3_is_any_rphy_initialized(channel))
		free_irq(channel->irq, channel);

	return 0;
}

static int rcar_gen3_phy_usb2_power_on(struct phy *p)
{
	struct rcar_gen3_phy *rphy = phy_get_drvdata(p);
	struct rcar_gen3_chan *channel = rphy->ch;
	void __iomem *usb2_base = channel->base;
	u32 val;
	int ret = 0;

	mutex_lock(&channel->lock);
	if (!rcar_gen3_are_all_rphys_power_off(channel))
		goto out;

	if (channel->vbus) {
		ret = regulator_enable(channel->vbus);
		if (ret)
			goto out;
	}

	val = readl(usb2_base + USB2_USBCTR);
	val |= USB2_USBCTR_PLL_RST;
	writel(val, usb2_base + USB2_USBCTR);
	val &= ~USB2_USBCTR_PLL_RST;
	writel(val, usb2_base + USB2_USBCTR);

out:
	/* The powered flag should be set for any other phys anyway */
	rphy->powered = true;
	mutex_unlock(&channel->lock);

	return 0;
}

static int rcar_gen3_phy_usb2_power_off(struct phy *p)
{
	struct rcar_gen3_phy *rphy = phy_get_drvdata(p);
	struct rcar_gen3_chan *channel = rphy->ch;
	int ret = 0;

	mutex_lock(&channel->lock);
	rphy->powered = false;

	if (!rcar_gen3_are_all_rphys_power_off(channel))
		goto out;

	if (channel->vbus)
		ret = regulator_disable(channel->vbus);

out:
	mutex_unlock(&channel->lock);

	return ret;
}

static const struct phy_ops rcar_gen3_phy_usb2_ops = {
	.init		= rcar_gen3_phy_usb2_init,
	.exit		= rcar_gen3_phy_usb2_exit,
	.power_on	= rcar_gen3_phy_usb2_power_on,
	.power_off	= rcar_gen3_phy_usb2_power_off,
	.owner		= THIS_MODULE,
};

static const struct phy_ops rz_g1c_phy_usb2_ops = {
	.init		= rcar_gen3_phy_usb2_init,
	.exit		= rcar_gen3_phy_usb2_exit,
	.owner		= THIS_MODULE,
};

static const struct rcar_gen3_phy_drv_data rcar_gen3_phy_usb2_data = {
	.phy_usb2_ops = &rcar_gen3_phy_usb2_ops,
	.no_adp_ctrl = false,
};

static const struct rcar_gen3_phy_drv_data rz_g1c_phy_usb2_data = {
	.phy_usb2_ops = &rz_g1c_phy_usb2_ops,
	.no_adp_ctrl = false,
};

static const struct rcar_gen3_phy_drv_data rz_g2l_phy_usb2_data = {
	.phy_usb2_ops = &rcar_gen3_phy_usb2_ops,
	.no_adp_ctrl = true,
};

static const struct of_device_id rcar_gen3_phy_usb2_match_table[] = {
	{
		.compatible = "renesas,usb2-phy-r8a77470",
		.data = &rz_g1c_phy_usb2_data,
	},
	{
		.compatible = "renesas,usb2-phy-r8a7795",
		.data = &rcar_gen3_phy_usb2_data,
	},
	{
		.compatible = "renesas,usb2-phy-r8a7796",
		.data = &rcar_gen3_phy_usb2_data,
	},
	{
		.compatible = "renesas,usb2-phy-r8a77965",
		.data = &rcar_gen3_phy_usb2_data,
	},
	{
		.compatible = "renesas,rzg2l-usb2-phy",
		.data = &rz_g2l_phy_usb2_data,
	},
	{
		.compatible = "renesas,rcar-gen3-usb2-phy",
		.data = &rcar_gen3_phy_usb2_data,
	},
	{ /* sentinel */ },
};
MODULE_DEVICE_TABLE(of, rcar_gen3_phy_usb2_match_table);

static const unsigned int rcar_gen3_phy_cable[] = {
	EXTCON_USB,
	EXTCON_USB_HOST,
	EXTCON_NONE,
};

static struct phy *rcar_gen3_phy_usb2_xlate(struct device *dev,
					    struct of_phandle_args *args)
{
	struct rcar_gen3_chan *ch = dev_get_drvdata(dev);

	if (args->args_count == 0)	/* For old version dts */
		return ch->rphys[PHY_INDEX_BOTH_HC].phy;
	else if (args->args_count > 1)	/* Prevent invalid args count */
		return ERR_PTR(-ENODEV);

	if (args->args[0] >= NUM_OF_PHYS)
		return ERR_PTR(-ENODEV);

	return ch->rphys[args->args[0]].phy;
}

static enum usb_dr_mode rcar_gen3_get_dr_mode(struct device_node *np)
{
	enum usb_dr_mode candidate = USB_DR_MODE_UNKNOWN;
	int i;

	/*
	 * If one of device nodes has other dr_mode except UNKNOWN,
	 * this function returns UNKNOWN. To achieve backward compatibility,
	 * this loop starts the index as 0.
	 */
	for (i = 0; i < NUM_OF_PHYS; i++) {
		enum usb_dr_mode mode = of_usb_get_dr_mode_by_phy(np, i);

		if (mode != USB_DR_MODE_UNKNOWN) {
			if (candidate == USB_DR_MODE_UNKNOWN)
				candidate = mode;
			else if (candidate != mode)
				return USB_DR_MODE_UNKNOWN;
		}
	}

	return candidate;
}

static int rcar_gen3_phy_usb2_probe(struct platform_device *pdev)
{
	const struct rcar_gen3_phy_drv_data *phy_data;
	struct device *dev = &pdev->dev;
	struct rcar_gen3_chan *channel;
	struct phy_provider *provider;
<<<<<<< HEAD
	struct resource *res;
=======
>>>>>>> 811c07d2
	int ret = 0, i;

	if (!dev->of_node) {
		dev_err(dev, "This driver needs device tree\n");
		return -EINVAL;
	}

	channel = devm_kzalloc(dev, sizeof(*channel), GFP_KERNEL);
	if (!channel)
		return -ENOMEM;

	channel->base = devm_platform_ioremap_resource(pdev, 0);
	if (IS_ERR(channel->base))
		return PTR_ERR(channel->base);

	channel->obint_enable_bits = USB2_OBINT_BITS;
	/* get irq number here and request_irq for OTG in phy_init */
	channel->irq = platform_get_irq_optional(pdev, 0);
	channel->dr_mode = rcar_gen3_get_dr_mode(dev->of_node);
	if (channel->dr_mode != USB_DR_MODE_UNKNOWN) {
		int ret;

		channel->is_otg_channel = true;
		channel->uses_otg_pins = !of_property_read_bool(dev->of_node,
							"renesas,no-otg-pins");
		channel->extcon = devm_extcon_dev_allocate(dev,
							rcar_gen3_phy_cable);
		if (IS_ERR(channel->extcon))
			return PTR_ERR(channel->extcon);

		ret = devm_extcon_dev_register(dev, channel->extcon);
		if (ret < 0) {
			dev_err(dev, "Failed to register extcon\n");
			return ret;
		}
	}

	/*
	 * devm_phy_create() will call pm_runtime_enable(&phy->dev);
	 * And then, phy-core will manage runtime pm for this device.
	 */
	pm_runtime_enable(dev);

	phy_data = of_device_get_match_data(dev);
	if (!phy_data) {
		ret = -EINVAL;
		goto error;
	}

	channel->soc_no_adp_ctrl = phy_data->no_adp_ctrl;
	if (phy_data->no_adp_ctrl)
		channel->obint_enable_bits = USB2_OBINT_IDCHG_EN;

	mutex_init(&channel->lock);
	for (i = 0; i < NUM_OF_PHYS; i++) {
		channel->rphys[i].phy = devm_phy_create(dev, NULL,
							phy_data->phy_usb2_ops);
		if (IS_ERR(channel->rphys[i].phy)) {
			dev_err(dev, "Failed to create USB2 PHY\n");
			ret = PTR_ERR(channel->rphys[i].phy);
			goto error;
		}
		channel->rphys[i].ch = channel;
		channel->rphys[i].int_enable_bits = rcar_gen3_int_enable[i];
		phy_set_drvdata(channel->rphys[i].phy, &channel->rphys[i]);
	}

	channel->vbus = devm_regulator_get_optional(dev, "vbus");
	if (IS_ERR(channel->vbus)) {
		if (PTR_ERR(channel->vbus) == -EPROBE_DEFER) {
			ret = PTR_ERR(channel->vbus);
			goto error;
		}
		channel->vbus = NULL;
	}

	platform_set_drvdata(pdev, channel);
	channel->dev = dev;

	provider = devm_of_phy_provider_register(dev, rcar_gen3_phy_usb2_xlate);
	if (IS_ERR(provider)) {
		dev_err(dev, "Failed to register PHY provider\n");
		ret = PTR_ERR(provider);
		goto error;
	} else if (channel->is_otg_channel) {
		int ret;

		ret = device_create_file(dev, &dev_attr_role);
		if (ret < 0)
			goto error;
	}

	return 0;

error:
	pm_runtime_disable(dev);

	return ret;
}

static int rcar_gen3_phy_usb2_remove(struct platform_device *pdev)
{
	struct rcar_gen3_chan *channel = platform_get_drvdata(pdev);

	if (channel->is_otg_channel)
		device_remove_file(&pdev->dev, &dev_attr_role);

	pm_runtime_disable(&pdev->dev);

	return 0;
};

static struct platform_driver rcar_gen3_phy_usb2_driver = {
	.driver = {
		.name		= "phy_rcar_gen3_usb2",
		.of_match_table	= rcar_gen3_phy_usb2_match_table,
	},
	.probe	= rcar_gen3_phy_usb2_probe,
	.remove = rcar_gen3_phy_usb2_remove,
};
module_platform_driver(rcar_gen3_phy_usb2_driver);

MODULE_LICENSE("GPL v2");
MODULE_DESCRIPTION("Renesas R-Car Gen3 USB 2.0 PHY");
MODULE_AUTHOR("Yoshihiro Shimoda <yoshihiro.shimoda.uh@renesas.com>");<|MERGE_RESOLUTION|>--- conflicted
+++ resolved
@@ -655,10 +655,6 @@
 	struct device *dev = &pdev->dev;
 	struct rcar_gen3_chan *channel;
 	struct phy_provider *provider;
-<<<<<<< HEAD
-	struct resource *res;
-=======
->>>>>>> 811c07d2
 	int ret = 0, i;
 
 	if (!dev->of_node) {
