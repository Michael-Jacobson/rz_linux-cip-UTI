/*
 * Renesas R-Car Gen2 PHY driver
 *
 * Copyright (C) 2014 Renesas Solutions Corp.
 * Copyright (C) 2014 Cogent Embedded, Inc.
 * Copyright (C) 2019 Renesas Electronics Corp.
 *
 * This program is free software; you can redistribute it and/or modify
 * it under the terms of the GNU General Public License version 2 as
 * published by the Free Software Foundation.
 */

#include <linux/clk.h>
#include <linux/delay.h>
#include <linux/io.h>
#include <linux/module.h>
#include <linux/of.h>
#include <linux/phy/phy.h>
#include <linux/platform_device.h>
#include <linux/spinlock.h>
#include <linux/atomic.h>
#include <linux/of_device.h>

#define USBHS_LPSTS			0x02
#define USBHS_UGCTRL			0x80
#define USBHS_UGCTRL2			0x84
#define USBHS_UGSTS			0x88	/* From technical update */

/* Low Power Status register (LPSTS) */
#define USBHS_LPSTS_SUSPM		0x4000

/* USB General control register (UGCTRL) */
#define USBHS_UGCTRL_CONNECT		0x00000004
#define USBHS_UGCTRL_PLLRESET		0x00000001

/* USB General control register 2 (UGCTRL2) */
#define USBHS_UGCTRL2_USB2SEL		0x80000000
#define USBHS_UGCTRL2_USB2SEL_PCI	0x00000000
#define USBHS_UGCTRL2_USB2SEL_USB30	0x80000000
#define USBHS_UGCTRL2_USB0SEL		0x00000030
#define USBHS_UGCTRL2_USB0SEL_PCI	0x00000010
#define USBHS_UGCTRL2_USB0SEL_HS_USB	0x00000030
#define USBHS_UGCTRL2_USB0SEL_USB20	0x00000010
#define USBHS_UGCTRL2_USB0SEL_HS_USB20	0x00000020

/* USB General status register (UGSTS) */
#define USBHS_UGSTS_LOCK		0x00000100 /* From technical update */

#define PHYS_PER_CHANNEL	2

struct rcar_gen2_phy {
	struct phy *phy;
	struct rcar_gen2_channel *channel;
	int number;
	u32 select_value;
};

struct rcar_gen2_channel {
	struct device_node *of_node;
	struct rcar_gen2_phy_driver *drv;
	struct rcar_gen2_phy phys[PHYS_PER_CHANNEL];
	int selected_phy;
	u32 select_mask;
};

struct rcar_gen2_phy_driver {
	void __iomem *base;
	struct clk *clk;
	spinlock_t lock;
	int num_channels;
	struct rcar_gen2_channel *channels;
};

struct rcar_gen2_phy_data {
	const struct phy_ops *gen2_phy_ops;
	const u32 (*select_value)[PHYS_PER_CHANNEL];
};

static int rcar_gen2_phy_init(struct phy *p)
{
	struct rcar_gen2_phy *phy = phy_get_drvdata(p);
	struct rcar_gen2_channel *channel = phy->channel;
	struct rcar_gen2_phy_driver *drv = channel->drv;
	unsigned long flags;
	u32 ugctrl2;

	/*
	 * Try to acquire exclusive access to PHY.  The first driver calling
	 * phy_init()  on a given channel wins, and all attempts  to use another
	 * PHY on this channel will fail until phy_exit() is called by the first
	 * driver.   Achieving this with cmpxcgh() should be SMP-safe.
	 */
	if (cmpxchg(&channel->selected_phy, -1, phy->number) != -1)
		return -EBUSY;

	clk_prepare_enable(drv->clk);

	spin_lock_irqsave(&drv->lock, flags);
	ugctrl2 = readl(drv->base + USBHS_UGCTRL2);
	ugctrl2 &= ~channel->select_mask;
	ugctrl2 |= phy->select_value;
	writel(ugctrl2, drv->base + USBHS_UGCTRL2);
	spin_unlock_irqrestore(&drv->lock, flags);
	return 0;
}

static int rcar_gen2_phy_exit(struct phy *p)
{
	struct rcar_gen2_phy *phy = phy_get_drvdata(p);
	struct rcar_gen2_channel *channel = phy->channel;

	clk_disable_unprepare(channel->drv->clk);

	channel->selected_phy = -1;

	return 0;
}

static int rcar_gen2_phy_power_on(struct phy *p)
{
	struct rcar_gen2_phy *phy = phy_get_drvdata(p);
	struct rcar_gen2_phy_driver *drv = phy->channel->drv;
	void __iomem *base = drv->base;
	unsigned long flags;
	u32 value;
	int err = 0, i;

	/* Skip if it's not USBHS */
	if (phy->select_value != USBHS_UGCTRL2_USB0SEL_HS_USB)
		return 0;

	spin_lock_irqsave(&drv->lock, flags);

	/* Power on USBHS PHY */
	value = readl(base + USBHS_UGCTRL);
	value &= ~USBHS_UGCTRL_PLLRESET;
	writel(value, base + USBHS_UGCTRL);

	value = readw(base + USBHS_LPSTS);
	value |= USBHS_LPSTS_SUSPM;
	writew(value, base + USBHS_LPSTS);

	for (i = 0; i < 20; i++) {
		value = readl(base + USBHS_UGSTS);
		if ((value & USBHS_UGSTS_LOCK) == USBHS_UGSTS_LOCK) {
			value = readl(base + USBHS_UGCTRL);
			value |= USBHS_UGCTRL_CONNECT;
			writel(value, base + USBHS_UGCTRL);
			goto out;
		}
		udelay(1);
	}

	/* Timed out waiting for the PLL lock */
	err = -ETIMEDOUT;

out:
	spin_unlock_irqrestore(&drv->lock, flags);

	return err;
}

static int rcar_gen2_phy_power_off(struct phy *p)
{
	struct rcar_gen2_phy *phy = phy_get_drvdata(p);
	struct rcar_gen2_phy_driver *drv = phy->channel->drv;
	void __iomem *base = drv->base;
	unsigned long flags;
	u32 value;

	/* Skip if it's not USBHS */
	if (phy->select_value != USBHS_UGCTRL2_USB0SEL_HS_USB)
		return 0;

	spin_lock_irqsave(&drv->lock, flags);

	/* Power off USBHS PHY */
	value = readl(base + USBHS_UGCTRL);
	value &= ~USBHS_UGCTRL_CONNECT;
	writel(value, base + USBHS_UGCTRL);

	value = readw(base + USBHS_LPSTS);
	value &= ~USBHS_LPSTS_SUSPM;
	writew(value, base + USBHS_LPSTS);

	value = readl(base + USBHS_UGCTRL);
	value |= USBHS_UGCTRL_PLLRESET;
	writel(value, base + USBHS_UGCTRL);

	spin_unlock_irqrestore(&drv->lock, flags);

	return 0;
}

static int rz_g1c_phy_power_on(struct phy *p)
{
	struct rcar_gen2_phy *phy = phy_get_drvdata(p);
	struct rcar_gen2_phy_driver *drv = phy->channel->drv;
	void __iomem *base = drv->base;
	unsigned long flags;
	u32 value;

	spin_lock_irqsave(&drv->lock, flags);

	/* Power on USBHS PHY */
	value = readl(base + USBHS_UGCTRL);
	value &= ~USBHS_UGCTRL_PLLRESET;
	writel(value, base + USBHS_UGCTRL);

	/* As per the data sheet wait 340 micro sec for power stable */
	udelay(340);

	if (phy->select_value == USBHS_UGCTRL2_USB0SEL_HS_USB20) {
		value = readw(base + USBHS_LPSTS);
		value |= USBHS_LPSTS_SUSPM;
		writew(value, base + USBHS_LPSTS);
	}

	spin_unlock_irqrestore(&drv->lock, flags);

	return 0;
}

static int rz_g1c_phy_power_off(struct phy *p)
{
	struct rcar_gen2_phy *phy = phy_get_drvdata(p);
	struct rcar_gen2_phy_driver *drv = phy->channel->drv;
	void __iomem *base = drv->base;
	unsigned long flags;
	u32 value;

	spin_lock_irqsave(&drv->lock, flags);
	/* Power off USBHS PHY */
	if (phy->select_value == USBHS_UGCTRL2_USB0SEL_HS_USB20) {
		value = readw(base + USBHS_LPSTS);
		value &= ~USBHS_LPSTS_SUSPM;
		writew(value, base + USBHS_LPSTS);
	}

	value = readl(base + USBHS_UGCTRL);
	value |= USBHS_UGCTRL_PLLRESET;
	writel(value, base + USBHS_UGCTRL);

	spin_unlock_irqrestore(&drv->lock, flags);

	return 0;
}

static const struct phy_ops rcar_gen2_phy_ops = {
	.init		= rcar_gen2_phy_init,
	.exit		= rcar_gen2_phy_exit,
	.power_on	= rcar_gen2_phy_power_on,
	.power_off	= rcar_gen2_phy_power_off,
	.owner		= THIS_MODULE,
};

static const struct phy_ops rz_g1c_phy_ops = {
	.init		= rcar_gen2_phy_init,
	.exit		= rcar_gen2_phy_exit,
	.power_on	= rz_g1c_phy_power_on,
	.power_off	= rz_g1c_phy_power_off,
	.owner		= THIS_MODULE,
};

static const u32 pci_select_value[][PHYS_PER_CHANNEL] = {
	[0]	= { USBHS_UGCTRL2_USB0SEL_PCI, USBHS_UGCTRL2_USB0SEL_HS_USB },
	[2]	= { USBHS_UGCTRL2_USB2SEL_PCI, USBHS_UGCTRL2_USB2SEL_USB30 },
};

static const u32 usb20_select_value[][PHYS_PER_CHANNEL] = {
	{ USBHS_UGCTRL2_USB0SEL_USB20, USBHS_UGCTRL2_USB0SEL_HS_USB20 },
};

static const struct rcar_gen2_phy_data rcar_gen2_usb_phy_data = {
	.gen2_phy_ops = &rcar_gen2_phy_ops,
	.select_value = pci_select_value,
};

static const struct rcar_gen2_phy_data rz_g1c_usb_phy_data = {
	.gen2_phy_ops = &rz_g1c_phy_ops,
	.select_value = usb20_select_value,
};

static const struct of_device_id rcar_gen2_phy_match_table[] = {
<<<<<<< HEAD
	{ .compatible = "renesas,usb-phy-r8a7790" },
	{ .compatible = "renesas,usb-phy-r8a7791" },
	{ .compatible = "renesas,usb-phy-r8a7794" },
	{ .compatible = "renesas,rcar-gen2-usb-phy" },
	{ }
=======
	{
		.compatible = "renesas,usb-phy-r8a77470",
		.data = &rz_g1c_usb_phy_data,
	},
	{
		.compatible = "renesas,usb-phy-r8a7790",
		.data = &rcar_gen2_usb_phy_data,
	},
	{
		.compatible = "renesas,usb-phy-r8a7791",
		.data = &rcar_gen2_usb_phy_data,
	},
	{
		.compatible = "renesas,usb-phy-r8a7794",
		.data = &rcar_gen2_usb_phy_data,
	},
	{
		.compatible = "renesas,rcar-gen2-usb-phy",
		.data = &rcar_gen2_usb_phy_data,
	},
	{ /* sentinel */ },
>>>>>>> 2d85c707
};
MODULE_DEVICE_TABLE(of, rcar_gen2_phy_match_table);

static struct phy *rcar_gen2_phy_xlate(struct device *dev,
				       struct of_phandle_args *args)
{
	struct rcar_gen2_phy_driver *drv;
	struct device_node *np = args->np;
	int i;

	drv = dev_get_drvdata(dev);
	if (!drv)
		return ERR_PTR(-EINVAL);

	for (i = 0; i < drv->num_channels; i++) {
		if (np == drv->channels[i].of_node)
			break;
	}

	if (i >= drv->num_channels || args->args[0] >= 2)
		return ERR_PTR(-ENODEV);

	return drv->channels[i].phys[args->args[0]].phy;
}

static const u32 select_mask[] = {
	[0]	= USBHS_UGCTRL2_USB0SEL,
	[2]	= USBHS_UGCTRL2_USB2SEL,
};

static int rcar_gen2_phy_probe(struct platform_device *pdev)
{
	struct device *dev = &pdev->dev;
	struct rcar_gen2_phy_driver *drv;
	struct phy_provider *provider;
	struct device_node *np;
	struct resource *res;
	void __iomem *base;
	struct clk *clk;
	const struct rcar_gen2_phy_data *data;
	int i = 0;

	if (!dev->of_node) {
		dev_err(dev,
			"This driver is required to be instantiated from device tree\n");
		return -EINVAL;
	}

	clk = devm_clk_get(dev, "usbhs");
	if (IS_ERR(clk)) {
		dev_err(dev, "Can't get USBHS clock\n");
		return PTR_ERR(clk);
	}

	res = platform_get_resource(pdev, IORESOURCE_MEM, 0);
	base = devm_ioremap_resource(dev, res);
	if (IS_ERR(base))
		return PTR_ERR(base);

	drv = devm_kzalloc(dev, sizeof(*drv), GFP_KERNEL);
	if (!drv)
		return -ENOMEM;

	spin_lock_init(&drv->lock);

	drv->clk = clk;
	drv->base = base;

	data = of_device_get_match_data(dev);
	if (!data)
		return -EINVAL;

	drv->num_channels = of_get_child_count(dev->of_node);
	drv->channels = devm_kcalloc(dev, drv->num_channels,
				     sizeof(struct rcar_gen2_channel),
				     GFP_KERNEL);
	if (!drv->channels)
		return -ENOMEM;

	for_each_child_of_node(dev->of_node, np) {
		struct rcar_gen2_channel *channel = drv->channels + i;
		u32 channel_num;
		int error, n;

		channel->of_node = np;
		channel->drv = drv;
		channel->selected_phy = -1;

		error = of_property_read_u32(np, "reg", &channel_num);
		if (error || channel_num > 2) {
			dev_err(dev, "Invalid \"reg\" property\n");
			of_node_put(np);
			return error;
		}
		channel->select_mask = select_mask[channel_num];

		for (n = 0; n < PHYS_PER_CHANNEL; n++) {
			struct rcar_gen2_phy *phy = &channel->phys[n];

			phy->channel = channel;
			phy->number = n;
			phy->select_value = data->select_value[channel_num][n];

			phy->phy = devm_phy_create(dev, NULL,
						   data->gen2_phy_ops);
			if (IS_ERR(phy->phy)) {
				dev_err(dev, "Failed to create PHY\n");
				of_node_put(np);
				return PTR_ERR(phy->phy);
			}
			phy_set_drvdata(phy->phy, phy);
		}

		i++;
	}

	provider = devm_of_phy_provider_register(dev, rcar_gen2_phy_xlate);
	if (IS_ERR(provider)) {
		dev_err(dev, "Failed to register PHY provider\n");
		return PTR_ERR(provider);
	}

	dev_set_drvdata(dev, drv);

	return 0;
}

static struct platform_driver rcar_gen2_phy_driver = {
	.driver = {
		.name		= "phy_rcar_gen2",
		.of_match_table	= rcar_gen2_phy_match_table,
	},
	.probe	= rcar_gen2_phy_probe,
};

module_platform_driver(rcar_gen2_phy_driver);

MODULE_LICENSE("GPL v2");
MODULE_DESCRIPTION("Renesas R-Car Gen2 PHY");
MODULE_AUTHOR("Sergei Shtylyov <sergei.shtylyov@cogentembedded.com>");<|MERGE_RESOLUTION|>--- conflicted
+++ resolved
@@ -282,13 +282,6 @@
 };
 
 static const struct of_device_id rcar_gen2_phy_match_table[] = {
-<<<<<<< HEAD
-	{ .compatible = "renesas,usb-phy-r8a7790" },
-	{ .compatible = "renesas,usb-phy-r8a7791" },
-	{ .compatible = "renesas,usb-phy-r8a7794" },
-	{ .compatible = "renesas,rcar-gen2-usb-phy" },
-	{ }
-=======
 	{
 		.compatible = "renesas,usb-phy-r8a77470",
 		.data = &rz_g1c_usb_phy_data,
@@ -310,7 +303,6 @@
 		.data = &rcar_gen2_usb_phy_data,
 	},
 	{ /* sentinel */ },
->>>>>>> 2d85c707
 };
 MODULE_DEVICE_TABLE(of, rcar_gen2_phy_match_table);
 
