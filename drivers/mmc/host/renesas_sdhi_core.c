// SPDX-License-Identifier: GPL-2.0
/*
 * Renesas SDHI
 *
 * Copyright (C) 2015-19 Renesas Electronics Corporation
 * Copyright (C) 2016-19 Sang Engineering, Wolfram Sang
 * Copyright (C) 2016-17 Horms Solutions, Simon Horman
 * Copyright (C) 2009 Magnus Damm
 *
 * Based on "Compaq ASIC3 support":
 *
 * Copyright 2001 Compaq Computer Corporation.
 * Copyright 2004-2005 Phil Blundell
 * Copyright 2007-2008 OpenedHand Ltd.
 *
 * Authors: Phil Blundell <pb@handhelds.org>,
 *	    Samuel Ortiz <sameo@openedhand.com>
 *
 */

#include <linux/clk.h>
#include <linux/delay.h>
#include <linux/iopoll.h>
#include <linux/kernel.h>
#include <linux/mfd/tmio.h>
#include <linux/mmc/host.h>
#include <linux/mmc/mmc.h>
#include <linux/mmc/slot-gpio.h>
#include <linux/module.h>
#include <linux/of_device.h>
#include <linux/pinctrl/consumer.h>
#include <linux/pinctrl/pinctrl-state.h>
#include <linux/platform_device.h>
#include <linux/pm_domain.h>
#include <linux/regulator/consumer.h>
#include <linux/reset.h>
#include <linux/sh_dma.h>
#include <linux/slab.h>
#include <linux/sys_soc.h>

#include "renesas_sdhi.h"
#include "tmio_mmc.h"

#define CTL_HOST_MODE	0xe4
#define HOST_MODE_GEN2_SDR50_WMODE	BIT(0)
#define HOST_MODE_GEN2_SDR104_WMODE	BIT(0)
#define HOST_MODE_GEN3_WMODE		BIT(0)
#define HOST_MODE_GEN3_BUSWIDTH		BIT(8)

#define HOST_MODE_GEN3_16BIT	HOST_MODE_GEN3_WMODE
#define HOST_MODE_GEN3_32BIT	(HOST_MODE_GEN3_WMODE | HOST_MODE_GEN3_BUSWIDTH)
#define HOST_MODE_GEN3_64BIT	0

#define SDHI_VER_GEN2_SDR50	0x490c
#define SDHI_VER_RZ_A1		0x820b
/* very old datasheets said 0x490c for SDR104, too. They are wrong! */
#define SDHI_VER_GEN2_SDR104	0xcb0d
#define SDHI_VER_GEN3_SD	0xcc10
#define SDHI_VER_GEN3_SDMMC	0xcd10

#define SDHI_GEN3_MMC0_ADDR	0xee140000

static void renesas_sdhi_sdbuf_width(struct tmio_mmc_host *host, int width)
{
	u32 val;

	/*
	 * see also
	 *	renesas_sdhi_of_data :: dma_buswidth
	 */
	switch (sd_ctrl_read16(host, CTL_VERSION)) {
	case SDHI_VER_GEN2_SDR50:
		val = (width == 32) ? HOST_MODE_GEN2_SDR50_WMODE : 0;
		break;
	case SDHI_VER_GEN2_SDR104:
		val = (width == 32) ? 0 : HOST_MODE_GEN2_SDR104_WMODE;
		break;
	case SDHI_VER_GEN3_SD:
	case SDHI_VER_GEN3_SDMMC:
		if (width == 64)
			val = HOST_MODE_GEN3_64BIT;
		else if (width == 32)
			val = HOST_MODE_GEN3_32BIT;
		else
			val = HOST_MODE_GEN3_16BIT;
		break;
	default:
		/* nothing to do */
		return;
	}

	sd_ctrl_write16(host, CTL_HOST_MODE, val);
}

static int renesas_sdhi_clk_enable(struct tmio_mmc_host *host)
{
	struct mmc_host *mmc = host->mmc;
	struct renesas_sdhi *priv = host_to_priv(host);
	int ret;

	ret = clk_prepare_enable(priv->clk_cd);
	if (ret < 0)
		return ret;

	/*
	 * The clock driver may not know what maximum frequency
	 * actually works, so it should be set with the max-frequency
	 * property which will already have been read to f_max.  If it
	 * was missing, assume the current frequency is the maximum.
	 */
	if (!mmc->f_max)
		mmc->f_max = clk_get_rate(priv->clk);

	/*
	 * Minimum frequency is the minimum input clock frequency
	 * divided by our maximum divider.
	 */
	mmc->f_min = max(clk_round_rate(priv->clk, 1) / 512, 1L);

	/* enable 16bit data access on SDBUF as default */
	renesas_sdhi_sdbuf_width(host, 16);

	return 0;
}

static unsigned int renesas_sdhi_clk_update(struct tmio_mmc_host *host,
					    unsigned int new_clock)
{
	struct renesas_sdhi *priv = host_to_priv(host);
	unsigned int freq, diff, best_freq = 0, diff_min = ~0;
	unsigned int new_upper_limit;
	int i;

	/*
	 * We simply return the current rate if a) we are not on a R-Car Gen2+
	 * SoC (may work for others, but untested) or b) if the SCC needs its
	 * clock during tuning, so we don't change the external clock setup.
	 */
	if (!(host->pdata->flags & TMIO_MMC_MIN_RCAR2) || mmc_doing_tune(host->mmc))
		return clk_get_rate(priv->clk);

	/*
	 * We want the bus clock to be as close as possible to, but no
	 * greater than, new_clock.  As we can divide by 1 << i for
	 * any i in [0, 9] we want the input clock to be as close as
	 * possible, but no greater than, new_clock << i.
	 *
	 * Add an upper limit of 1/1024 rate higher to the clock rate to fix
	 * clk rate jumping to lower rate due to rounding error (eg: RZ/G2L has
	 * 3 clk sources 533.333333 MHz, 400 MHz and 266.666666 MHz. The request
	 * for 533.333333 MHz will selects a slower 400 MHz due to rounding
	 * error (533333333 Hz / 4 * 4 = 533333332 Hz < 533333333 Hz)).
	 */
	for (i = min(9, ilog2(UINT_MAX / new_clock)); i >= 0; i--) {
		freq = clk_round_rate(priv->clk, new_clock << i);
		new_upper_limit = (new_clock << i) + ((new_clock << i) >> 10);
		if (freq > new_upper_limit) {
			/* Too fast; look for a slightly slower option */
			freq = clk_round_rate(priv->clk,
					      (new_clock << i) / 4 * 3);
			if (freq > new_upper_limit)
				continue;
		}

		diff = new_clock - (freq >> i);
		if (diff <= diff_min) {
			best_freq = freq;
			diff_min = diff;
		}
	}

	clk_set_rate(priv->clk, best_freq);

	return clk_get_rate(priv->clk);
}

static void renesas_sdhi_set_clock(struct tmio_mmc_host *host,
				   unsigned int new_clock)
{
	unsigned int clk_margin;
	u32 clk = 0, clock;

	sd_ctrl_write16(host, CTL_SD_CARD_CLK_CTL, ~CLK_CTL_SCLKEN &
		sd_ctrl_read16(host, CTL_SD_CARD_CLK_CTL));

	if (new_clock == 0) {
		host->mmc->actual_clock = 0;
		goto out;
	}

	host->mmc->actual_clock = renesas_sdhi_clk_update(host, new_clock);
	clock = host->mmc->actual_clock / 512;

	/*
	 * Add a margin of 1/1024 rate higher to the clock rate in order
	 * to avoid clk variable setting a value of 0 due to the margin
	 * provided for actual_clock in renesas_sdhi_clk_update().
	 */
	clk_margin = new_clock >> 10;
	for (clk = 0x80000080; new_clock + clk_margin >= (clock << 1); clk >>= 1)
		clock <<= 1;

	/* 1/1 clock is option */
	if ((host->pdata->flags & TMIO_MMC_CLK_ACTUAL) && ((clk >> 22) & 0x1)) {
		if (!(host->mmc->ios.timing == MMC_TIMING_MMC_HS400))
			clk |= 0xff;
		else
			clk &= ~0xff;
	}

	sd_ctrl_write16(host, CTL_SD_CARD_CLK_CTL, clk & CLK_CTL_DIV_MASK);
	if (!(host->pdata->flags & TMIO_MMC_MIN_RCAR2))
		usleep_range(10000, 11000);

	sd_ctrl_write16(host, CTL_SD_CARD_CLK_CTL, CLK_CTL_SCLKEN |
		sd_ctrl_read16(host, CTL_SD_CARD_CLK_CTL));

out:
	/* HW engineers overrode docs: no sleep needed on R-Car2+ */
	if (!(host->pdata->flags & TMIO_MMC_MIN_RCAR2))
		usleep_range(10000, 11000);
}

static void renesas_sdhi_clk_disable(struct tmio_mmc_host *host)
{
	struct renesas_sdhi *priv = host_to_priv(host);

	clk_disable_unprepare(priv->clk_cd);
}

static int renesas_sdhi_card_busy(struct mmc_host *mmc)
{
	struct tmio_mmc_host *host = mmc_priv(mmc);

	return !(sd_ctrl_read16_and_16_as_32(host, CTL_STATUS) &
		 TMIO_STAT_DAT0);
}

static int renesas_sdhi_start_signal_voltage_switch(struct mmc_host *mmc,
						    struct mmc_ios *ios)
{
	struct tmio_mmc_host *host = mmc_priv(mmc);
	struct renesas_sdhi *priv = host_to_priv(host);
	struct pinctrl_state *pin_state;
	int ret;

	switch (ios->signal_voltage) {
	case MMC_SIGNAL_VOLTAGE_330:
		pin_state = priv->pins_default;
		break;
	case MMC_SIGNAL_VOLTAGE_180:
		pin_state = priv->pins_uhs;
		break;
	default:
		return -EINVAL;
	}

	/*
	 * If anything is missing, assume signal voltage is fixed at
	 * 3.3V and succeed/fail accordingly.
	 */
	if (IS_ERR(priv->pinctrl) || IS_ERR(pin_state))
		return ios->signal_voltage ==
			MMC_SIGNAL_VOLTAGE_330 ? 0 : -EINVAL;

	ret = mmc_regulator_set_vqmmc(host->mmc, ios);
	if (ret < 0)
		return ret;

	return pinctrl_select_state(priv->pinctrl, pin_state);
}

/* SCC registers */
#define SH_MOBILE_SDHI_SCC_DTCNTL	0x000
#define SH_MOBILE_SDHI_SCC_TAPSET	0x002
#define SH_MOBILE_SDHI_SCC_DT2FF	0x004
#define SH_MOBILE_SDHI_SCC_CKSEL	0x006
#define SH_MOBILE_SDHI_SCC_RVSCNTL	0x008
#define SH_MOBILE_SDHI_SCC_RVSREQ	0x00A
#define SH_MOBILE_SDHI_SCC_SMPCMP       0x00C
#define SH_MOBILE_SDHI_SCC_TMPPORT2	0x00E
#define SH_MOBILE_SDHI_SCC_TMPPORT3	0x014
#define SH_MOBILE_SDHI_SCC_TMPPORT4	0x016
#define SH_MOBILE_SDHI_SCC_TMPPORT5	0x018
#define SH_MOBILE_SDHI_SCC_TMPPORT6	0x01A
#define SH_MOBILE_SDHI_SCC_TMPPORT7	0x01C

#define SH_MOBILE_SDHI_SCC_DTCNTL_TAPEN		BIT(0)
#define SH_MOBILE_SDHI_SCC_DTCNTL_TAPNUM_SHIFT	16
#define SH_MOBILE_SDHI_SCC_DTCNTL_TAPNUM_MASK	0xff

#define SH_MOBILE_SDHI_SCC_CKSEL_DTSEL		BIT(0)

#define SH_MOBILE_SDHI_SCC_RVSCNTL_RVSEN	BIT(0)

#define SH_MOBILE_SDHI_SCC_RVSREQ_REQTAPDOWN	BIT(0)
#define SH_MOBILE_SDHI_SCC_RVSREQ_REQTAPUP	BIT(1)
#define SH_MOBILE_SDHI_SCC_RVSREQ_RVSERR	BIT(2)

#define SH_MOBILE_SDHI_SCC_SMPCMP_CMD_REQDOWN	BIT(8)
#define SH_MOBILE_SDHI_SCC_SMPCMP_CMD_REQUP	BIT(24)
#define SH_MOBILE_SDHI_SCC_SMPCMP_CMD_ERR	(BIT(8) | BIT(24))

#define SH_MOBILE_SDHI_SCC_TMPPORT2_HS400OSEL	BIT(4)
#define SH_MOBILE_SDHI_SCC_TMPPORT2_HS400EN	BIT(31)

/* Definitions for values the SH_MOBILE_SDHI_SCC_TMPPORT4 register */
#define SH_MOBILE_SDHI_SCC_TMPPORT4_DLL_ACC_START	BIT(0)

/* Definitions for values the SH_MOBILE_SDHI_SCC_TMPPORT5 register */
#define SH_MOBILE_SDHI_SCC_TMPPORT5_DLL_RW_SEL_R	BIT(8)
#define SH_MOBILE_SDHI_SCC_TMPPORT5_DLL_RW_SEL_W	(0 << 8)
#define SH_MOBILE_SDHI_SCC_TMPPORT5_DLL_ADR_MASK	0x3F

/* Definitions for values the SH_MOBILE_SDHI_SCC register */
#define SH_MOBILE_SDHI_SCC_TMPPORT_DISABLE_WP_CODE	0xa5000000
#define SH_MOBILE_SDHI_SCC_TMPPORT_CALIB_CODE_MASK	0x1f
#define SH_MOBILE_SDHI_SCC_TMPPORT_MANUAL_MODE		BIT(7)

static const u8 r8a7796_es13_calib_table[2][SDHI_CALIB_TABLE_MAX] = {
	{ 3,  3,  3,  3,  3,  3,  3,  4,  4,  5,  6,  7,  8,  9, 10, 15,
	 16, 16, 16, 16, 16, 16, 17, 18, 18, 19, 20, 21, 22, 23, 24, 25 },
	{ 5,  5,  5,  5,  5,  5,  5,  5,  5,  5,  5,  5,  6,  7,  8, 11,
	 12, 17, 18, 18, 18, 18, 18, 18, 18, 19, 20, 21, 22, 23, 25, 25 }
};

static const u8 r8a77965_calib_table[2][SDHI_CALIB_TABLE_MAX] = {
	{ 1,  2,  6,  6,  7,  8,  9, 10, 11, 12, 13, 14, 15, 15, 15, 16,
	 17, 18, 19, 20, 21, 22, 23, 24, 25, 25, 26, 27, 28, 29, 30, 31 },
	{ 2,  3,  4,  4,  5,  6,  7,  9, 10, 11, 12, 13, 14, 15, 16, 17,
	 17, 17, 20, 21, 22, 23, 24, 25, 27, 28, 29, 30, 31, 31, 31, 31 }
};

static const u8 r8a77990_calib_table[2][SDHI_CALIB_TABLE_MAX] = {
	{ 0,  0,  0,  0,  0,  0,  0,  0,  0,  0,  0,  0,  0,  0,  0,  0,
	  0,  0,  0,  0,  0,  0,  0,  0,  0,  0,  0,  0,  0,  0,  0,  0 },
	{ 0,  0,  0,  1,  2,  3,  3,  4,  4,  4,  5,  5,  6,  8,  9, 10,
	 11, 12, 13, 15, 16, 17, 17, 18, 18, 19, 20, 22, 24, 25, 26, 26 }
};

static inline u32 sd_scc_read32(struct tmio_mmc_host *host,
				struct renesas_sdhi *priv, int addr)
{
	return readl(priv->scc_ctl + (addr << host->bus_shift));
}

static inline void sd_scc_write32(struct tmio_mmc_host *host,
				  struct renesas_sdhi *priv,
				  int addr, u32 val)
{
	writel(val, priv->scc_ctl + (addr << host->bus_shift));
}

static unsigned int renesas_sdhi_init_tuning(struct tmio_mmc_host *host)
{
	struct renesas_sdhi *priv;

	priv = host_to_priv(host);

	/* Initialize SCC */
	sd_ctrl_write32_as_16_and_16(host, CTL_STATUS, 0x0);

	sd_ctrl_write16(host, CTL_SD_CARD_CLK_CTL, ~CLK_CTL_SCLKEN &
			sd_ctrl_read16(host, CTL_SD_CARD_CLK_CTL));

	/* set sampling clock selection range */
	sd_scc_write32(host, priv, SH_MOBILE_SDHI_SCC_DTCNTL,
		       SH_MOBILE_SDHI_SCC_DTCNTL_TAPEN |
		       0x8 << SH_MOBILE_SDHI_SCC_DTCNTL_TAPNUM_SHIFT);

	sd_scc_write32(host, priv, SH_MOBILE_SDHI_SCC_CKSEL,
		       SH_MOBILE_SDHI_SCC_CKSEL_DTSEL |
		       sd_scc_read32(host, priv, SH_MOBILE_SDHI_SCC_CKSEL));

	sd_scc_write32(host, priv, SH_MOBILE_SDHI_SCC_RVSCNTL,
		       ~SH_MOBILE_SDHI_SCC_RVSCNTL_RVSEN &
		       sd_scc_read32(host, priv, SH_MOBILE_SDHI_SCC_RVSCNTL));

	sd_scc_write32(host, priv, SH_MOBILE_SDHI_SCC_DT2FF, priv->scc_tappos);

	sd_ctrl_write16(host, CTL_SD_CARD_CLK_CTL, CLK_CTL_SCLKEN |
			sd_ctrl_read16(host, CTL_SD_CARD_CLK_CTL));

	/* Read TAPNUM */
	return (sd_scc_read32(host, priv, SH_MOBILE_SDHI_SCC_DTCNTL) >>
		SH_MOBILE_SDHI_SCC_DTCNTL_TAPNUM_SHIFT) &
		SH_MOBILE_SDHI_SCC_DTCNTL_TAPNUM_MASK;
}

static void renesas_sdhi_hs400_complete(struct mmc_host *mmc)
{
	struct tmio_mmc_host *host = mmc_priv(mmc);
	struct renesas_sdhi *priv = host_to_priv(host);
	u32 bad_taps = priv->quirks ? priv->quirks->hs400_bad_taps : 0;
	bool use_4tap = priv->quirks && priv->quirks->hs400_4taps;

	sd_ctrl_write16(host, CTL_SD_CARD_CLK_CTL, ~CLK_CTL_SCLKEN &
		sd_ctrl_read16(host, CTL_SD_CARD_CLK_CTL));

	/* Set HS400 mode */
	sd_ctrl_write16(host, CTL_SDIF_MODE, SDIF_MODE_HS400 |
			sd_ctrl_read16(host, CTL_SDIF_MODE));

	sd_scc_write32(host, priv, SH_MOBILE_SDHI_SCC_DT2FF,
		       priv->scc_tappos_hs400);

	/* Gen3 can't do automatic tap correction with HS400, so disable it */
	if (sd_ctrl_read16(host, CTL_VERSION) == SDHI_VER_GEN3_SDMMC)
		sd_scc_write32(host, priv, SH_MOBILE_SDHI_SCC_RVSCNTL,
			       ~SH_MOBILE_SDHI_SCC_RVSCNTL_RVSEN &
			       sd_scc_read32(host, priv, SH_MOBILE_SDHI_SCC_RVSCNTL));

	sd_scc_write32(host, priv, SH_MOBILE_SDHI_SCC_TMPPORT2,
		       (SH_MOBILE_SDHI_SCC_TMPPORT2_HS400EN |
			SH_MOBILE_SDHI_SCC_TMPPORT2_HS400OSEL) |
			sd_scc_read32(host, priv, SH_MOBILE_SDHI_SCC_TMPPORT2));

	sd_scc_write32(host, priv, SH_MOBILE_SDHI_SCC_DTCNTL,
		       SH_MOBILE_SDHI_SCC_DTCNTL_TAPEN |
		       sd_scc_read32(host, priv,
				     SH_MOBILE_SDHI_SCC_DTCNTL));

	/* Avoid bad TAP */
	if (bad_taps & BIT(priv->tap_set)) {
		u32 new_tap = (priv->tap_set + 1) % priv->tap_num;

		if (bad_taps & BIT(new_tap))
			new_tap = (priv->tap_set - 1) % priv->tap_num;

		if (bad_taps & BIT(new_tap)) {
			new_tap = priv->tap_set;
			dev_dbg(&host->pdev->dev, "Can't handle three bad tap in a row\n");
		}

		priv->tap_set = new_tap;
	}

	sd_scc_write32(host, priv, SH_MOBILE_SDHI_SCC_TAPSET,
		       priv->tap_set / (use_4tap ? 2 : 1));

	sd_scc_write32(host, priv, SH_MOBILE_SDHI_SCC_CKSEL,
		       SH_MOBILE_SDHI_SCC_CKSEL_DTSEL |
		       sd_scc_read32(host, priv, SH_MOBILE_SDHI_SCC_CKSEL));

	sd_ctrl_write16(host, CTL_SD_CARD_CLK_CTL, CLK_CTL_SCLKEN |
			sd_ctrl_read16(host, CTL_SD_CARD_CLK_CTL));

	if (priv->adjust_hs400_calib_table)
		priv->needs_adjust_hs400 = true;
}

static void renesas_sdhi_disable_scc(struct mmc_host *mmc)
{
	struct tmio_mmc_host *host = mmc_priv(mmc);
	struct renesas_sdhi *priv = host_to_priv(host);

	sd_ctrl_write16(host, CTL_SD_CARD_CLK_CTL, ~CLK_CTL_SCLKEN &
			sd_ctrl_read16(host, CTL_SD_CARD_CLK_CTL));

	sd_scc_write32(host, priv, SH_MOBILE_SDHI_SCC_CKSEL,
		       ~SH_MOBILE_SDHI_SCC_CKSEL_DTSEL &
		       sd_scc_read32(host, priv,
				     SH_MOBILE_SDHI_SCC_CKSEL));

	sd_scc_write32(host, priv, SH_MOBILE_SDHI_SCC_DTCNTL,
		       ~SH_MOBILE_SDHI_SCC_DTCNTL_TAPEN &
		       sd_scc_read32(host, priv,
				     SH_MOBILE_SDHI_SCC_DTCNTL));

	sd_ctrl_write16(host, CTL_SD_CARD_CLK_CTL, CLK_CTL_SCLKEN |
			sd_ctrl_read16(host, CTL_SD_CARD_CLK_CTL));
}

static u32 sd_scc_tmpport_read32(struct tmio_mmc_host *host,
				 struct renesas_sdhi *priv, u32 addr)
{
	/* read mode */
	sd_scc_write32(host, priv, SH_MOBILE_SDHI_SCC_TMPPORT5,
		       SH_MOBILE_SDHI_SCC_TMPPORT5_DLL_RW_SEL_R |
		       (SH_MOBILE_SDHI_SCC_TMPPORT5_DLL_ADR_MASK & addr));

	/* access start and stop */
	sd_scc_write32(host, priv, SH_MOBILE_SDHI_SCC_TMPPORT4,
		       SH_MOBILE_SDHI_SCC_TMPPORT4_DLL_ACC_START);
	sd_scc_write32(host, priv, SH_MOBILE_SDHI_SCC_TMPPORT4, 0);

	return sd_scc_read32(host, priv, SH_MOBILE_SDHI_SCC_TMPPORT7);
}

static void sd_scc_tmpport_write32(struct tmio_mmc_host *host,
				   struct renesas_sdhi *priv, u32 addr, u32 val)
{
	/* write mode */
	sd_scc_write32(host, priv, SH_MOBILE_SDHI_SCC_TMPPORT5,
		       SH_MOBILE_SDHI_SCC_TMPPORT5_DLL_RW_SEL_W |
		       (SH_MOBILE_SDHI_SCC_TMPPORT5_DLL_ADR_MASK & addr));

	sd_scc_write32(host, priv, SH_MOBILE_SDHI_SCC_TMPPORT6, val);

	/* access start and stop */
	sd_scc_write32(host, priv, SH_MOBILE_SDHI_SCC_TMPPORT4,
		       SH_MOBILE_SDHI_SCC_TMPPORT4_DLL_ACC_START);
	sd_scc_write32(host, priv, SH_MOBILE_SDHI_SCC_TMPPORT4, 0);
}

static void renesas_sdhi_adjust_hs400_mode_enable(struct tmio_mmc_host *host)
{
	struct renesas_sdhi *priv = host_to_priv(host);
	u32 calib_code;

	/* disable write protect */
	sd_scc_tmpport_write32(host, priv, 0x00,
			       SH_MOBILE_SDHI_SCC_TMPPORT_DISABLE_WP_CODE);
	/* read calibration code and adjust */
	calib_code = sd_scc_tmpport_read32(host, priv, 0x26);
	calib_code &= SH_MOBILE_SDHI_SCC_TMPPORT_CALIB_CODE_MASK;

	sd_scc_tmpport_write32(host, priv, 0x22,
			       SH_MOBILE_SDHI_SCC_TMPPORT_MANUAL_MODE |
			       priv->adjust_hs400_calib_table[calib_code]);

	/* set offset value to TMPPORT3, hardcoded to OFFSET0 (= 0x3) for now */
	sd_scc_write32(host, priv, SH_MOBILE_SDHI_SCC_TMPPORT3, 0x3);

	/* adjustment done, clear flag */
	priv->needs_adjust_hs400 = false;
}

static void renesas_sdhi_adjust_hs400_mode_disable(struct tmio_mmc_host *host)
{
	struct renesas_sdhi *priv = host_to_priv(host);

	/* disable write protect */
	sd_scc_tmpport_write32(host, priv, 0x00,
			       SH_MOBILE_SDHI_SCC_TMPPORT_DISABLE_WP_CODE);
	/* disable manual calibration */
	sd_scc_tmpport_write32(host, priv, 0x22, 0);
	/* clear offset value of TMPPORT3 */
	sd_scc_write32(host, priv, SH_MOBILE_SDHI_SCC_TMPPORT3, 0);
}

static void renesas_sdhi_reset_hs400_mode(struct tmio_mmc_host *host,
					  struct renesas_sdhi *priv)
{
	sd_ctrl_write16(host, CTL_SD_CARD_CLK_CTL, ~CLK_CTL_SCLKEN &
			sd_ctrl_read16(host, CTL_SD_CARD_CLK_CTL));

	/* Reset HS400 mode */
	sd_ctrl_write16(host, CTL_SDIF_MODE, ~SDIF_MODE_HS400 &
			sd_ctrl_read16(host, CTL_SDIF_MODE));

	sd_scc_write32(host, priv, SH_MOBILE_SDHI_SCC_DT2FF, priv->scc_tappos);

	sd_scc_write32(host, priv, SH_MOBILE_SDHI_SCC_TMPPORT2,
		       ~(SH_MOBILE_SDHI_SCC_TMPPORT2_HS400EN |
			 SH_MOBILE_SDHI_SCC_TMPPORT2_HS400OSEL) &
			sd_scc_read32(host, priv, SH_MOBILE_SDHI_SCC_TMPPORT2));

	if (priv->quirks && (priv->quirks->hs400_calib_table || priv->quirks->hs400_bad_taps))
		renesas_sdhi_adjust_hs400_mode_disable(host);

	sd_ctrl_write16(host, CTL_SD_CARD_CLK_CTL, CLK_CTL_SCLKEN |
			sd_ctrl_read16(host, CTL_SD_CARD_CLK_CTL));
}

static int renesas_sdhi_prepare_hs400_tuning(struct mmc_host *mmc, struct mmc_ios *ios)
{
	struct tmio_mmc_host *host = mmc_priv(mmc);

	renesas_sdhi_reset_hs400_mode(host, host_to_priv(host));
	return 0;
}

static void renesas_sdhi_scc_reset(struct tmio_mmc_host *host, struct renesas_sdhi *priv)
{
	renesas_sdhi_disable_scc(host->mmc);
	renesas_sdhi_reset_hs400_mode(host, priv);
	priv->needs_adjust_hs400 = false;

	sd_scc_write32(host, priv, SH_MOBILE_SDHI_SCC_RVSCNTL,
		       ~SH_MOBILE_SDHI_SCC_RVSCNTL_RVSEN &
		       sd_scc_read32(host, priv, SH_MOBILE_SDHI_SCC_RVSCNTL));
}

/* only populated for TMIO_MMC_MIN_RCAR2 */
static void renesas_sdhi_reset(struct tmio_mmc_host *host, bool preserve)
{
	struct renesas_sdhi *priv = host_to_priv(host);
	int ret;
	u16 val;

	if (!preserve) {
		if (priv->rstc) {
			reset_control_reset(priv->rstc);
			/* Unknown why but without polling reset status, it will hang */
			read_poll_timeout(reset_control_status, ret, ret == 0, 1, 100,
					  false, priv->rstc);
			/* At least SDHI_VER_GEN2_SDR50 needs manual release of reset */
			sd_ctrl_write16(host, CTL_RESET_SD, 0x0001);
			priv->needs_adjust_hs400 = false;
			renesas_sdhi_set_clock(host, host->clk_cache);
		} else if (priv->scc_ctl) {
			renesas_sdhi_scc_reset(host, priv);
		}
	}

	if (sd_ctrl_read16(host, CTL_VERSION) >= SDHI_VER_GEN3_SD) {
		val = sd_ctrl_read16(host, CTL_SD_MEM_CARD_OPT);
		val |= CARD_OPT_EXTOP;
		sd_ctrl_write16(host, CTL_SD_MEM_CARD_OPT, val);
	}
}

static unsigned int renesas_sdhi_gen3_get_cycles(struct tmio_mmc_host *host)
{
	u16 num, val = sd_ctrl_read16(host, CTL_SD_MEM_CARD_OPT);

	num = (val & CARD_OPT_TOP_MASK) >> CARD_OPT_TOP_SHIFT;
	return 1 << ((val & CARD_OPT_EXTOP ? 14 : 13) + num);

}

#define SH_MOBILE_SDHI_MIN_TAP_ROW 3

static int renesas_sdhi_select_tuning(struct tmio_mmc_host *host)
{
	struct renesas_sdhi *priv = host_to_priv(host);
	unsigned int tap_start = 0, tap_end = 0, tap_cnt = 0, rs, re, i;
	unsigned int taps_size = priv->tap_num * 2, min_tap_row;
	unsigned long *bitmap;

	sd_scc_write32(host, priv, SH_MOBILE_SDHI_SCC_RVSREQ, 0);

	/*
	 * When tuning CMD19 is issued twice for each tap, merge the
	 * result requiring the tap to be good in both runs before
	 * considering it for tuning selection.
	 */
	for (i = 0; i < taps_size; i++) {
		int offset = priv->tap_num * (i < priv->tap_num ? 1 : -1);

		if (!test_bit(i, priv->taps))
			clear_bit(i + offset, priv->taps);

		if (!test_bit(i, priv->smpcmp))
			clear_bit(i + offset, priv->smpcmp);
	}

	/*
	 * If all TAP are OK, the sampling clock position is selected by
	 * identifying the change point of data.
	 */
	if (bitmap_full(priv->taps, taps_size)) {
		bitmap = priv->smpcmp;
		min_tap_row = 1;
	} else {
		bitmap = priv->taps;
		min_tap_row = SH_MOBILE_SDHI_MIN_TAP_ROW;
	}

	/*
	 * Find the longest consecutive run of successful probes. If that
	 * is at least SH_MOBILE_SDHI_MIN_TAP_ROW probes long then use the
	 * center index as the tap, otherwise bail out.
	 */
	bitmap_for_each_set_region(bitmap, rs, re, 0, taps_size) {
		if (re - rs > tap_cnt) {
			tap_end = re;
			tap_start = rs;
			tap_cnt = tap_end - tap_start;
		}
	}

	if (tap_cnt >= min_tap_row)
		priv->tap_set = (tap_start + tap_end) / 2 % priv->tap_num;
	else
		return -EIO;

	/* Set SCC */
	sd_scc_write32(host, priv, SH_MOBILE_SDHI_SCC_TAPSET, priv->tap_set);

	/* Enable auto re-tuning */
	sd_scc_write32(host, priv, SH_MOBILE_SDHI_SCC_RVSCNTL,
		       SH_MOBILE_SDHI_SCC_RVSCNTL_RVSEN |
		       sd_scc_read32(host, priv, SH_MOBILE_SDHI_SCC_RVSCNTL));

	return 0;
}

static int renesas_sdhi_execute_tuning(struct mmc_host *mmc, u32 opcode)
{
	struct tmio_mmc_host *host = mmc_priv(mmc);
	struct renesas_sdhi *priv = host_to_priv(host);
	int i, ret;

	priv->tap_num = renesas_sdhi_init_tuning(host);
	if (!priv->tap_num)
		return 0; /* Tuning is not supported */

	if (priv->tap_num * 2 >= sizeof(priv->taps) * BITS_PER_BYTE) {
		dev_err(&host->pdev->dev,
			"Too many taps, please update 'taps' in tmio_mmc_host!\n");
		return -EINVAL;
	}

	bitmap_zero(priv->taps, priv->tap_num * 2);
	bitmap_zero(priv->smpcmp, priv->tap_num * 2);

	/* Issue CMD19 twice for each tap */
	for (i = 0; i < 2 * priv->tap_num; i++) {
		int cmd_error = 0;

		/* Set sampling clock position */
		sd_scc_write32(host, priv, SH_MOBILE_SDHI_SCC_TAPSET, i % priv->tap_num);

		if (mmc_send_tuning(mmc, opcode, &cmd_error) == 0)
			set_bit(i, priv->taps);

		if (sd_scc_read32(host, priv, SH_MOBILE_SDHI_SCC_SMPCMP) == 0)
			set_bit(i, priv->smpcmp);

		if (cmd_error)
			mmc_abort_tuning(mmc, opcode);
	}

	ret = renesas_sdhi_select_tuning(host);
	if (ret < 0)
		renesas_sdhi_scc_reset(host, priv);
	return ret;
}

static bool renesas_sdhi_manual_correction(struct tmio_mmc_host *host, bool use_4tap)
{
	struct renesas_sdhi *priv = host_to_priv(host);
	unsigned int new_tap = priv->tap_set, error_tap = priv->tap_set;
	u32 val;

	val = sd_scc_read32(host, priv, SH_MOBILE_SDHI_SCC_RVSREQ);
	if (!val)
		return false;

	sd_scc_write32(host, priv, SH_MOBILE_SDHI_SCC_RVSREQ, 0);

	/* Change TAP position according to correction status */
	if (sd_ctrl_read16(host, CTL_VERSION) == SDHI_VER_GEN3_SDMMC &&
	    host->mmc->ios.timing == MMC_TIMING_MMC_HS400) {
		u32 bad_taps = priv->quirks ? priv->quirks->hs400_bad_taps : 0;
		/*
		 * With HS400, the DAT signal is based on DS, not CLK.
		 * Therefore, use only CMD status.
		 */
		u32 smpcmp = sd_scc_read32(host, priv, SH_MOBILE_SDHI_SCC_SMPCMP) &
					   SH_MOBILE_SDHI_SCC_SMPCMP_CMD_ERR;
		if (!smpcmp) {
			return false;	/* no error in CMD signal */
		} else if (smpcmp == SH_MOBILE_SDHI_SCC_SMPCMP_CMD_REQUP) {
			new_tap++;
			error_tap--;
		} else if (smpcmp == SH_MOBILE_SDHI_SCC_SMPCMP_CMD_REQDOWN) {
			new_tap--;
			error_tap++;
		} else {
			return true;	/* need retune */
		}

		/*
		 * When new_tap is a bad tap, we cannot change. Then, we compare
		 * with the HS200 tuning result. When smpcmp[error_tap] is OK,
		 * we can at least retune.
		 */
		if (bad_taps & BIT(new_tap % priv->tap_num))
			return test_bit(error_tap % priv->tap_num, priv->smpcmp);
	} else {
		if (val & SH_MOBILE_SDHI_SCC_RVSREQ_RVSERR)
			return true;    /* need retune */
		else if (val & SH_MOBILE_SDHI_SCC_RVSREQ_REQTAPUP)
			new_tap++;
		else if (val & SH_MOBILE_SDHI_SCC_RVSREQ_REQTAPDOWN)
			new_tap--;
		else
			return false;
	}

	priv->tap_set = (new_tap % priv->tap_num);
	sd_scc_write32(host, priv, SH_MOBILE_SDHI_SCC_TAPSET,
		       priv->tap_set / (use_4tap ? 2 : 1));

	return false;
}

static bool renesas_sdhi_auto_correction(struct tmio_mmc_host *host)
{
	struct renesas_sdhi *priv = host_to_priv(host);

	/* Check SCC error */
	if (sd_scc_read32(host, priv, SH_MOBILE_SDHI_SCC_RVSREQ) &
	    SH_MOBILE_SDHI_SCC_RVSREQ_RVSERR) {
		sd_scc_write32(host, priv, SH_MOBILE_SDHI_SCC_RVSREQ, 0);
		return true;
	}

	return false;
}

static bool renesas_sdhi_check_scc_error(struct tmio_mmc_host *host,
					 struct mmc_request *mrq)
{
	struct renesas_sdhi *priv = host_to_priv(host);
	bool use_4tap = priv->quirks && priv->quirks->hs400_4taps;
	bool ret = false;

	/*
	 * Skip checking SCC errors when running on 4 taps in HS400 mode as
	 * any retuning would still result in the same 4 taps being used.
	 */
	if (!(host->mmc->ios.timing == MMC_TIMING_UHS_SDR104) &&
	    !(host->mmc->ios.timing == MMC_TIMING_MMC_HS200) &&
	    !(host->mmc->ios.timing == MMC_TIMING_MMC_HS400 && !use_4tap))
		return false;

	if (mmc_doing_tune(host->mmc))
		return false;

	if (((mrq->cmd->error == -ETIMEDOUT) ||
	     (mrq->data && mrq->data->error == -ETIMEDOUT)) &&
	    ((host->mmc->caps & MMC_CAP_NONREMOVABLE) ||
	     (host->ops.get_cd && host->ops.get_cd(host->mmc))))
		ret |= true;

	if (sd_scc_read32(host, priv, SH_MOBILE_SDHI_SCC_RVSCNTL) &
	    SH_MOBILE_SDHI_SCC_RVSCNTL_RVSEN)
		ret |= renesas_sdhi_auto_correction(host);
	else
		ret |= renesas_sdhi_manual_correction(host, use_4tap);

	return ret;
}

static int renesas_sdhi_wait_idle(struct tmio_mmc_host *host, u32 bit)
{
	int timeout = 1000;
	/* CBSY is set when busy, SCLKDIVEN is cleared when busy */
	u32 wait_state = (bit == TMIO_STAT_CMD_BUSY ? TMIO_STAT_CMD_BUSY : 0);

	while (--timeout && (sd_ctrl_read16_and_16_as_32(host, CTL_STATUS)
			      & bit) == wait_state)
		udelay(1);

	if (!timeout) {
		dev_warn(&host->pdev->dev, "timeout waiting for SD bus idle\n");
		return -EBUSY;
	}

	return 0;
}

static int renesas_sdhi_write16_hook(struct tmio_mmc_host *host, int addr)
{
	u32 bit = TMIO_STAT_SCLKDIVEN;

	switch (addr) {
	case CTL_SD_CMD:
	case CTL_STOP_INTERNAL_ACTION:
	case CTL_XFER_BLK_COUNT:
	case CTL_SD_XFER_LEN:
	case CTL_SD_MEM_CARD_OPT:
	case CTL_TRANSACTION_CTL:
	case CTL_DMA_ENABLE:
	case CTL_HOST_MODE:
		if (host->pdata->flags & TMIO_MMC_HAVE_CBSY)
			bit = TMIO_STAT_CMD_BUSY;
		fallthrough;
	case CTL_SD_CARD_CLK_CTL:
		return renesas_sdhi_wait_idle(host, bit);
	}

	return 0;
}

static int renesas_sdhi_multi_io_quirk(struct mmc_card *card,
				       unsigned int direction, int blk_size)
{
	/*
	 * In Renesas controllers, when performing a
	 * multiple block read of one or two blocks,
	 * depending on the timing with which the
	 * response register is read, the response
	 * value may not be read properly.
	 * Use single block read for this HW bug
	 */
	if ((direction == MMC_DATA_READ) &&
	    blk_size == 2)
		return 1;

	return blk_size;
}

static void renesas_sdhi_fixup_request(struct tmio_mmc_host *host, struct mmc_request *mrq)
{
	struct renesas_sdhi *priv = host_to_priv(host);

	if (priv->needs_adjust_hs400 && mrq->cmd->opcode == MMC_SEND_STATUS)
		renesas_sdhi_adjust_hs400_mode_enable(host);
}
static void renesas_sdhi_enable_dma(struct tmio_mmc_host *host, bool enable)
{
	/* Iff regs are 8 byte apart, sdbuf is 64 bit. Otherwise always 32. */
	int width = (host->bus_shift == 2) ? 64 : 32;

	sd_ctrl_write16(host, CTL_DMA_ENABLE, enable ? DMA_ENABLE_DMASDRW : 0);
	renesas_sdhi_sdbuf_width(host, enable ? width : 16);
}

static const struct renesas_sdhi_quirks sdhi_quirks_4tap_nohs400 = {
	.hs400_disabled = true,
	.hs400_4taps = true,
};

static const struct renesas_sdhi_quirks sdhi_quirks_4tap = {
	.hs400_4taps = true,
	.hs400_bad_taps = BIT(2) | BIT(3) | BIT(6) | BIT(7),
};

static const struct renesas_sdhi_quirks sdhi_quirks_nohs400 = {
	.hs400_disabled = true,
};

static const struct renesas_sdhi_quirks sdhi_quirks_bad_taps1357 = {
	.hs400_bad_taps = BIT(1) | BIT(3) | BIT(5) | BIT(7),
};

static const struct renesas_sdhi_quirks sdhi_quirks_bad_taps2367 = {
	.hs400_bad_taps = BIT(2) | BIT(3) | BIT(6) | BIT(7),
};

static const struct renesas_sdhi_quirks sdhi_quirks_r8a7796_es13 = {
	.hs400_4taps = true,
	.hs400_bad_taps = BIT(2) | BIT(3) | BIT(6) | BIT(7),
	.hs400_calib_table = r8a7796_es13_calib_table,
};

static const struct renesas_sdhi_quirks sdhi_quirks_r8a77965 = {
	.hs400_bad_taps = BIT(2) | BIT(3) | BIT(6) | BIT(7),
	.hs400_calib_table = r8a77965_calib_table,
};

static const struct renesas_sdhi_quirks sdhi_quirks_r8a77990 = {
	.hs400_calib_table = r8a77990_calib_table,
};

/*
 * Note for r8a7796 / r8a774a1: we can't distinguish ES1.1 and 1.2 as of now.
 * So, we want to treat them equally and only have a match for ES1.2 to enforce
 * this if there ever will be a way to distinguish ES1.2.
 */
static const struct soc_device_attribute sdhi_quirks_match[]  = {
	{ .soc_id = "r8a774a1", .revision = "ES1.[012]", .data = &sdhi_quirks_4tap_nohs400 },
	{ .soc_id = "r8a7795", .revision = "ES1.*", .data = &sdhi_quirks_4tap_nohs400 },
	{ .soc_id = "r8a7795", .revision = "ES2.0", .data = &sdhi_quirks_4tap },
	{ .soc_id = "r8a7795", .revision = "ES3.*", .data = &sdhi_quirks_bad_taps2367 },
	{ .soc_id = "r8a7796", .revision = "ES1.[012]", .data = &sdhi_quirks_4tap_nohs400 },
	{ .soc_id = "r8a7796", .revision = "ES1.*", .data = &sdhi_quirks_r8a7796_es13 },
	{ .soc_id = "r8a77961", .data = &sdhi_quirks_bad_taps1357 },
	{ .soc_id = "r8a77965", .data = &sdhi_quirks_r8a77965 },
	{ .soc_id = "r8a77980", .data = &sdhi_quirks_nohs400 },
	{ .soc_id = "r8a77990", .data = &sdhi_quirks_r8a77990 },
	{ .soc_id = "r9a09g011", .data = &sdhi_quirks_nohs400 },
	{ /* Sentinel. */ },
};

int renesas_sdhi_probe(struct platform_device *pdev,
		       const struct tmio_mmc_dma_ops *dma_ops)
{
	struct tmio_mmc_data *mmd = pdev->dev.platform_data;
	const struct renesas_sdhi_quirks *quirks = NULL;
	const struct renesas_sdhi_of_data *of_data;
	const struct soc_device_attribute *attr;
	struct tmio_mmc_data *mmc_data;
	struct tmio_mmc_dma *dma_priv;
	struct tmio_mmc_host *host;
	struct renesas_sdhi *priv;
	int num_irqs, irq, ret, i;
	struct resource *res;
	u16 ver;

	of_data = of_device_get_match_data(&pdev->dev);

	attr = soc_device_match(sdhi_quirks_match);
	if (attr)
		quirks = attr->data;

	res = platform_get_resource(pdev, IORESOURCE_MEM, 0);
	if (!res)
		return -EINVAL;

	priv = devm_kzalloc(&pdev->dev, sizeof(struct renesas_sdhi),
			    GFP_KERNEL);
	if (!priv)
		return -ENOMEM;

	priv->quirks = quirks;
	mmc_data = &priv->mmc_data;
	dma_priv = &priv->dma_priv;

	priv->clk = devm_clk_get(&pdev->dev, NULL);
	if (IS_ERR(priv->clk)) {
		ret = PTR_ERR(priv->clk);
		dev_err(&pdev->dev, "cannot get clock: %d\n", ret);
		return ret;
	}

	/*
	 * Some controllers provide a 2nd clock just to run the internal card
	 * detection logic. Unfortunately, the existing driver architecture does
	 * not support a separation of clocks for runtime PM usage. When
	 * native hotplug is used, the tmio driver assumes that the core
	 * must continue to run for card detect to stay active, so we cannot
	 * disable it.
	 * Additionally, it is prohibited to supply a clock to the core but not
	 * to the card detect circuit. That leaves us with if separate clocks
	 * are presented, we must treat them both as virtually 1 clock.
	 */
	priv->clk_cd = devm_clk_get(&pdev->dev, "cd");
	if (IS_ERR(priv->clk_cd))
		priv->clk_cd = NULL;

	priv->rstc = devm_reset_control_get_optional_exclusive(&pdev->dev, NULL);
	if (IS_ERR(priv->rstc))
		return PTR_ERR(priv->rstc);

	priv->pinctrl = devm_pinctrl_get(&pdev->dev);
	if (!IS_ERR(priv->pinctrl)) {
		priv->pins_default = pinctrl_lookup_state(priv->pinctrl,
						PINCTRL_STATE_DEFAULT);
		priv->pins_uhs = pinctrl_lookup_state(priv->pinctrl,
						"state_uhs");
	}

	host = tmio_mmc_host_alloc(pdev, mmc_data);
	if (IS_ERR(host))
		return PTR_ERR(host);

	if (of_data) {
		mmc_data->flags |= of_data->tmio_flags;
		mmc_data->ocr_mask = of_data->tmio_ocr_mask;
		mmc_data->capabilities |= of_data->capabilities;
		mmc_data->capabilities2 |= of_data->capabilities2;
		mmc_data->dma_rx_offset = of_data->dma_rx_offset;
		mmc_data->max_blk_count = of_data->max_blk_count;
		mmc_data->max_segs = of_data->max_segs;
		dma_priv->dma_buswidth = of_data->dma_buswidth;
		host->bus_shift = of_data->bus_shift;
	}

	host->write16_hook	= renesas_sdhi_write16_hook;
	host->clk_enable	= renesas_sdhi_clk_enable;
	host->clk_disable	= renesas_sdhi_clk_disable;
	host->set_clock		= renesas_sdhi_set_clock;
	host->multi_io_quirk	= renesas_sdhi_multi_io_quirk;
	host->dma_ops		= dma_ops;

	if (quirks && quirks->hs400_disabled)
		host->mmc->caps2 &= ~(MMC_CAP2_HS400 | MMC_CAP2_HS400_ES);

	/* For some SoC, we disable internal WP. GPIO may override this */
	if (mmc_can_gpio_ro(host->mmc))
		mmc_data->capabilities2 &= ~MMC_CAP2_NO_WRITE_PROTECT;

	/* SDR speeds are only available on Gen2+ */
	if (mmc_data->flags & TMIO_MMC_MIN_RCAR2) {
		/* card_busy caused issues on r8a73a4 (pre-Gen2) CD-less SDHI */
		host->ops.card_busy = renesas_sdhi_card_busy;
		host->ops.start_signal_voltage_switch =
			renesas_sdhi_start_signal_voltage_switch;
		host->sdcard_irq_setbit_mask = TMIO_STAT_ALWAYS_SET_27;
		host->sdcard_irq_mask_all = TMIO_MASK_ALL_RCAR2;
		host->reset = renesas_sdhi_reset;
<<<<<<< HEAD
=======
	} else {
		host->sdcard_irq_mask_all = TMIO_MASK_ALL;
>>>>>>> 166400a2
	}

	/* Orginally registers were 16 bit apart, could be 32 or 64 nowadays */
	if (!host->bus_shift && resource_size(res) > 0x100) /* old way to determine the shift */
		host->bus_shift = 1;

	if (mmd)
		*mmc_data = *mmd;

	dma_priv->filter = shdma_chan_filter;
	dma_priv->enable = renesas_sdhi_enable_dma;

	mmc_data->alignment_shift = 1; /* 2-byte alignment */
	mmc_data->capabilities |= MMC_CAP_MMC_HIGHSPEED;

	/*
	 * All SDHI blocks support 2-byte and larger block sizes in 4-bit
	 * bus width mode.
	 */
	mmc_data->flags |= TMIO_MMC_BLKSZ_2BYTES;

	/*
	 * All SDHI blocks support SDIO IRQ signalling.
	 */
	mmc_data->flags |= TMIO_MMC_SDIO_IRQ;

	/* All SDHI have CMD12 control bit */
	mmc_data->flags |= TMIO_MMC_HAVE_CMD12_CTRL;

	/* All SDHI have SDIO status bits which must be 1 */
	mmc_data->flags |= TMIO_MMC_SDIO_STATUS_SETBITS;

	/* All SDHI support HW busy detection */
	mmc_data->flags |= TMIO_MMC_USE_BUSY_TIMEOUT;

	dev_pm_domain_start(&pdev->dev);

	ret = renesas_sdhi_clk_enable(host);
	if (ret)
		goto efree;

	ver = sd_ctrl_read16(host, CTL_VERSION);
	/* GEN2_SDR104 is first known SDHI to use 32bit block count */
	if (ver < SDHI_VER_GEN2_SDR104 && mmc_data->max_blk_count > U16_MAX)
		mmc_data->max_blk_count = U16_MAX;

	/* One Gen2 SDHI incarnation does NOT have a CBSY bit */
	if (ver == SDHI_VER_GEN2_SDR50)
		mmc_data->flags &= ~TMIO_MMC_HAVE_CBSY;

	if (ver == SDHI_VER_GEN3_SDMMC && quirks && quirks->hs400_calib_table) {
		host->fixup_request = renesas_sdhi_fixup_request;
		priv->adjust_hs400_calib_table = *(
			res->start == SDHI_GEN3_MMC0_ADDR ?
			quirks->hs400_calib_table :
			quirks->hs400_calib_table + 1);
	}

	/* these have an EXTOP bit */
	if (ver >= SDHI_VER_GEN3_SD)
		host->get_timeout_cycles = renesas_sdhi_gen3_get_cycles;

	/* Enable tuning iff we have an SCC and a supported mode */
	if (of_data && of_data->scc_offset &&
	    (host->mmc->caps & MMC_CAP_UHS_SDR104 ||
	     host->mmc->caps2 & (MMC_CAP2_HS200_1_8V_SDR |
				 MMC_CAP2_HS400_1_8V))) {
		const struct renesas_sdhi_scc *taps = of_data->taps;
		bool use_4tap = priv->quirks && priv->quirks->hs400_4taps;
		bool hit = false;

		for (i = 0; i < of_data->taps_num; i++) {
			if (taps[i].clk_rate == 0 ||
			    taps[i].clk_rate == host->mmc->f_max) {
				priv->scc_tappos = taps->tap;
				priv->scc_tappos_hs400 = use_4tap ?
							 taps->tap_hs400_4tap :
							 taps->tap;
				hit = true;
				break;
			}
		}

		if (!hit)
			dev_warn(&host->pdev->dev, "Unknown clock rate for tuning\n");

		priv->scc_ctl = host->ctl + of_data->scc_offset;
		host->check_retune = renesas_sdhi_check_scc_error;
		host->ops.execute_tuning = renesas_sdhi_execute_tuning;
		host->ops.prepare_hs400_tuning = renesas_sdhi_prepare_hs400_tuning;
		host->ops.hs400_downgrade = renesas_sdhi_disable_scc;
		host->ops.hs400_complete = renesas_sdhi_hs400_complete;
	}

<<<<<<< HEAD
	ret = tmio_mmc_host_probe(host);
	if (ret < 0)
		goto edisclk;
=======
	sd_ctrl_write32_as_16_and_16(host, CTL_IRQ_MASK, host->sdcard_irq_mask_all);
>>>>>>> 166400a2

	num_irqs = platform_irq_count(pdev);
	if (num_irqs < 0) {
		ret = num_irqs;
		goto eirq;
	}

	/* There must be at least one IRQ source */
	if (!num_irqs) {
		ret = -ENXIO;
		goto eirq;
	}

	for (i = 0; i < num_irqs; i++) {
		irq = platform_get_irq(pdev, i);
		if (irq < 0) {
			ret = irq;
			goto eirq;
		}

		ret = devm_request_irq(&pdev->dev, irq, tmio_mmc_irq, 0,
				       dev_name(&pdev->dev), host);
		if (ret)
			goto eirq;
	}

	ret = tmio_mmc_host_probe(host);
	if (ret < 0)
		goto edisclk;

	dev_info(&pdev->dev, "%s base at %pa, max clock rate %u MHz\n",
		 mmc_hostname(host->mmc), &res->start, host->mmc->f_max / 1000000);

	return ret;

eirq:
	tmio_mmc_host_remove(host);
edisclk:
	renesas_sdhi_clk_disable(host);
efree:
	tmio_mmc_host_free(host);

	return ret;
}
EXPORT_SYMBOL_GPL(renesas_sdhi_probe);

int renesas_sdhi_remove(struct platform_device *pdev)
{
	struct tmio_mmc_host *host = platform_get_drvdata(pdev);

	tmio_mmc_host_remove(host);
	renesas_sdhi_clk_disable(host);
	tmio_mmc_host_free(host);

	return 0;
}
EXPORT_SYMBOL_GPL(renesas_sdhi_remove);

MODULE_LICENSE("GPL v2");<|MERGE_RESOLUTION|>--- conflicted
+++ resolved
@@ -1075,11 +1075,8 @@
 		host->sdcard_irq_setbit_mask = TMIO_STAT_ALWAYS_SET_27;
 		host->sdcard_irq_mask_all = TMIO_MASK_ALL_RCAR2;
 		host->reset = renesas_sdhi_reset;
-<<<<<<< HEAD
-=======
 	} else {
 		host->sdcard_irq_mask_all = TMIO_MASK_ALL;
->>>>>>> 166400a2
 	}
 
 	/* Orginally registers were 16 bit apart, could be 32 or 64 nowadays */
@@ -1174,13 +1171,7 @@
 		host->ops.hs400_complete = renesas_sdhi_hs400_complete;
 	}
 
-<<<<<<< HEAD
-	ret = tmio_mmc_host_probe(host);
-	if (ret < 0)
-		goto edisclk;
-=======
 	sd_ctrl_write32_as_16_and_16(host, CTL_IRQ_MASK, host->sdcard_irq_mask_all);
->>>>>>> 166400a2
 
 	num_irqs = platform_irq_count(pdev);
 	if (num_irqs < 0) {
