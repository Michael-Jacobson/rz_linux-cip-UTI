// SPDX-License-Identifier: GPL-2.0
/*
 * Renesas SDHI
 *
 * Copyright (C) 2015-19 Renesas Electronics Corporation
 * Copyright (C) 2016-19 Sang Engineering, Wolfram Sang
 * Copyright (C) 2016-17 Horms Solutions, Simon Horman
 * Copyright (C) 2009 Magnus Damm
 *
 * Based on "Compaq ASIC3 support":
 *
 * Copyright 2001 Compaq Computer Corporation.
 * Copyright 2004-2005 Phil Blundell
 * Copyright 2007-2008 OpenedHand Ltd.
 *
 * Authors: Phil Blundell <pb@handhelds.org>,
 *	    Samuel Ortiz <sameo@openedhand.com>
 *
 */

#include <linux/clk.h>
#include <linux/delay.h>
#include <linux/iopoll.h>
#include <linux/kernel.h>
#include <linux/mfd/tmio.h>
#include <linux/mmc/host.h>
#include <linux/mmc/mmc.h>
#include <linux/mmc/slot-gpio.h>
#include <linux/module.h>
#include <linux/of_device.h>
#include <linux/pinctrl/consumer.h>
#include <linux/pinctrl/pinctrl-state.h>
#include <linux/platform_device.h>
#include <linux/pm_domain.h>
#include <linux/regulator/consumer.h>
#include <linux/reset.h>
#include <linux/sh_dma.h>
#include <linux/slab.h>
#include <linux/sys_soc.h>

#include "renesas_sdhi.h"
#include "tmio_mmc.h"

#define CTL_HOST_MODE	0xe4
#define HOST_MODE_GEN2_SDR50_WMODE	BIT(0)
#define HOST_MODE_GEN2_SDR104_WMODE	BIT(0)
#define HOST_MODE_GEN3_WMODE		BIT(0)
#define HOST_MODE_GEN3_BUSWIDTH		BIT(8)

#define HOST_MODE_GEN3_16BIT	HOST_MODE_GEN3_WMODE
#define HOST_MODE_GEN3_32BIT	(HOST_MODE_GEN3_WMODE | HOST_MODE_GEN3_BUSWIDTH)
#define HOST_MODE_GEN3_64BIT	0

#define SDHI_VER_GEN2_SDR50	0x490c
#define SDHI_VER_RZ_A1		0x820b
/* very old datasheets said 0x490c for SDR104, too. They are wrong! */
#define SDHI_VER_GEN2_SDR104	0xcb0d
#define SDHI_VER_GEN3_SD	0xcc10
#define SDHI_VER_GEN3_SDMMC	0xcd10

#define SDHI_GEN3_MMC0_ADDR	0xee140000

static void renesas_sdhi_sdbuf_width(struct tmio_mmc_host *host, int width)
{
	u32 val;

	/*
	 * see also
	 *	renesas_sdhi_of_data :: dma_buswidth
	 */
	switch (sd_ctrl_read16(host, CTL_VERSION)) {
	case SDHI_VER_GEN2_SDR50:
		val = (width == 32) ? HOST_MODE_GEN2_SDR50_WMODE : 0;
		break;
	case SDHI_VER_GEN2_SDR104:
		val = (width == 32) ? 0 : HOST_MODE_GEN2_SDR104_WMODE;
		break;
	case SDHI_VER_GEN3_SD:
	case SDHI_VER_GEN3_SDMMC:
		if (width == 64)
			val = HOST_MODE_GEN3_64BIT;
		else if (width == 32)
			val = HOST_MODE_GEN3_32BIT;
		else
			val = HOST_MODE_GEN3_16BIT;
		break;
	default:
		/* nothing to do */
		return;
	}

	sd_ctrl_write16(host, CTL_HOST_MODE, val);
}

static int renesas_sdhi_clk_enable(struct tmio_mmc_host *host)
{
	struct mmc_host *mmc = host->mmc;
	struct renesas_sdhi *priv = host_to_priv(host);
	int ret;

	ret = clk_prepare_enable(priv->clk_cd);
	if (ret < 0)
		return ret;

	/*
	 * The clock driver may not know what maximum frequency
	 * actually works, so it should be set with the max-frequency
	 * property which will already have been read to f_max.  If it
	 * was missing, assume the current frequency is the maximum.
	 */
	if (!mmc->f_max)
		mmc->f_max = clk_get_rate(priv->clk);

	/*
	 * Minimum frequency is the minimum input clock frequency
	 * divided by our maximum divider.
	 */
	mmc->f_min = max(clk_round_rate(priv->clk, 1) / 512, 1L);

	/* enable 16bit data access on SDBUF as default */
	renesas_sdhi_sdbuf_width(host, 16);

	return 0;
}

static unsigned int renesas_sdhi_clk_update(struct tmio_mmc_host *host,
					    unsigned int new_clock)
{
	struct renesas_sdhi *priv = host_to_priv(host);
	unsigned int freq, diff, best_freq = 0, diff_min = ~0;
	unsigned int new_upper_limit;
	int i;

	/*
	 * We simply return the current rate if a) we are not on a R-Car Gen2+
	 * SoC (may work for others, but untested) or b) if the SCC needs its
	 * clock during tuning, so we don't change the external clock setup.
	 */
	if (!(host->pdata->flags & TMIO_MMC_MIN_RCAR2) || mmc_doing_tune(host->mmc))
		return clk_get_rate(priv->clk);

	/*
	 * We want the bus clock to be as close as possible to, but no
	 * greater than, new_clock.  As we can divide by 1 << i for
	 * any i in [0, 9] we want the input clock to be as close as
	 * possible, but no greater than, new_clock << i.
	 *
	 * Add an upper limit of 1/1024 rate higher to the clock rate to fix
	 * clk rate jumping to lower rate due to rounding error (eg: RZ/G2L has
	 * 3 clk sources 533.333333 MHz, 400 MHz and 266.666666 MHz. The request
	 * for 533.333333 MHz will selects a slower 400 MHz due to rounding
	 * error (533333333 Hz / 4 * 4 = 533333332 Hz < 533333333 Hz)).
	 */
	for (i = min(9, ilog2(UINT_MAX / new_clock)); i >= 0; i--) {
		freq = clk_round_rate(priv->clk, new_clock << i);
		new_upper_limit = (new_clock << i) + ((new_clock << i) >> 10);
		if (freq > new_upper_limit) {
			/* Too fast; look for a slightly slower option */
			freq = clk_round_rate(priv->clk,
					      (new_clock << i) / 4 * 3);
			if (freq > new_upper_limit)
				continue;
		}

		diff = new_clock - (freq >> i);
		if (diff <= diff_min) {
			best_freq = freq;
			diff_min = diff;
		}
	}

	clk_set_rate(priv->clk, best_freq);

	return clk_get_rate(priv->clk);
}

static void renesas_sdhi_set_clock(struct tmio_mmc_host *host,
				   unsigned int new_clock)
{
	unsigned int clk_margin;
	u32 clk = 0, clock;

	sd_ctrl_write16(host, CTL_SD_CARD_CLK_CTL, ~CLK_CTL_SCLKEN &
		sd_ctrl_read16(host, CTL_SD_CARD_CLK_CTL));

	if (new_clock == 0) {
		host->mmc->actual_clock = 0;
		goto out;
	}

	host->mmc->actual_clock = renesas_sdhi_clk_update(host, new_clock);
	clock = host->mmc->actual_clock / 512;

	/*
	 * Add a margin of 1/1024 rate higher to the clock rate in order
	 * to avoid clk variable setting a value of 0 due to the margin
	 * provided for actual_clock in renesas_sdhi_clk_update().
	 */
	clk_margin = new_clock >> 10;
	for (clk = 0x80000080; new_clock + clk_margin >= (clock << 1); clk >>= 1)
		clock <<= 1;

	/* 1/1 clock is option */
	if ((host->pdata->flags & TMIO_MMC_CLK_ACTUAL) && ((clk >> 22) & 0x1)) {
		if (!(host->mmc->ios.timing == MMC_TIMING_MMC_HS400))
			clk |= 0xff;
		else
			clk &= ~0xff;
	}

	sd_ctrl_write16(host, CTL_SD_CARD_CLK_CTL, clk & CLK_CTL_DIV_MASK);
	if (!(host->pdata->flags & TMIO_MMC_MIN_RCAR2))
		usleep_range(10000, 11000);

	sd_ctrl_write16(host, CTL_SD_CARD_CLK_CTL, CLK_CTL_SCLKEN |
		sd_ctrl_read16(host, CTL_SD_CARD_CLK_CTL));

out:
	/* HW engineers overrode docs: no sleep needed on R-Car2+ */
	if (!(host->pdata->flags & TMIO_MMC_MIN_RCAR2))
		usleep_range(10000, 11000);
}

static void renesas_sdhi_clk_disable(struct tmio_mmc_host *host)
{
	struct renesas_sdhi *priv = host_to_priv(host);

	clk_disable_unprepare(priv->clk_cd);
}

static int renesas_sdhi_card_busy(struct mmc_host *mmc)
{
	struct tmio_mmc_host *host = mmc_priv(mmc);

	return !(sd_ctrl_read16_and_16_as_32(host, CTL_STATUS) &
		 TMIO_STAT_DAT0);
}

static int renesas_sdhi_start_signal_voltage_switch(struct mmc_host *mmc,
						    struct mmc_ios *ios)
{
	struct tmio_mmc_host *host = mmc_priv(mmc);
	struct renesas_sdhi *priv = host_to_priv(host);
	struct pinctrl_state *pin_state;
	int ret;

	switch (ios->signal_voltage) {
	case MMC_SIGNAL_VOLTAGE_330:
		pin_state = priv->pins_default;
		break;
	case MMC_SIGNAL_VOLTAGE_180:
		pin_state = priv->pins_uhs;
		break;
	default:
		return -EINVAL;
	}

	/*
	 * If anything is missing, assume signal voltage is fixed at
	 * 3.3V and succeed/fail accordingly.
	 */
	if (IS_ERR(priv->pinctrl) || IS_ERR(pin_state))
		return ios->signal_voltage ==
			MMC_SIGNAL_VOLTAGE_330 ? 0 : -EINVAL;

	ret = mmc_regulator_set_vqmmc(host->mmc, ios);
	if (ret < 0)
		return ret;

	return pinctrl_select_state(priv->pinctrl, pin_state);
}

/* SCC registers */
#define SH_MOBILE_SDHI_SCC_DTCNTL	0x000
#define SH_MOBILE_SDHI_SCC_TAPSET	0x002
#define SH_MOBILE_SDHI_SCC_DT2FF	0x004
#define SH_MOBILE_SDHI_SCC_CKSEL	0x006
#define SH_MOBILE_SDHI_SCC_RVSCNTL	0x008
#define SH_MOBILE_SDHI_SCC_RVSREQ	0x00A
#define SH_MOBILE_SDHI_SCC_SMPCMP       0x00C
#define SH_MOBILE_SDHI_SCC_TMPPORT2	0x00E
#define SH_MOBILE_SDHI_SCC_TMPPORT3	0x014
#define SH_MOBILE_SDHI_SCC_TMPPORT4	0x016
#define SH_MOBILE_SDHI_SCC_TMPPORT5	0x018
#define SH_MOBILE_SDHI_SCC_TMPPORT6	0x01A
#define SH_MOBILE_SDHI_SCC_TMPPORT7	0x01C

#define SH_MOBILE_SDHI_SCC_DTCNTL_TAPEN		BIT(0)
#define SH_MOBILE_SDHI_SCC_DTCNTL_TAPNUM_SHIFT	16
#define SH_MOBILE_SDHI_SCC_DTCNTL_TAPNUM_MASK	0xff

#define SH_MOBILE_SDHI_SCC_CKSEL_DTSEL		BIT(0)

#define SH_MOBILE_SDHI_SCC_RVSCNTL_RVSEN	BIT(0)

#define SH_MOBILE_SDHI_SCC_RVSREQ_REQTAPDOWN	BIT(0)
#define SH_MOBILE_SDHI_SCC_RVSREQ_REQTAPUP	BIT(1)
#define SH_MOBILE_SDHI_SCC_RVSREQ_RVSERR	BIT(2)

#define SH_MOBILE_SDHI_SCC_SMPCMP_CMD_REQDOWN	BIT(8)
#define SH_MOBILE_SDHI_SCC_SMPCMP_CMD_REQUP	BIT(24)
#define SH_MOBILE_SDHI_SCC_SMPCMP_CMD_ERR	(BIT(8) | BIT(24))

#define SH_MOBILE_SDHI_SCC_TMPPORT2_HS400OSEL	BIT(4)
#define SH_MOBILE_SDHI_SCC_TMPPORT2_HS400EN	BIT(31)

/* Definitions for values the SH_MOBILE_SDHI_SCC_TMPPORT4 register */
#define SH_MOBILE_SDHI_SCC_TMPPORT4_DLL_ACC_START	BIT(0)

/* Definitions for values the SH_MOBILE_SDHI_SCC_TMPPORT5 register */
#define SH_MOBILE_SDHI_SCC_TMPPORT5_DLL_RW_SEL_R	BIT(8)
#define SH_MOBILE_SDHI_SCC_TMPPORT5_DLL_RW_SEL_W	(0 << 8)
#define SH_MOBILE_SDHI_SCC_TMPPORT5_DLL_ADR_MASK	0x3F

/* Definitions for values the SH_MOBILE_SDHI_SCC register */
#define SH_MOBILE_SDHI_SCC_TMPPORT_DISABLE_WP_CODE	0xa5000000
#define SH_MOBILE_SDHI_SCC_TMPPORT_CALIB_CODE_MASK	0x1f
#define SH_MOBILE_SDHI_SCC_TMPPORT_MANUAL_MODE		BIT(7)

static const u8 r8a7796_es13_calib_table[2][SDHI_CALIB_TABLE_MAX] = {
	{ 3,  3,  3,  3,  3,  3,  3,  4,  4,  5,  6,  7,  8,  9, 10, 15,
	 16, 16, 16, 16, 16, 16, 17, 18, 18, 19, 20, 21, 22, 23, 24, 25 },
	{ 5,  5,  5,  5,  5,  5,  5,  5,  5,  5,  5,  5,  6,  7,  8, 11,
	 12, 17, 18, 18, 18, 18, 18, 18, 18, 19, 20, 21, 22, 23, 25, 25 }
};

static const u8 r8a77965_calib_table[2][SDHI_CALIB_TABLE_MAX] = {
	{ 1,  2,  6,  6,  7,  8,  9, 10, 11, 12, 13, 14, 15, 15, 15, 16,
	 17, 18, 19, 20, 21, 22, 23, 24, 25, 25, 26, 27, 28, 29, 30, 31 },
	{ 2,  3,  4,  4,  5,  6,  7,  9, 10, 11, 12, 13, 14, 15, 16, 17,
	 17, 17, 20, 21, 22, 23, 24, 25, 27, 28, 29, 30, 31, 31, 31, 31 }
};

static const u8 r8a77990_calib_table[2][SDHI_CALIB_TABLE_MAX] = {
	{ 0,  0,  0,  0,  0,  0,  0,  0,  0,  0,  0,  0,  0,  0,  0,  0,
	  0,  0,  0,  0,  0,  0,  0,  0,  0,  0,  0,  0,  0,  0,  0,  0 },
	{ 0,  0,  0,  1,  2,  3,  3,  4,  4,  4,  5,  5,  6,  8,  9, 10,
	 11, 12, 13, 15, 16, 17, 17, 18, 18, 19, 20, 22, 24, 25, 26, 26 }
};

static inline u32 sd_scc_read32(struct tmio_mmc_host *host,
				struct renesas_sdhi *priv, int addr)
{
	return readl(priv->scc_ctl + (addr << host->bus_shift));
}

static inline void sd_scc_write32(struct tmio_mmc_host *host,
				  struct renesas_sdhi *priv,
				  int addr, u32 val)
{
	writel(val, priv->scc_ctl + (addr << host->bus_shift));
}

static unsigned int renesas_sdhi_init_tuning(struct tmio_mmc_host *host)
{
	struct renesas_sdhi *priv;

	priv = host_to_priv(host);

	/* Initialize SCC */
	sd_ctrl_write32_as_16_and_16(host, CTL_STATUS, 0x0);

	sd_ctrl_write16(host, CTL_SD_CARD_CLK_CTL, ~CLK_CTL_SCLKEN &
			sd_ctrl_read16(host, CTL_SD_CARD_CLK_CTL));

	/* set sampling clock selection range */
	sd_scc_write32(host, priv, SH_MOBILE_SDHI_SCC_DTCNTL,
		       SH_MOBILE_SDHI_SCC_DTCNTL_TAPEN |
		       0x8 << SH_MOBILE_SDHI_SCC_DTCNTL_TAPNUM_SHIFT);

	sd_scc_write32(host, priv, SH_MOBILE_SDHI_SCC_CKSEL,
		       SH_MOBILE_SDHI_SCC_CKSEL_DTSEL |
		       sd_scc_read32(host, priv, SH_MOBILE_SDHI_SCC_CKSEL));

	sd_scc_write32(host, priv, SH_MOBILE_SDHI_SCC_RVSCNTL,
		       ~SH_MOBILE_SDHI_SCC_RVSCNTL_RVSEN &
		       sd_scc_read32(host, priv, SH_MOBILE_SDHI_SCC_RVSCNTL));

	sd_scc_write32(host, priv, SH_MOBILE_SDHI_SCC_DT2FF, priv->scc_tappos);

	sd_ctrl_write16(host, CTL_SD_CARD_CLK_CTL, CLK_CTL_SCLKEN |
			sd_ctrl_read16(host, CTL_SD_CARD_CLK_CTL));

	/* Read TAPNUM */
	return (sd_scc_read32(host, priv, SH_MOBILE_SDHI_SCC_DTCNTL) >>
		SH_MOBILE_SDHI_SCC_DTCNTL_TAPNUM_SHIFT) &
		SH_MOBILE_SDHI_SCC_DTCNTL_TAPNUM_MASK;
}

static void renesas_sdhi_hs400_complete(struct mmc_host *mmc)
{
	struct tmio_mmc_host *host = mmc_priv(mmc);
	struct renesas_sdhi *priv = host_to_priv(host);
	u32 bad_taps = priv->quirks ? priv->quirks->hs400_bad_taps : 0;
	bool use_4tap = priv->quirks && priv->quirks->hs400_4taps;

	sd_ctrl_write16(host, CTL_SD_CARD_CLK_CTL, ~CLK_CTL_SCLKEN &
		sd_ctrl_read16(host, CTL_SD_CARD_CLK_CTL));

	/* Set HS400 mode */
	sd_ctrl_write16(host, CTL_SDIF_MODE, SDIF_MODE_HS400 |
			sd_ctrl_read16(host, CTL_SDIF_MODE));

	sd_scc_write32(host, priv, SH_MOBILE_SDHI_SCC_DT2FF,
		       priv->scc_tappos_hs400);

	/* Gen3 can't do automatic tap correction with HS400, so disable it */
	if (sd_ctrl_read16(host, CTL_VERSION) == SDHI_VER_GEN3_SDMMC)
		sd_scc_write32(host, priv, SH_MOBILE_SDHI_SCC_RVSCNTL,
			       ~SH_MOBILE_SDHI_SCC_RVSCNTL_RVSEN &
			       sd_scc_read32(host, priv, SH_MOBILE_SDHI_SCC_RVSCNTL));

	sd_scc_write32(host, priv, SH_MOBILE_SDHI_SCC_TMPPORT2,
		       (SH_MOBILE_SDHI_SCC_TMPPORT2_HS400EN |
			SH_MOBILE_SDHI_SCC_TMPPORT2_HS400OSEL) |
			sd_scc_read32(host, priv, SH_MOBILE_SDHI_SCC_TMPPORT2));

	sd_scc_write32(host, priv, SH_MOBILE_SDHI_SCC_DTCNTL,
		       SH_MOBILE_SDHI_SCC_DTCNTL_TAPEN |
		       sd_scc_read32(host, priv,
				     SH_MOBILE_SDHI_SCC_DTCNTL));

	/* Avoid bad TAP */
	if (bad_taps & BIT(priv->tap_set)) {
		u32 new_tap = (priv->tap_set + 1) % priv->tap_num;

		if (bad_taps & BIT(new_tap))
			new_tap = (priv->tap_set - 1) % priv->tap_num;

		if (bad_taps & BIT(new_tap)) {
			new_tap = priv->tap_set;
			dev_dbg(&host->pdev->dev, "Can't handle three bad tap in a row\n");
		}

		priv->tap_set = new_tap;
	}

	sd_scc_write32(host, priv, SH_MOBILE_SDHI_SCC_TAPSET,
		       priv->tap_set / (use_4tap ? 2 : 1));

	sd_scc_write32(host, priv, SH_MOBILE_SDHI_SCC_CKSEL,
		       SH_MOBILE_SDHI_SCC_CKSEL_DTSEL |
		       sd_scc_read32(host, priv, SH_MOBILE_SDHI_SCC_CKSEL));

	sd_ctrl_write16(host, CTL_SD_CARD_CLK_CTL, CLK_CTL_SCLKEN |
			sd_ctrl_read16(host, CTL_SD_CARD_CLK_CTL));

	if (priv->adjust_hs400_calib_table)
		priv->needs_adjust_hs400 = true;
}

static void renesas_sdhi_disable_scc(struct mmc_host *mmc)
{
	struct tmio_mmc_host *host = mmc_priv(mmc);
	struct renesas_sdhi *priv = host_to_priv(host);

	sd_ctrl_write16(host, CTL_SD_CARD_CLK_CTL, ~CLK_CTL_SCLKEN &
			sd_ctrl_read16(host, CTL_SD_CARD_CLK_CTL));

	sd_scc_write32(host, priv, SH_MOBILE_SDHI_SCC_CKSEL,
		       ~SH_MOBILE_SDHI_SCC_CKSEL_DTSEL &
		       sd_scc_read32(host, priv,
				     SH_MOBILE_SDHI_SCC_CKSEL));

	sd_scc_write32(host, priv, SH_MOBILE_SDHI_SCC_DTCNTL,
		       ~SH_MOBILE_SDHI_SCC_DTCNTL_TAPEN &
		       sd_scc_read32(host, priv,
				     SH_MOBILE_SDHI_SCC_DTCNTL));

	sd_ctrl_write16(host, CTL_SD_CARD_CLK_CTL, CLK_CTL_SCLKEN |
			sd_ctrl_read16(host, CTL_SD_CARD_CLK_CTL));
}

static u32 sd_scc_tmpport_read32(struct tmio_mmc_host *host,
				 struct renesas_sdhi *priv, u32 addr)
{
	/* read mode */
	sd_scc_write32(host, priv, SH_MOBILE_SDHI_SCC_TMPPORT5,
		       SH_MOBILE_SDHI_SCC_TMPPORT5_DLL_RW_SEL_R |
		       (SH_MOBILE_SDHI_SCC_TMPPORT5_DLL_ADR_MASK & addr));

	/* access start and stop */
	sd_scc_write32(host, priv, SH_MOBILE_SDHI_SCC_TMPPORT4,
		       SH_MOBILE_SDHI_SCC_TMPPORT4_DLL_ACC_START);
	sd_scc_write32(host, priv, SH_MOBILE_SDHI_SCC_TMPPORT4, 0);

	return sd_scc_read32(host, priv, SH_MOBILE_SDHI_SCC_TMPPORT7);
}

static void sd_scc_tmpport_write32(struct tmio_mmc_host *host,
				   struct renesas_sdhi *priv, u32 addr, u32 val)
{
	/* write mode */
	sd_scc_write32(host, priv, SH_MOBILE_SDHI_SCC_TMPPORT5,
		       SH_MOBILE_SDHI_SCC_TMPPORT5_DLL_RW_SEL_W |
		       (SH_MOBILE_SDHI_SCC_TMPPORT5_DLL_ADR_MASK & addr));

	sd_scc_write32(host, priv, SH_MOBILE_SDHI_SCC_TMPPORT6, val);

	/* access start and stop */
	sd_scc_write32(host, priv, SH_MOBILE_SDHI_SCC_TMPPORT4,
		       SH_MOBILE_SDHI_SCC_TMPPORT4_DLL_ACC_START);
	sd_scc_write32(host, priv, SH_MOBILE_SDHI_SCC_TMPPORT4, 0);
}

static void renesas_sdhi_adjust_hs400_mode_enable(struct tmio_mmc_host *host)
{
	struct renesas_sdhi *priv = host_to_priv(host);
	u32 calib_code;

	/* disable write protect */
	sd_scc_tmpport_write32(host, priv, 0x00,
			       SH_MOBILE_SDHI_SCC_TMPPORT_DISABLE_WP_CODE);
	/* read calibration code and adjust */
	calib_code = sd_scc_tmpport_read32(host, priv, 0x26);
	calib_code &= SH_MOBILE_SDHI_SCC_TMPPORT_CALIB_CODE_MASK;

	sd_scc_tmpport_write32(host, priv, 0x22,
			       SH_MOBILE_SDHI_SCC_TMPPORT_MANUAL_MODE |
			       priv->adjust_hs400_calib_table[calib_code]);

	/* set offset value to TMPPORT3, hardcoded to OFFSET0 (= 0x3) for now */
	sd_scc_write32(host, priv, SH_MOBILE_SDHI_SCC_TMPPORT3, 0x3);

	/* adjustment done, clear flag */
	priv->needs_adjust_hs400 = false;
}

static void renesas_sdhi_adjust_hs400_mode_disable(struct tmio_mmc_host *host)
{
	struct renesas_sdhi *priv = host_to_priv(host);

	/* disable write protect */
	sd_scc_tmpport_write32(host, priv, 0x00,
			       SH_MOBILE_SDHI_SCC_TMPPORT_DISABLE_WP_CODE);
	/* disable manual calibration */
	sd_scc_tmpport_write32(host, priv, 0x22, 0);
	/* clear offset value of TMPPORT3 */
	sd_scc_write32(host, priv, SH_MOBILE_SDHI_SCC_TMPPORT3, 0);
}

static void renesas_sdhi_reset_hs400_mode(struct tmio_mmc_host *host,
					  struct renesas_sdhi *priv)
{
	sd_ctrl_write16(host, CTL_SD_CARD_CLK_CTL, ~CLK_CTL_SCLKEN &
			sd_ctrl_read16(host, CTL_SD_CARD_CLK_CTL));

	/* Reset HS400 mode */
	sd_ctrl_write16(host, CTL_SDIF_MODE, ~SDIF_MODE_HS400 &
			sd_ctrl_read16(host, CTL_SDIF_MODE));

	sd_scc_write32(host, priv, SH_MOBILE_SDHI_SCC_DT2FF, priv->scc_tappos);

	sd_scc_write32(host, priv, SH_MOBILE_SDHI_SCC_TMPPORT2,
		       ~(SH_MOBILE_SDHI_SCC_TMPPORT2_HS400EN |
			 SH_MOBILE_SDHI_SCC_TMPPORT2_HS400OSEL) &
			sd_scc_read32(host, priv, SH_MOBILE_SDHI_SCC_TMPPORT2));

	if (priv->quirks && (priv->quirks->hs400_calib_table || priv->quirks->hs400_bad_taps))
		renesas_sdhi_adjust_hs400_mode_disable(host);

	sd_ctrl_write16(host, CTL_SD_CARD_CLK_CTL, CLK_CTL_SCLKEN |
			sd_ctrl_read16(host, CTL_SD_CARD_CLK_CTL));
}

static int renesas_sdhi_prepare_hs400_tuning(struct mmc_host *mmc, struct mmc_ios *ios)
{
	struct tmio_mmc_host *host = mmc_priv(mmc);

	renesas_sdhi_reset_hs400_mode(host, host_to_priv(host));
	return 0;
}

static void renesas_sdhi_scc_reset(struct tmio_mmc_host *host, struct renesas_sdhi *priv)
{
<<<<<<< HEAD
	renesas_sdhi_disable_scc(host->mmc);
	renesas_sdhi_reset_hs400_mode(host, priv);
	priv->needs_adjust_hs400 = false;

	sd_scc_write32(host, priv, SH_MOBILE_SDHI_SCC_RVSCNTL,
		       ~SH_MOBILE_SDHI_SCC_RVSCNTL_RVSEN &
		       sd_scc_read32(host, priv, SH_MOBILE_SDHI_SCC_RVSCNTL));
}

/* only populated for TMIO_MMC_MIN_RCAR2 */
static void renesas_sdhi_reset(struct tmio_mmc_host *host, bool preserve)
{
	struct renesas_sdhi *priv = host_to_priv(host);
	int ret;
	u16 val;

	if (!preserve) {
		if (priv->rstc) {
			reset_control_reset(priv->rstc);
			/* Unknown why but without polling reset status, it will hang */
			read_poll_timeout(reset_control_status, ret, ret == 0, 1, 100,
					  false, priv->rstc);
			/* At least SDHI_VER_GEN2_SDR50 needs manual release of reset */
			sd_ctrl_write16(host, CTL_RESET_SD, 0x0001);
			priv->needs_adjust_hs400 = false;
			renesas_sdhi_set_clock(host, host->clk_cache);
		} else if (priv->scc_ctl) {
			renesas_sdhi_scc_reset(host, priv);
		}
	}

	if (sd_ctrl_read16(host, CTL_VERSION) >= SDHI_VER_GEN3_SD) {
		val = sd_ctrl_read16(host, CTL_SD_MEM_CARD_OPT);
		val |= CARD_OPT_EXTOP;
		sd_ctrl_write16(host, CTL_SD_MEM_CARD_OPT, val);
	}
}

static unsigned int renesas_sdhi_gen3_get_cycles(struct tmio_mmc_host *host)
{
	u16 num, val = sd_ctrl_read16(host, CTL_SD_MEM_CARD_OPT);

	num = (val & CARD_OPT_TOP_MASK) >> CARD_OPT_TOP_SHIFT;
	return 1 << ((val & CARD_OPT_EXTOP ? 14 : 13) + num);

=======
	struct renesas_sdhi *priv = host_to_priv(host);

	if (priv->scc_ctl) {
		renesas_sdhi_reset_scc(host, priv);
		renesas_sdhi_reset_hs400_mode(host, priv);
		priv->needs_adjust_hs400 = false;

		sd_ctrl_write16(host, CTL_SD_CARD_CLK_CTL, CLK_CTL_SCLKEN |
				sd_ctrl_read16(host, CTL_SD_CARD_CLK_CTL));

		sd_scc_write32(host, priv, SH_MOBILE_SDHI_SCC_RVSCNTL,
			       ~SH_MOBILE_SDHI_SCC_RVSCNTL_RVSEN &
			       sd_scc_read32(host, priv, SH_MOBILE_SDHI_SCC_RVSCNTL));
	}

	if (host->pdata->flags & TMIO_MMC_MIN_RCAR2)
		sd_ctrl_write32_as_16_and_16(host, CTL_IRQ_MASK,
					     TMIO_MASK_ALL_RCAR2);
>>>>>>> 3e555834
}

#define SH_MOBILE_SDHI_MIN_TAP_ROW 3

static int renesas_sdhi_select_tuning(struct tmio_mmc_host *host)
{
	struct renesas_sdhi *priv = host_to_priv(host);
	unsigned int tap_start = 0, tap_end = 0, tap_cnt = 0, rs, re, i;
	unsigned int taps_size = priv->tap_num * 2, min_tap_row;
	unsigned long *bitmap;

	sd_scc_write32(host, priv, SH_MOBILE_SDHI_SCC_RVSREQ, 0);

	/*
	 * When tuning CMD19 is issued twice for each tap, merge the
	 * result requiring the tap to be good in both runs before
	 * considering it for tuning selection.
	 */
	for (i = 0; i < taps_size; i++) {
		int offset = priv->tap_num * (i < priv->tap_num ? 1 : -1);

		if (!test_bit(i, priv->taps))
			clear_bit(i + offset, priv->taps);

		if (!test_bit(i, priv->smpcmp))
			clear_bit(i + offset, priv->smpcmp);
	}

	/*
	 * If all TAP are OK, the sampling clock position is selected by
	 * identifying the change point of data.
	 */
	if (bitmap_full(priv->taps, taps_size)) {
		bitmap = priv->smpcmp;
		min_tap_row = 1;
	} else {
		bitmap = priv->taps;
		min_tap_row = SH_MOBILE_SDHI_MIN_TAP_ROW;
	}

	/*
	 * Find the longest consecutive run of successful probes. If that
	 * is at least SH_MOBILE_SDHI_MIN_TAP_ROW probes long then use the
	 * center index as the tap, otherwise bail out.
	 */
	bitmap_for_each_set_region(bitmap, rs, re, 0, taps_size) {
		if (re - rs > tap_cnt) {
			tap_end = re;
			tap_start = rs;
			tap_cnt = tap_end - tap_start;
		}
	}

	if (tap_cnt >= min_tap_row)
		priv->tap_set = (tap_start + tap_end) / 2 % priv->tap_num;
	else
		return -EIO;

	/* Set SCC */
	sd_scc_write32(host, priv, SH_MOBILE_SDHI_SCC_TAPSET, priv->tap_set);

	/* Enable auto re-tuning */
	sd_scc_write32(host, priv, SH_MOBILE_SDHI_SCC_RVSCNTL,
		       SH_MOBILE_SDHI_SCC_RVSCNTL_RVSEN |
		       sd_scc_read32(host, priv, SH_MOBILE_SDHI_SCC_RVSCNTL));

	return 0;
}

static int renesas_sdhi_execute_tuning(struct mmc_host *mmc, u32 opcode)
{
	struct tmio_mmc_host *host = mmc_priv(mmc);
	struct renesas_sdhi *priv = host_to_priv(host);
	int i, ret;

	priv->tap_num = renesas_sdhi_init_tuning(host);
	if (!priv->tap_num)
		return 0; /* Tuning is not supported */

	if (priv->tap_num * 2 >= sizeof(priv->taps) * BITS_PER_BYTE) {
		dev_err(&host->pdev->dev,
			"Too many taps, please update 'taps' in tmio_mmc_host!\n");
		return -EINVAL;
	}

	bitmap_zero(priv->taps, priv->tap_num * 2);
	bitmap_zero(priv->smpcmp, priv->tap_num * 2);

	/* Issue CMD19 twice for each tap */
	for (i = 0; i < 2 * priv->tap_num; i++) {
		int cmd_error = 0;

		/* Set sampling clock position */
		sd_scc_write32(host, priv, SH_MOBILE_SDHI_SCC_TAPSET, i % priv->tap_num);

		if (mmc_send_tuning(mmc, opcode, &cmd_error) == 0)
			set_bit(i, priv->taps);

		if (sd_scc_read32(host, priv, SH_MOBILE_SDHI_SCC_SMPCMP) == 0)
			set_bit(i, priv->smpcmp);

		if (cmd_error)
			mmc_abort_tuning(mmc, opcode);
	}

	ret = renesas_sdhi_select_tuning(host);
	if (ret < 0)
		renesas_sdhi_scc_reset(host, priv);
	return ret;
}

static bool renesas_sdhi_manual_correction(struct tmio_mmc_host *host, bool use_4tap)
{
	struct renesas_sdhi *priv = host_to_priv(host);
	unsigned int new_tap = priv->tap_set, error_tap = priv->tap_set;
	u32 val;

	val = sd_scc_read32(host, priv, SH_MOBILE_SDHI_SCC_RVSREQ);
	if (!val)
		return false;

	sd_scc_write32(host, priv, SH_MOBILE_SDHI_SCC_RVSREQ, 0);

	/* Change TAP position according to correction status */
	if (sd_ctrl_read16(host, CTL_VERSION) == SDHI_VER_GEN3_SDMMC &&
	    host->mmc->ios.timing == MMC_TIMING_MMC_HS400) {
		u32 bad_taps = priv->quirks ? priv->quirks->hs400_bad_taps : 0;
		/*
		 * With HS400, the DAT signal is based on DS, not CLK.
		 * Therefore, use only CMD status.
		 */
		u32 smpcmp = sd_scc_read32(host, priv, SH_MOBILE_SDHI_SCC_SMPCMP) &
					   SH_MOBILE_SDHI_SCC_SMPCMP_CMD_ERR;
		if (!smpcmp) {
			return false;	/* no error in CMD signal */
		} else if (smpcmp == SH_MOBILE_SDHI_SCC_SMPCMP_CMD_REQUP) {
			new_tap++;
			error_tap--;
		} else if (smpcmp == SH_MOBILE_SDHI_SCC_SMPCMP_CMD_REQDOWN) {
			new_tap--;
			error_tap++;
		} else {
			return true;	/* need retune */
		}

		/*
		 * When new_tap is a bad tap, we cannot change. Then, we compare
		 * with the HS200 tuning result. When smpcmp[error_tap] is OK,
		 * we can at least retune.
		 */
		if (bad_taps & BIT(new_tap % priv->tap_num))
			return test_bit(error_tap % priv->tap_num, priv->smpcmp);
	} else {
		if (val & SH_MOBILE_SDHI_SCC_RVSREQ_RVSERR)
			return true;    /* need retune */
		else if (val & SH_MOBILE_SDHI_SCC_RVSREQ_REQTAPUP)
			new_tap++;
		else if (val & SH_MOBILE_SDHI_SCC_RVSREQ_REQTAPDOWN)
			new_tap--;
		else
			return false;
	}

	priv->tap_set = (new_tap % priv->tap_num);
	sd_scc_write32(host, priv, SH_MOBILE_SDHI_SCC_TAPSET,
		       priv->tap_set / (use_4tap ? 2 : 1));

	return false;
}

static bool renesas_sdhi_auto_correction(struct tmio_mmc_host *host)
{
	struct renesas_sdhi *priv = host_to_priv(host);

	/* Check SCC error */
	if (sd_scc_read32(host, priv, SH_MOBILE_SDHI_SCC_RVSREQ) &
	    SH_MOBILE_SDHI_SCC_RVSREQ_RVSERR) {
		sd_scc_write32(host, priv, SH_MOBILE_SDHI_SCC_RVSREQ, 0);
		return true;
	}

	return false;
}

static bool renesas_sdhi_check_scc_error(struct tmio_mmc_host *host,
					 struct mmc_request *mrq)
{
	struct renesas_sdhi *priv = host_to_priv(host);
	bool use_4tap = priv->quirks && priv->quirks->hs400_4taps;
	bool ret = false;

	/*
	 * Skip checking SCC errors when running on 4 taps in HS400 mode as
	 * any retuning would still result in the same 4 taps being used.
	 */
	if (!(host->mmc->ios.timing == MMC_TIMING_UHS_SDR104) &&
	    !(host->mmc->ios.timing == MMC_TIMING_MMC_HS200) &&
	    !(host->mmc->ios.timing == MMC_TIMING_MMC_HS400 && !use_4tap))
		return false;

	if (mmc_doing_tune(host->mmc))
		return false;

	if (((mrq->cmd->error == -ETIMEDOUT) ||
	     (mrq->data && mrq->data->error == -ETIMEDOUT)) &&
	    ((host->mmc->caps & MMC_CAP_NONREMOVABLE) ||
	     (host->ops.get_cd && host->ops.get_cd(host->mmc))))
		ret |= true;

	if (sd_scc_read32(host, priv, SH_MOBILE_SDHI_SCC_RVSCNTL) &
	    SH_MOBILE_SDHI_SCC_RVSCNTL_RVSEN)
		ret |= renesas_sdhi_auto_correction(host);
	else
		ret |= renesas_sdhi_manual_correction(host, use_4tap);

	return ret;
}

static int renesas_sdhi_wait_idle(struct tmio_mmc_host *host, u32 bit)
{
	int timeout = 1000;
	/* CBSY is set when busy, SCLKDIVEN is cleared when busy */
	u32 wait_state = (bit == TMIO_STAT_CMD_BUSY ? TMIO_STAT_CMD_BUSY : 0);

	while (--timeout && (sd_ctrl_read16_and_16_as_32(host, CTL_STATUS)
			      & bit) == wait_state)
		udelay(1);

	if (!timeout) {
		dev_warn(&host->pdev->dev, "timeout waiting for SD bus idle\n");
		return -EBUSY;
	}

	return 0;
}

static int renesas_sdhi_write16_hook(struct tmio_mmc_host *host, int addr)
{
	u32 bit = TMIO_STAT_SCLKDIVEN;

	switch (addr) {
	case CTL_SD_CMD:
	case CTL_STOP_INTERNAL_ACTION:
	case CTL_XFER_BLK_COUNT:
	case CTL_SD_XFER_LEN:
	case CTL_SD_MEM_CARD_OPT:
	case CTL_TRANSACTION_CTL:
	case CTL_DMA_ENABLE:
	case CTL_HOST_MODE:
		if (host->pdata->flags & TMIO_MMC_HAVE_CBSY)
			bit = TMIO_STAT_CMD_BUSY;
		fallthrough;
	case CTL_SD_CARD_CLK_CTL:
		return renesas_sdhi_wait_idle(host, bit);
	}

	return 0;
}

static int renesas_sdhi_multi_io_quirk(struct mmc_card *card,
				       unsigned int direction, int blk_size)
{
	/*
	 * In Renesas controllers, when performing a
	 * multiple block read of one or two blocks,
	 * depending on the timing with which the
	 * response register is read, the response
	 * value may not be read properly.
	 * Use single block read for this HW bug
	 */
	if ((direction == MMC_DATA_READ) &&
	    blk_size == 2)
		return 1;

	return blk_size;
}

static void renesas_sdhi_fixup_request(struct tmio_mmc_host *host, struct mmc_request *mrq)
{
	struct renesas_sdhi *priv = host_to_priv(host);

	if (priv->needs_adjust_hs400 && mrq->cmd->opcode == MMC_SEND_STATUS)
		renesas_sdhi_adjust_hs400_mode_enable(host);
}
static void renesas_sdhi_enable_dma(struct tmio_mmc_host *host, bool enable)
{
	/* Iff regs are 8 byte apart, sdbuf is 64 bit. Otherwise always 32. */
	int width = (host->bus_shift == 2) ? 64 : 32;

	sd_ctrl_write16(host, CTL_DMA_ENABLE, enable ? DMA_ENABLE_DMASDRW : 0);
	renesas_sdhi_sdbuf_width(host, enable ? width : 16);
}

static const struct renesas_sdhi_quirks sdhi_quirks_4tap_nohs400 = {
	.hs400_disabled = true,
	.hs400_4taps = true,
};

static const struct renesas_sdhi_quirks sdhi_quirks_4tap = {
	.hs400_4taps = true,
	.hs400_bad_taps = BIT(2) | BIT(3) | BIT(6) | BIT(7),
};

static const struct renesas_sdhi_quirks sdhi_quirks_nohs400 = {
	.hs400_disabled = true,
};

static const struct renesas_sdhi_quirks sdhi_quirks_bad_taps1357 = {
	.hs400_bad_taps = BIT(1) | BIT(3) | BIT(5) | BIT(7),
};

static const struct renesas_sdhi_quirks sdhi_quirks_bad_taps2367 = {
	.hs400_bad_taps = BIT(2) | BIT(3) | BIT(6) | BIT(7),
};

static const struct renesas_sdhi_quirks sdhi_quirks_r8a7796_es13 = {
	.hs400_4taps = true,
	.hs400_bad_taps = BIT(2) | BIT(3) | BIT(6) | BIT(7),
	.hs400_calib_table = r8a7796_es13_calib_table,
};

static const struct renesas_sdhi_quirks sdhi_quirks_r8a77965 = {
	.hs400_bad_taps = BIT(2) | BIT(3) | BIT(6) | BIT(7),
	.hs400_calib_table = r8a77965_calib_table,
};

static const struct renesas_sdhi_quirks sdhi_quirks_r8a77990 = {
	.hs400_calib_table = r8a77990_calib_table,
};

/*
 * Note for r8a7796 / r8a774a1: we can't distinguish ES1.1 and 1.2 as of now.
 * So, we want to treat them equally and only have a match for ES1.2 to enforce
 * this if there ever will be a way to distinguish ES1.2.
 */
static const struct soc_device_attribute sdhi_quirks_match[]  = {
	{ .soc_id = "r8a774a1", .revision = "ES1.[012]", .data = &sdhi_quirks_4tap_nohs400 },
	{ .soc_id = "r8a7795", .revision = "ES1.*", .data = &sdhi_quirks_4tap_nohs400 },
	{ .soc_id = "r8a7795", .revision = "ES2.0", .data = &sdhi_quirks_4tap },
	{ .soc_id = "r8a7795", .revision = "ES3.*", .data = &sdhi_quirks_bad_taps2367 },
	{ .soc_id = "r8a7796", .revision = "ES1.[012]", .data = &sdhi_quirks_4tap_nohs400 },
	{ .soc_id = "r8a7796", .revision = "ES1.*", .data = &sdhi_quirks_r8a7796_es13 },
	{ .soc_id = "r8a77961", .data = &sdhi_quirks_bad_taps1357 },
	{ .soc_id = "r8a77965", .data = &sdhi_quirks_r8a77965 },
	{ .soc_id = "r8a77980", .data = &sdhi_quirks_nohs400 },
	{ .soc_id = "r8a77990", .data = &sdhi_quirks_r8a77990 },
	{ .soc_id = "r9a09g011", .data = &sdhi_quirks_nohs400 },
	{ /* Sentinel. */ },
};

int renesas_sdhi_probe(struct platform_device *pdev,
		       const struct tmio_mmc_dma_ops *dma_ops)
{
	struct tmio_mmc_data *mmd = pdev->dev.platform_data;
	const struct renesas_sdhi_quirks *quirks = NULL;
	const struct renesas_sdhi_of_data *of_data;
	const struct soc_device_attribute *attr;
	struct tmio_mmc_data *mmc_data;
	struct tmio_mmc_dma *dma_priv;
	struct tmio_mmc_host *host;
	struct renesas_sdhi *priv;
	int num_irqs, irq, ret, i;
	struct resource *res;
	u16 ver;

	of_data = of_device_get_match_data(&pdev->dev);

	attr = soc_device_match(sdhi_quirks_match);
	if (attr)
		quirks = attr->data;

	res = platform_get_resource(pdev, IORESOURCE_MEM, 0);
	if (!res)
		return -EINVAL;

	priv = devm_kzalloc(&pdev->dev, sizeof(struct renesas_sdhi),
			    GFP_KERNEL);
	if (!priv)
		return -ENOMEM;

	priv->quirks = quirks;
	mmc_data = &priv->mmc_data;
	dma_priv = &priv->dma_priv;

	priv->clk = devm_clk_get(&pdev->dev, NULL);
	if (IS_ERR(priv->clk)) {
		ret = PTR_ERR(priv->clk);
		dev_err(&pdev->dev, "cannot get clock: %d\n", ret);
		return ret;
	}

	/*
	 * Some controllers provide a 2nd clock just to run the internal card
	 * detection logic. Unfortunately, the existing driver architecture does
	 * not support a separation of clocks for runtime PM usage. When
	 * native hotplug is used, the tmio driver assumes that the core
	 * must continue to run for card detect to stay active, so we cannot
	 * disable it.
	 * Additionally, it is prohibited to supply a clock to the core but not
	 * to the card detect circuit. That leaves us with if separate clocks
	 * are presented, we must treat them both as virtually 1 clock.
	 */
	priv->clk_cd = devm_clk_get(&pdev->dev, "cd");
	if (IS_ERR(priv->clk_cd))
		priv->clk_cd = NULL;

	priv->rstc = devm_reset_control_get_optional_exclusive(&pdev->dev, NULL);
	if (IS_ERR(priv->rstc))
		return PTR_ERR(priv->rstc);

	priv->pinctrl = devm_pinctrl_get(&pdev->dev);
	if (!IS_ERR(priv->pinctrl)) {
		priv->pins_default = pinctrl_lookup_state(priv->pinctrl,
						PINCTRL_STATE_DEFAULT);
		priv->pins_uhs = pinctrl_lookup_state(priv->pinctrl,
						"state_uhs");
	}

	host = tmio_mmc_host_alloc(pdev, mmc_data);
	if (IS_ERR(host))
		return PTR_ERR(host);

	if (of_data) {
		mmc_data->flags |= of_data->tmio_flags;
		mmc_data->ocr_mask = of_data->tmio_ocr_mask;
		mmc_data->capabilities |= of_data->capabilities;
		mmc_data->capabilities2 |= of_data->capabilities2;
		mmc_data->dma_rx_offset = of_data->dma_rx_offset;
		mmc_data->max_blk_count = of_data->max_blk_count;
		mmc_data->max_segs = of_data->max_segs;
		dma_priv->dma_buswidth = of_data->dma_buswidth;
		host->bus_shift = of_data->bus_shift;
	}

	host->write16_hook	= renesas_sdhi_write16_hook;
	host->clk_enable	= renesas_sdhi_clk_enable;
	host->clk_disable	= renesas_sdhi_clk_disable;
	host->set_clock		= renesas_sdhi_set_clock;
	host->multi_io_quirk	= renesas_sdhi_multi_io_quirk;
	host->dma_ops		= dma_ops;

	if (quirks && quirks->hs400_disabled)
		host->mmc->caps2 &= ~(MMC_CAP2_HS400 | MMC_CAP2_HS400_ES);

	/* For some SoC, we disable internal WP. GPIO may override this */
	if (mmc_can_gpio_ro(host->mmc))
		mmc_data->capabilities2 &= ~MMC_CAP2_NO_WRITE_PROTECT;

	/* SDR speeds are only available on Gen2+ */
	if (mmc_data->flags & TMIO_MMC_MIN_RCAR2) {
		/* card_busy caused issues on r8a73a4 (pre-Gen2) CD-less SDHI */
		host->ops.card_busy = renesas_sdhi_card_busy;
		host->ops.start_signal_voltage_switch =
			renesas_sdhi_start_signal_voltage_switch;
		host->sdcard_irq_setbit_mask = TMIO_STAT_ALWAYS_SET_27;
		host->sdcard_irq_mask_all = TMIO_MASK_ALL_RCAR2;
		host->reset = renesas_sdhi_reset;
<<<<<<< HEAD
=======
	} else {
		host->sdcard_irq_mask_all = TMIO_MASK_ALL;
>>>>>>> 3e555834
	}

	/* Orginally registers were 16 bit apart, could be 32 or 64 nowadays */
	if (!host->bus_shift && resource_size(res) > 0x100) /* old way to determine the shift */
		host->bus_shift = 1;

	if (mmd)
		*mmc_data = *mmd;

	dma_priv->filter = shdma_chan_filter;
	dma_priv->enable = renesas_sdhi_enable_dma;

	mmc_data->alignment_shift = 1; /* 2-byte alignment */
	mmc_data->capabilities |= MMC_CAP_MMC_HIGHSPEED;

	/*
	 * All SDHI blocks support 2-byte and larger block sizes in 4-bit
	 * bus width mode.
	 */
	mmc_data->flags |= TMIO_MMC_BLKSZ_2BYTES;

	/*
	 * All SDHI blocks support SDIO IRQ signalling.
	 */
	mmc_data->flags |= TMIO_MMC_SDIO_IRQ;

	/* All SDHI have CMD12 control bit */
	mmc_data->flags |= TMIO_MMC_HAVE_CMD12_CTRL;

	/* All SDHI have SDIO status bits which must be 1 */
	mmc_data->flags |= TMIO_MMC_SDIO_STATUS_SETBITS;

	/* All SDHI support HW busy detection */
	mmc_data->flags |= TMIO_MMC_USE_BUSY_TIMEOUT;

	dev_pm_domain_start(&pdev->dev);

	ret = renesas_sdhi_clk_enable(host);
	if (ret)
		goto efree;

	ver = sd_ctrl_read16(host, CTL_VERSION);
	/* GEN2_SDR104 is first known SDHI to use 32bit block count */
	if (ver < SDHI_VER_GEN2_SDR104 && mmc_data->max_blk_count > U16_MAX)
		mmc_data->max_blk_count = U16_MAX;

	/* One Gen2 SDHI incarnation does NOT have a CBSY bit */
	if (ver == SDHI_VER_GEN2_SDR50)
		mmc_data->flags &= ~TMIO_MMC_HAVE_CBSY;

	if (ver == SDHI_VER_GEN3_SDMMC && quirks && quirks->hs400_calib_table) {
		host->fixup_request = renesas_sdhi_fixup_request;
		priv->adjust_hs400_calib_table = *(
			res->start == SDHI_GEN3_MMC0_ADDR ?
			quirks->hs400_calib_table :
			quirks->hs400_calib_table + 1);
	}

<<<<<<< HEAD
	/* these have an EXTOP bit */
	if (ver >= SDHI_VER_GEN3_SD)
		host->get_timeout_cycles = renesas_sdhi_gen3_get_cycles;

=======
>>>>>>> 3e555834
	/* Enable tuning iff we have an SCC and a supported mode */
	if (of_data && of_data->scc_offset &&
	    (host->mmc->caps & MMC_CAP_UHS_SDR104 ||
	     host->mmc->caps2 & (MMC_CAP2_HS200_1_8V_SDR |
				 MMC_CAP2_HS400_1_8V))) {
		const struct renesas_sdhi_scc *taps = of_data->taps;
		bool use_4tap = priv->quirks && priv->quirks->hs400_4taps;
		bool hit = false;

		for (i = 0; i < of_data->taps_num; i++) {
			if (taps[i].clk_rate == 0 ||
			    taps[i].clk_rate == host->mmc->f_max) {
				priv->scc_tappos = taps->tap;
				priv->scc_tappos_hs400 = use_4tap ?
							 taps->tap_hs400_4tap :
							 taps->tap;
				hit = true;
				break;
			}
		}

		if (!hit)
			dev_warn(&host->pdev->dev, "Unknown clock rate for tuning\n");

		priv->scc_ctl = host->ctl + of_data->scc_offset;
		host->check_retune = renesas_sdhi_check_scc_error;
		host->ops.execute_tuning = renesas_sdhi_execute_tuning;
		host->ops.prepare_hs400_tuning = renesas_sdhi_prepare_hs400_tuning;
		host->ops.hs400_downgrade = renesas_sdhi_disable_scc;
		host->ops.hs400_complete = renesas_sdhi_hs400_complete;
	}

<<<<<<< HEAD
	ret = tmio_mmc_host_probe(host);
	if (ret < 0)
		goto edisclk;
=======
	sd_ctrl_write32_as_16_and_16(host, CTL_IRQ_MASK, host->sdcard_irq_mask_all);
>>>>>>> 3e555834

	num_irqs = platform_irq_count(pdev);
	if (num_irqs < 0) {
		ret = num_irqs;
		goto eirq;
	}

	/* There must be at least one IRQ source */
	if (!num_irqs) {
		ret = -ENXIO;
		goto eirq;
	}

	for (i = 0; i < num_irqs; i++) {
		irq = platform_get_irq(pdev, i);
		if (irq < 0) {
			ret = irq;
			goto eirq;
		}

		ret = devm_request_irq(&pdev->dev, irq, tmio_mmc_irq, 0,
				       dev_name(&pdev->dev), host);
		if (ret)
			goto eirq;
	}

	ret = tmio_mmc_host_probe(host);
	if (ret < 0)
		goto edisclk;

	dev_info(&pdev->dev, "%s base at %pa, max clock rate %u MHz\n",
		 mmc_hostname(host->mmc), &res->start, host->mmc->f_max / 1000000);

	return ret;

eirq:
	tmio_mmc_host_remove(host);
edisclk:
	renesas_sdhi_clk_disable(host);
efree:
	tmio_mmc_host_free(host);

	return ret;
}
EXPORT_SYMBOL_GPL(renesas_sdhi_probe);

int renesas_sdhi_remove(struct platform_device *pdev)
{
	struct tmio_mmc_host *host = platform_get_drvdata(pdev);

	tmio_mmc_host_remove(host);
	renesas_sdhi_clk_disable(host);
	tmio_mmc_host_free(host);

	return 0;
}
EXPORT_SYMBOL_GPL(renesas_sdhi_remove);

MODULE_LICENSE("GPL v2");<|MERGE_RESOLUTION|>--- conflicted
+++ resolved
@@ -573,7 +573,6 @@
 
 static void renesas_sdhi_scc_reset(struct tmio_mmc_host *host, struct renesas_sdhi *priv)
 {
-<<<<<<< HEAD
 	renesas_sdhi_disable_scc(host->mmc);
 	renesas_sdhi_reset_hs400_mode(host, priv);
 	priv->needs_adjust_hs400 = false;
@@ -619,26 +618,6 @@
 	num = (val & CARD_OPT_TOP_MASK) >> CARD_OPT_TOP_SHIFT;
 	return 1 << ((val & CARD_OPT_EXTOP ? 14 : 13) + num);
 
-=======
-	struct renesas_sdhi *priv = host_to_priv(host);
-
-	if (priv->scc_ctl) {
-		renesas_sdhi_reset_scc(host, priv);
-		renesas_sdhi_reset_hs400_mode(host, priv);
-		priv->needs_adjust_hs400 = false;
-
-		sd_ctrl_write16(host, CTL_SD_CARD_CLK_CTL, CLK_CTL_SCLKEN |
-				sd_ctrl_read16(host, CTL_SD_CARD_CLK_CTL));
-
-		sd_scc_write32(host, priv, SH_MOBILE_SDHI_SCC_RVSCNTL,
-			       ~SH_MOBILE_SDHI_SCC_RVSCNTL_RVSEN &
-			       sd_scc_read32(host, priv, SH_MOBILE_SDHI_SCC_RVSCNTL));
-	}
-
-	if (host->pdata->flags & TMIO_MMC_MIN_RCAR2)
-		sd_ctrl_write32_as_16_and_16(host, CTL_IRQ_MASK,
-					     TMIO_MASK_ALL_RCAR2);
->>>>>>> 3e555834
 }
 
 #define SH_MOBILE_SDHI_MIN_TAP_ROW 3
@@ -1096,11 +1075,8 @@
 		host->sdcard_irq_setbit_mask = TMIO_STAT_ALWAYS_SET_27;
 		host->sdcard_irq_mask_all = TMIO_MASK_ALL_RCAR2;
 		host->reset = renesas_sdhi_reset;
-<<<<<<< HEAD
-=======
 	} else {
 		host->sdcard_irq_mask_all = TMIO_MASK_ALL;
->>>>>>> 3e555834
 	}
 
 	/* Orginally registers were 16 bit apart, could be 32 or 64 nowadays */
@@ -1159,13 +1135,10 @@
 			quirks->hs400_calib_table + 1);
 	}
 
-<<<<<<< HEAD
 	/* these have an EXTOP bit */
 	if (ver >= SDHI_VER_GEN3_SD)
 		host->get_timeout_cycles = renesas_sdhi_gen3_get_cycles;
 
-=======
->>>>>>> 3e555834
 	/* Enable tuning iff we have an SCC and a supported mode */
 	if (of_data && of_data->scc_offset &&
 	    (host->mmc->caps & MMC_CAP_UHS_SDR104 ||
@@ -1198,13 +1171,7 @@
 		host->ops.hs400_complete = renesas_sdhi_hs400_complete;
 	}
 
-<<<<<<< HEAD
-	ret = tmio_mmc_host_probe(host);
-	if (ret < 0)
-		goto edisclk;
-=======
 	sd_ctrl_write32_as_16_and_16(host, CTL_IRQ_MASK, host->sdcard_irq_mask_all);
->>>>>>> 3e555834
 
 	num_irqs = platform_irq_count(pdev);
 	if (num_irqs < 0) {
