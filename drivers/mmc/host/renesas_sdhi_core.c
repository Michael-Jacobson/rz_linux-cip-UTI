--- conflicted
+++ resolved
@@ -50,12 +50,6 @@
 #define HOST_MODE_GEN3_16BIT	HOST_MODE_GEN3_WMODE
 #define HOST_MODE_GEN3_32BIT	(HOST_MODE_GEN3_WMODE | HOST_MODE_GEN3_BUSWIDTH)
 #define HOST_MODE_GEN3_64BIT	0
-<<<<<<< HEAD
-
-#define CTL_SDIF_MODE	0xe6
-#define SDIF_MODE_HS400		BIT(0)
-=======
->>>>>>> f37e570b
 
 #define SDHI_VER_GEN2_SDR50	0x490c
 #define SDHI_VER_RZ_A1		0x820b
@@ -589,27 +583,12 @@
 }
 
 /* only populated for TMIO_MMC_MIN_RCAR2 */
-<<<<<<< HEAD
-static void renesas_sdhi_reset(struct tmio_mmc_host *host)
-=======
 static void renesas_sdhi_reset(struct tmio_mmc_host *host, bool preserve)
->>>>>>> f37e570b
 {
 	struct renesas_sdhi *priv = host_to_priv(host);
 	int ret;
 	u16 val;
 
-<<<<<<< HEAD
-	if (priv->rstc) {
-		reset_control_reset(priv->rstc);
-		/* Unknown why but without polling reset status, it will hang */
-		read_poll_timeout(reset_control_status, ret, ret == 0, 1, 100,
-				  false, priv->rstc);
-		priv->needs_adjust_hs400 = false;
-		renesas_sdhi_set_clock(host, host->clk_cache);
-	} else if (priv->scc_ctl) {
-		renesas_sdhi_scc_reset(host, priv);
-=======
 	if (!preserve) {
 		if (priv->rstc) {
 			reset_control_reset(priv->rstc);
@@ -623,7 +602,6 @@
 		} else if (priv->scc_ctl) {
 			renesas_sdhi_scc_reset(host, priv);
 		}
->>>>>>> f37e570b
 	}
 
 	if (sd_ctrl_read16(host, CTL_VERSION) >= SDHI_VER_GEN3_SD) {
