--- conflicted
+++ resolved
@@ -42,10 +42,7 @@
 #define CTL_DMA_ENABLE 0xd8
 #define CTL_RESET_SD 0xe0
 #define CTL_VERSION 0xe2
-<<<<<<< HEAD
-=======
 #define CTL_SDIF_MODE 0xe6 /* only known on R-Car 2+ */
->>>>>>> f37e570b
 
 /* Definitions for values the CTL_STOP_INTERNAL_ACTION register can take */
 #define TMIO_STOP_STP		BIT(0)
@@ -188,11 +185,7 @@
 	int (*multi_io_quirk)(struct mmc_card *card,
 			      unsigned int direction, int blk_size);
 	int (*write16_hook)(struct tmio_mmc_host *host, int addr);
-<<<<<<< HEAD
-	void (*reset)(struct tmio_mmc_host *host);
-=======
 	void (*reset)(struct tmio_mmc_host *host, bool preserve);
->>>>>>> f37e570b
 	bool (*check_retune)(struct tmio_mmc_host *host, struct mmc_request *mrq);
 	void (*fixup_request)(struct tmio_mmc_host *host, struct mmc_request *mrq);
 	unsigned int (*get_timeout_cycles)(struct tmio_mmc_host *host);
