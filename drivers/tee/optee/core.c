--- conflicted
+++ resolved
@@ -696,12 +696,8 @@
 		return -ENODEV;
 
 	np = of_find_matching_node(fw_np, optee_match);
-<<<<<<< HEAD
-	if (!np || !of_device_is_available(np))
-=======
 	if (!np || !of_device_is_available(np)) {
 		of_node_put(np);
->>>>>>> 7ed90a71
 		return -ENODEV;
 	}
 
