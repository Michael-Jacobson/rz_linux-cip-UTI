--- conflicted
+++ resolved
@@ -798,50 +798,6 @@
 early_param("random.trust_cpu", parse_trust_cpu);
 early_param("random.trust_bootloader", parse_trust_bootloader);
 
-<<<<<<< HEAD
-void add_interrupt_randomness(int irq, int irq_flags, __u64 ip)
-{
-	struct entropy_store	*r;
-	struct fast_pool	*fast_pool = this_cpu_ptr(&irq_randomness);
-	unsigned long		now = jiffies;
-	cycles_t		cycles = random_get_entropy();
-	__u32			c_high, j_high;
-	unsigned long		seed;
-	int			credit = 0;
-
-	if (cycles == 0)
-		cycles = get_reg(fast_pool, NULL);
-	c_high = (sizeof(cycles) > 4) ? cycles >> 32 : 0;
-	j_high = (sizeof(now) > 4) ? now >> 32 : 0;
-	fast_pool->pool[0] ^= cycles ^ j_high ^ irq;
-	fast_pool->pool[1] ^= now ^ c_high;
-	if (!ip)
-		ip = _RET_IP_;
-	fast_pool->pool[2] ^= ip;
-	fast_pool->pool[3] ^= (sizeof(ip) > 4) ? ip >> 32 :
-		get_reg(fast_pool, NULL);
-
-	fast_mix(fast_pool);
-	add_interrupt_bench(cycles);
-
-	if (unlikely(crng_init == 0)) {
-		if ((fast_pool->count >= 64) &&
-		    crng_fast_load((char *) fast_pool->pool,
-				   sizeof(fast_pool->pool))) {
-			fast_pool->count = 0;
-			fast_pool->last = now;
-		}
-		return;
-	}
-
-	if ((fast_pool->count < 64) &&
-	    !time_after(now, fast_pool->last + HZ))
-		return;
-
-	r = &input_pool;
-	if (!spin_trylock(&r->lock))
-		return;
-=======
 /*
  * The first collection of entropy occurs at system boot while interrupts
  * are still turned off. Here we push in latent entropy, RDSEED, a timestamp,
@@ -855,7 +811,6 @@
 	ktime_t now = ktime_get_real();
 	unsigned int i, arch_bits;
 	unsigned long entropy;
->>>>>>> 6a10ec77
 
 #if defined(LATENT_ENTROPY_PLUGIN)
 	static const u8 compiletime_seed[BLAKE2S_BLOCK_SIZE] __initconst __latent_entropy;
