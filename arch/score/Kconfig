--- conflicted
+++ resolved
@@ -4,13 +4,10 @@
        def_bool y
        select HAVE_GENERIC_HARDIRQS
        select GENERIC_IRQ_SHOW
-<<<<<<< HEAD
+       select GENERIC_IOMAP
        select HAVE_MEMBLOCK
        select HAVE_MEMBLOCK_NODE_MAP
        select ARCH_DISCARD_MEMBLOCK
-=======
-       select GENERIC_IOMAP
->>>>>>> 193a667f
 
 choice
 	prompt "System type"
