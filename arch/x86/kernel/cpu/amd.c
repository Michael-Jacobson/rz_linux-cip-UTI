--- conflicted
+++ resolved
@@ -613,10 +613,6 @@
 #endif
 
 	/* As a rule processors have APIC timer running in deep C states */
-<<<<<<< HEAD
-	if (c->x86 >= 0xf && !cpu_has_amd_erratum(amd_erratum_400))
-		set_cpu_cap(c, X86_FEATURE_ARAT);
-=======
 	if (c->x86 > 0xf && !cpu_has_amd_erratum(amd_erratum_400))
 		set_cpu_cap(c, X86_FEATURE_ARAT);
 
@@ -641,7 +637,6 @@
 			checking_wrmsrl(MSR_AMD64_MCx_MASK(4), mask);
 		}
 	}
->>>>>>> d762f438
 }
 
 #ifdef CONFIG_X86_32
