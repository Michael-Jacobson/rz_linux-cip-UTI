--- conflicted
+++ resolved
@@ -207,10 +207,7 @@
 MACHINE_END
 
 static const char * const rz_g1_boards_compat_dt[] __initconst = {
-<<<<<<< HEAD
-=======
 	"renesas,r8a7742",
->>>>>>> c9f71781
 	"renesas,r8a7743",
 	"renesas,r8a7744",
 	"renesas,r8a7745",
