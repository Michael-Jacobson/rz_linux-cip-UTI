/*
 * Device Tree Source for the r8a7743 SoC
 *
 * Copyright (C) 2016-2017 Cogent Embedded Inc.
 * Copyright (C) 2017 Renesas Electronics Corp.
 *
 * This file is licensed under the terms of the GNU General Public License
 * version 2. This program is licensed "as is" without any warranty of any
 * kind, whether express or implied.
 */

#include <dt-bindings/interrupt-controller/irq.h>
#include <dt-bindings/interrupt-controller/arm-gic.h>
#include <dt-bindings/clock/r8a7743-clock.h>

/ {
	compatible = "renesas,r8a7743";
	#address-cells = <2>;
	#size-cells = <2>;

	aliases {
		i2c0 = &i2c0;
		i2c1 = &i2c1;
		i2c2 = &i2c2;
		i2c3 = &i2c3;
		i2c4 = &i2c4;
		i2c5 = &i2c5;
		i2c6 = &iic0;
		i2c7 = &iic1;
		i2c8 = &iic3;
		spi0 = &qspi;
		spi1 = &msiof0;
		spi2 = &msiof1;
		spi3 = &msiof2;
		vin0 = &vin0;
		vin1 = &vin1;
		vin2 = &vin2;
	};

	cpus {
		#address-cells = <1>;
		#size-cells = <0>;
		enable-method = "renesas,apmu";

		cpu0: cpu@0 {
			device_type = "cpu";
			compatible = "arm,cortex-a15";
			reg = <0>;
			clock-frequency = <1500000000>;
			clocks = <&cpg_clocks R8A7743_CLK_Z>;
			clock-latency = <300000>; /* 300 us */
			next-level-cache = <&L2_CA15>;

			/* kHz - uV - OPPs unknown yet */
			operating-points = <1500000 1000000>,
					   <1312500 1000000>,
					   <1125000 1000000>,
					   < 937500 1000000>,
					   < 750000 1000000>,
					   < 375000 1000000>;
		};

		cpu1: cpu@1 {
			device_type = "cpu";
			compatible = "arm,cortex-a15";
			reg = <1>;
			clock-frequency = <1500000000>;
			clocks = <&cpg_clocks R8A7743_CLK_Z>;
			next-level-cache = <&L2_CA15>;
		};

		L2_CA15: cache-controller-0 {
			compatible = "cache";
			cache-unified;
			cache-level = <2>;
		};
	};

	soc {
		compatible = "simple-bus";
		interrupt-parent = <&gic>;

		#address-cells = <2>;
		#size-cells = <2>;
		ranges;

		apmu@e6152000 {
			compatible = "renesas,r8a7743-apmu", "renesas,apmu";
			reg = <0 0xe6152000 0 0x188>;
			cpus = <&cpu0 &cpu1>;
		};

		gic: interrupt-controller@f1001000 {
			compatible = "arm,gic-400";
			#interrupt-cells = <3>;
			#address-cells = <0>;
			interrupt-controller;
			reg = <0 0xf1001000 0 0x1000>,
			      <0 0xf1002000 0 0x2000>,
			      <0 0xf1004000 0 0x2000>,
			      <0 0xf1006000 0 0x2000>;
			interrupts = <GIC_PPI 9 (GIC_CPU_MASK_SIMPLE(2) |
						 IRQ_TYPE_LEVEL_HIGH)>;
			clocks = <&mstp4_clks R8A7743_CLK_INTC_SYS>;
			clock-names = "clk";
			power-domains = <&cpg_clocks>;
		};

		gpio0: gpio@e6050000 {
			compatible = "renesas,gpio-r8a7743",
				     "renesas,gpio-rcar";
			reg = <0 0xe6050000 0 0x50>;
			interrupts = <GIC_SPI 4 IRQ_TYPE_LEVEL_HIGH>;
			#gpio-cells = <2>;
			gpio-controller;
			gpio-ranges = <&pfc 0 0 32>;
			#interrupt-cells = <2>;
			interrupt-controller;
			clocks = <&mstp9_clks R8A7743_CLK_GPIO0>;
			power-domains = <&cpg_clocks>;
		};

		gpio1: gpio@e6051000 {
			compatible = "renesas,gpio-r8a7743",
				     "renesas,gpio-rcar";
			reg = <0 0xe6051000 0 0x50>;
			interrupts = <GIC_SPI 5 IRQ_TYPE_LEVEL_HIGH>;
			#gpio-cells = <2>;
			gpio-controller;
			gpio-ranges = <&pfc 0 32 26>;
			#interrupt-cells = <2>;
			interrupt-controller;
			clocks = <&mstp9_clks R8A7743_CLK_GPIO1>;
			power-domains = <&cpg_clocks>;
		};

		gpio2: gpio@e6052000 {
			compatible = "renesas,gpio-r8a7743",
				     "renesas,gpio-rcar";
			reg = <0 0xe6052000 0 0x50>;
			interrupts = <GIC_SPI 6 IRQ_TYPE_LEVEL_HIGH>;
			#gpio-cells = <2>;
			gpio-controller;
			gpio-ranges = <&pfc 0 64 32>;
			#interrupt-cells = <2>;
			interrupt-controller;
			clocks = <&mstp9_clks R8A7743_CLK_GPIO2>;
			power-domains = <&cpg_clocks>;
		};

		gpio3: gpio@e6053000 {
			compatible = "renesas,gpio-r8a7743",
				     "renesas,gpio-rcar";
			reg = <0 0xe6053000 0 0x50>;
			interrupts = <GIC_SPI 7 IRQ_TYPE_LEVEL_HIGH>;
			#gpio-cells = <2>;
			gpio-controller;
			gpio-ranges = <&pfc 0 96 32>;
			#interrupt-cells = <2>;
			interrupt-controller;
			clocks = <&mstp9_clks R8A7743_CLK_GPIO3>;
			power-domains = <&cpg_clocks>;
		};

		gpio4: gpio@e6054000 {
			compatible = "renesas,gpio-r8a7743",
				     "renesas,gpio-rcar";
			reg = <0 0xe6054000 0 0x50>;
			interrupts = <GIC_SPI 8 IRQ_TYPE_LEVEL_HIGH>;
			#gpio-cells = <2>;
			gpio-controller;
			gpio-ranges = <&pfc 0 128 32>;
			#interrupt-cells = <2>;
			interrupt-controller;
			clocks = <&mstp9_clks R8A7743_CLK_GPIO4>;
			power-domains = <&cpg_clocks>;
		};

		gpio5: gpio@e6055000 {
			compatible = "renesas,gpio-r8a7743",
				     "renesas,gpio-rcar";
			reg = <0 0xe6055000 0 0x50>;
			interrupts = <GIC_SPI 9 IRQ_TYPE_LEVEL_HIGH>;
			#gpio-cells = <2>;
			gpio-controller;
			gpio-ranges = <&pfc 0 160 32>;
			#interrupt-cells = <2>;
			interrupt-controller;
			clocks = <&mstp9_clks R8A7743_CLK_GPIO5>;
			power-domains = <&cpg_clocks>;
		};

		gpio6: gpio@e6055400 {
			compatible = "renesas,gpio-r8a7743",
				     "renesas,gpio-rcar";
			reg = <0 0xe6055400 0 0x50>;
			interrupts = <GIC_SPI 10 IRQ_TYPE_LEVEL_HIGH>;
			#gpio-cells = <2>;
			gpio-controller;
			gpio-ranges = <&pfc 0 192 32>;
			#interrupt-cells = <2>;
			interrupt-controller;
			clocks = <&mstp9_clks R8A7743_CLK_GPIO6>;
			power-domains = <&cpg_clocks>;
		};

		gpio7: gpio@e6055800 {
			compatible = "renesas,gpio-r8a7743",
				     "renesas,gpio-rcar";
			reg = <0 0xe6055800 0 0x50>;
			interrupts = <GIC_SPI 11 IRQ_TYPE_LEVEL_HIGH>;
			#gpio-cells = <2>;
			gpio-controller;
			gpio-ranges = <&pfc 0 224 26>;
			#interrupt-cells = <2>;
			interrupt-controller;
			clocks = <&mstp9_clks R8A7743_CLK_GPIO7>;
			power-domains = <&cpg_clocks>;
		};

		irqc: interrupt-controller@e61c0000 {
			compatible = "renesas,irqc-r8a7743", "renesas,irqc";
			#interrupt-cells = <2>;
			interrupt-controller;
			reg = <0 0xe61c0000 0 0x200>;
			interrupts = <GIC_SPI 0 IRQ_TYPE_LEVEL_HIGH>,
				     <GIC_SPI 1 IRQ_TYPE_LEVEL_HIGH>,
				     <GIC_SPI 2 IRQ_TYPE_LEVEL_HIGH>,
				     <GIC_SPI 3 IRQ_TYPE_LEVEL_HIGH>,
				     <GIC_SPI 12 IRQ_TYPE_LEVEL_HIGH>,
				     <GIC_SPI 13 IRQ_TYPE_LEVEL_HIGH>,
				     <GIC_SPI 14 IRQ_TYPE_LEVEL_HIGH>,
				     <GIC_SPI 15 IRQ_TYPE_LEVEL_HIGH>,
				     <GIC_SPI 16 IRQ_TYPE_LEVEL_HIGH>,
				     <GIC_SPI 17 IRQ_TYPE_LEVEL_HIGH>;
			clocks = <&mstp4_clks R8A7743_CLK_IRQC>;
			power-domains = <&cpg_clocks>;
		};

		thermal: thermal@e61f0000 {
			compatible = "renesas,thermal-r8a7743",
				     "renesas,rcar-gen2-thermal",
				     "renesas,rcar-thermal";
			reg = <0 0xe61f0000 0 0x10>, <0 0xe61f0100 0 0x38>;
			interrupts = <GIC_SPI 69 IRQ_TYPE_LEVEL_HIGH>;
			clocks = <&mstp5_clks R8A7743_CLK_THERMAL>;
			power-domains = <&cpg_clocks>;
			#thermal-sensor-cells = <0>;
		};

		thermal-zones {
			cpu_thermal: cpu-thermal {
				polling-delay-passive = <0>;
				polling-delay = <0>;

				thermal-sensors = <&thermal>;

				trips {
					cpu-crit {
						temperature = <95000>;
						hysteresis = <0>;
						type = "critical";
					};
				};

				cooling-maps {
				};
			};
		};

		timer {
			compatible = "arm,armv7-timer";
			interrupts = <GIC_PPI 13 (GIC_CPU_MASK_SIMPLE(2) |
						  IRQ_TYPE_LEVEL_LOW)>,
				     <GIC_PPI 14 (GIC_CPU_MASK_SIMPLE(2) |
						  IRQ_TYPE_LEVEL_LOW)>,
				     <GIC_PPI 11 (GIC_CPU_MASK_SIMPLE(2) |
						  IRQ_TYPE_LEVEL_LOW)>,
				     <GIC_PPI 10 (GIC_CPU_MASK_SIMPLE(2) |
						  IRQ_TYPE_LEVEL_LOW)>;
		};

		pfc: pin-controller@e6060000 {
			compatible = "renesas,pfc-r8a7743";
			reg = <0 0xe6060000 0 0x250>;
		};

		tpu: pwm@e60f0000 {
			compatible = "renesas,tpu-r8a7743", "renesas,tpu";
			reg = <0 0xe60f0000 0 0x148>;
			clocks = <&mstp3_clks R8A7743_CLK_TPU0>;
			power-domains = <&cpg_clocks>;
			#pwm-cells = <3>;
			status = "disabled";
		};

		dmac0: dma-controller@e6700000 {
			compatible = "renesas,rcar-dmac";
			reg = <0 0xe6700000 0 0x20000>;
			interrupts = <GIC_SPI 197 IRQ_TYPE_LEVEL_HIGH
				      GIC_SPI 200 IRQ_TYPE_LEVEL_HIGH
				      GIC_SPI 201 IRQ_TYPE_LEVEL_HIGH
				      GIC_SPI 202 IRQ_TYPE_LEVEL_HIGH
				      GIC_SPI 203 IRQ_TYPE_LEVEL_HIGH
				      GIC_SPI 204 IRQ_TYPE_LEVEL_HIGH
				      GIC_SPI 205 IRQ_TYPE_LEVEL_HIGH
				      GIC_SPI 206 IRQ_TYPE_LEVEL_HIGH
				      GIC_SPI 207 IRQ_TYPE_LEVEL_HIGH
				      GIC_SPI 208 IRQ_TYPE_LEVEL_HIGH
				      GIC_SPI 209 IRQ_TYPE_LEVEL_HIGH
				      GIC_SPI 210 IRQ_TYPE_LEVEL_HIGH
				      GIC_SPI 211 IRQ_TYPE_LEVEL_HIGH
				      GIC_SPI 212 IRQ_TYPE_LEVEL_HIGH
				      GIC_SPI 213 IRQ_TYPE_LEVEL_HIGH
				      GIC_SPI 214 IRQ_TYPE_LEVEL_HIGH>;
			interrupt-names = "error",
					"ch0", "ch1", "ch2", "ch3",
					"ch4", "ch5", "ch6", "ch7",
					"ch8", "ch9", "ch10", "ch11",
					"ch12", "ch13", "ch14";
			clocks = <&mstp2_clks R8A7743_CLK_SYS_DMAC0>;
			clock-names = "fck";
			power-domains = <&cpg_clocks>;
			#dma-cells = <1>;
			dma-channels = <15>;
		};

		dmac1: dma-controller@e6720000 {
			compatible = "renesas,rcar-dmac";
			reg = <0 0xe6720000 0 0x20000>;
			interrupts = <GIC_SPI 220 IRQ_TYPE_LEVEL_HIGH
				      GIC_SPI 216 IRQ_TYPE_LEVEL_HIGH
				      GIC_SPI 217 IRQ_TYPE_LEVEL_HIGH
				      GIC_SPI 218 IRQ_TYPE_LEVEL_HIGH
				      GIC_SPI 219 IRQ_TYPE_LEVEL_HIGH
				      GIC_SPI 308 IRQ_TYPE_LEVEL_HIGH
				      GIC_SPI 309 IRQ_TYPE_LEVEL_HIGH
				      GIC_SPI 310 IRQ_TYPE_LEVEL_HIGH
				      GIC_SPI 311 IRQ_TYPE_LEVEL_HIGH
				      GIC_SPI 312 IRQ_TYPE_LEVEL_HIGH
				      GIC_SPI 313 IRQ_TYPE_LEVEL_HIGH
				      GIC_SPI 314 IRQ_TYPE_LEVEL_HIGH
				      GIC_SPI 315 IRQ_TYPE_LEVEL_HIGH
				      GIC_SPI 316 IRQ_TYPE_LEVEL_HIGH
				      GIC_SPI 317 IRQ_TYPE_LEVEL_HIGH
				      GIC_SPI 318 IRQ_TYPE_LEVEL_HIGH>;
			interrupt-names = "error",
					"ch0", "ch1", "ch2", "ch3",
					"ch4", "ch5", "ch6", "ch7",
					"ch8", "ch9", "ch10", "ch11",
					"ch12", "ch13", "ch14";
			clocks = <&mstp2_clks R8A7743_CLK_SYS_DMAC1>;
			clock-names = "fck";
			power-domains = <&cpg_clocks>;
			#dma-cells = <1>;
			dma-channels = <15>;
		};

		audma0: dma-controller@ec700000 {
			compatible = "renesas,dmac-r8a7743",
				     "renesas,rcar-dmac";
			reg = <0 0xec700000 0 0x10000>;
			interrupts = <GIC_SPI 346 IRQ_TYPE_LEVEL_HIGH
				      GIC_SPI 320 IRQ_TYPE_LEVEL_HIGH
				      GIC_SPI 321 IRQ_TYPE_LEVEL_HIGH
				      GIC_SPI 322 IRQ_TYPE_LEVEL_HIGH
				      GIC_SPI 323 IRQ_TYPE_LEVEL_HIGH
				      GIC_SPI 324 IRQ_TYPE_LEVEL_HIGH
				      GIC_SPI 325 IRQ_TYPE_LEVEL_HIGH
				      GIC_SPI 326 IRQ_TYPE_LEVEL_HIGH
				      GIC_SPI 327 IRQ_TYPE_LEVEL_HIGH
				      GIC_SPI 328 IRQ_TYPE_LEVEL_HIGH
				      GIC_SPI 329 IRQ_TYPE_LEVEL_HIGH
				      GIC_SPI 330 IRQ_TYPE_LEVEL_HIGH
				      GIC_SPI 331 IRQ_TYPE_LEVEL_HIGH
				      GIC_SPI 332 IRQ_TYPE_LEVEL_HIGH>;
			interrupt-names = "error",
					  "ch0", "ch1", "ch2", "ch3",
					  "ch4", "ch5", "ch6", "ch7",
					  "ch8", "ch9", "ch10", "ch11",
					  "ch12";
			clocks = <&mstp5_clks R8A7743_CLK_AUDIO_DMAC0>;
			clock-names = "fck";
			power-domains = <&cpg_clocks>;
			#dma-cells = <1>;
			dma-channels = <13>;
		};

		audma1: dma-controller@ec720000 {
			compatible = "renesas,dmac-r8a7743",
				     "renesas,rcar-dmac";
			reg = <0 0xec720000 0 0x10000>;
			interrupts = <GIC_SPI 347 IRQ_TYPE_LEVEL_HIGH
				      GIC_SPI 333 IRQ_TYPE_LEVEL_HIGH
				      GIC_SPI 334 IRQ_TYPE_LEVEL_HIGH
				      GIC_SPI 335 IRQ_TYPE_LEVEL_HIGH
				      GIC_SPI 336 IRQ_TYPE_LEVEL_HIGH
				      GIC_SPI 337 IRQ_TYPE_LEVEL_HIGH
				      GIC_SPI 338 IRQ_TYPE_LEVEL_HIGH
				      GIC_SPI 339 IRQ_TYPE_LEVEL_HIGH
				      GIC_SPI 340 IRQ_TYPE_LEVEL_HIGH
				      GIC_SPI 341 IRQ_TYPE_LEVEL_HIGH
				      GIC_SPI 342 IRQ_TYPE_LEVEL_HIGH
				      GIC_SPI 343 IRQ_TYPE_LEVEL_HIGH
				      GIC_SPI 344 IRQ_TYPE_LEVEL_HIGH
				      GIC_SPI 345 IRQ_TYPE_LEVEL_HIGH>;
			interrupt-names = "error",
					  "ch0", "ch1", "ch2", "ch3",
					  "ch4", "ch5", "ch6", "ch7",
					  "ch8", "ch9", "ch10", "ch11",
					  "ch12";
			clocks = <&mstp5_clks R8A7743_CLK_AUDIO_DMAC1>;
			clock-names = "fck";
			power-domains = <&cpg_clocks>;
			#dma-cells = <1>;
			dma-channels = <13>;
		};

		usb_dmac0: dma-controller@e65a0000 {
			compatible = "renesas,r8a7743-usb-dmac",
				     "renesas,usb-dmac";
			reg = <0 0xe65a0000 0 0x100>;
			interrupts = <GIC_SPI 109 IRQ_TYPE_LEVEL_HIGH
				      GIC_SPI 109 IRQ_TYPE_LEVEL_HIGH>;
			interrupt-names = "ch0", "ch1";
			clocks = <&mstp3_clks R8A7743_CLK_USBDMAC0>;
			power-domains = <&cpg_clocks>;
			#dma-cells = <1>;
			dma-channels = <2>;
		};

		usb_dmac1: dma-controller@e65b0000 {
			compatible = "renesas,r8a7743-usb-dmac",
				     "renesas,usb-dmac";
			reg = <0 0xe65b0000 0 0x100>;
			interrupts = <GIC_SPI 110 IRQ_TYPE_LEVEL_HIGH
				      GIC_SPI 110 IRQ_TYPE_LEVEL_HIGH>;
			interrupt-names = "ch0", "ch1";
			clocks = <&mstp3_clks R8A7743_CLK_USBDMAC1>;
			power-domains = <&cpg_clocks>;
			#dma-cells = <1>;
			dma-channels = <2>;
		};

		/* The memory map in the User's Manual maps the cores to bus
		 *  numbers
		 */
		i2c0: i2c@e6508000 {
			#address-cells = <1>;
			#size-cells = <0>;
			compatible = "renesas,i2c-r8a7743",
				     "renesas,rcar-gen2-i2c";
			reg = <0 0xe6508000 0 0x40>;
			interrupts = <GIC_SPI 287 IRQ_TYPE_LEVEL_HIGH>;
			clocks = <&mstp9_clks R8A7743_CLK_I2C0>;
			power-domains = <&cpg_clocks>;
			status = "disabled";
		};

		i2c1: i2c@e6518000 {
			#address-cells = <1>;
			#size-cells = <0>;
			compatible = "renesas,i2c-r8a7743",
				     "renesas,rcar-gen2-i2c";
			reg = <0 0xe6518000 0 0x40>;
			interrupts = <GIC_SPI 288 IRQ_TYPE_LEVEL_HIGH>;
			clocks = <&mstp9_clks R8A7743_CLK_I2C1>;
			power-domains = <&cpg_clocks>;
			status = "disabled";
		};

		i2c2: i2c@e6530000 {
			#address-cells = <1>;
			#size-cells = <0>;
			compatible = "renesas,i2c-r8a7743",
				     "renesas,rcar-gen2-i2c";
			reg = <0 0xe6530000 0 0x40>;
			interrupts = <GIC_SPI 286 IRQ_TYPE_LEVEL_HIGH>;
			clocks = <&mstp9_clks R8A7743_CLK_I2C2>;
			power-domains = <&cpg_clocks>;
			status = "disabled";
		};

		i2c3: i2c@e6540000 {
			#address-cells = <1>;
			#size-cells = <0>;
			compatible = "renesas,i2c-r8a7743",
				     "renesas,rcar-gen2-i2c";
			reg = <0 0xe6540000 0 0x40>;
			interrupts = <GIC_SPI 290 IRQ_TYPE_LEVEL_HIGH>;
			clocks = <&mstp9_clks R8A7743_CLK_I2C3>;
			power-domains = <&cpg_clocks>;
			status = "disabled";
		};

		i2c4: i2c@e6520000 {
			#address-cells = <1>;
			#size-cells = <0>;
			compatible = "renesas,i2c-r8a7743",
				     "renesas,rcar-gen2-i2c";
			reg = <0 0xe6520000 0 0x40>;
			interrupts = <GIC_SPI 19 IRQ_TYPE_LEVEL_HIGH>;
			clocks = <&mstp9_clks R8A7743_CLK_I2C4>;
			power-domains = <&cpg_clocks>;
			status = "disabled";
		};

		i2c5: i2c@e6528000 {
			/* doesn't need pinmux */
			#address-cells = <1>;
			#size-cells = <0>;
			compatible = "renesas,i2c-r8a7743",
				     "renesas,rcar-gen2-i2c";
			reg = <0 0xe6528000 0 0x40>;
			interrupts = <GIC_SPI 20 IRQ_TYPE_LEVEL_HIGH>;
			clocks = <&mstp9_clks R8A7743_CLK_I2C5>;
			power-domains = <&cpg_clocks>;
			status = "disabled";
		};

		iic0: i2c@e6500000 {
			#address-cells = <1>;
			#size-cells = <0>;
			compatible = "renesas,iic-r8a7743",
				     "renesas,rcar-gen2-iic",
				     "renesas,rmobile-iic";
			reg = <0 0xe6500000 0 0x425>;
			interrupts = <GIC_SPI 174 IRQ_TYPE_LEVEL_HIGH>;
			clocks = <&mstp3_clks R8A7743_CLK_IIC0>;
			dmas = <&dmac0 0x61>, <&dmac0 0x62>,
			       <&dmac1 0x61>, <&dmac1 0x62>;
			dma-names = "tx", "rx", "tx", "rx";
			power-domains = <&cpg_clocks>;
			status = "disabled";
		};

		iic1: i2c@e6510000 {
			#address-cells = <1>;
			#size-cells = <0>;
			compatible = "renesas,iic-r8a7743",
				     "renesas,rcar-gen2-iic",
				     "renesas,rmobile-iic";
			reg = <0 0xe6510000 0 0x425>;
			interrupts = <GIC_SPI 175 IRQ_TYPE_LEVEL_HIGH>;
			clocks = <&mstp3_clks R8A7743_CLK_IIC1>;
			dmas = <&dmac0 0x65>, <&dmac0 0x66>,
			       <&dmac1 0x65>, <&dmac1 0x66>;
			dma-names = "tx", "rx", "tx", "rx";
			power-domains = <&cpg_clocks>;
			status = "disabled";
		};

		iic3: i2c@e60b0000 {
			/* doesn't need pinmux */
			#address-cells = <1>;
			#size-cells = <0>;
			compatible = "renesas,iic-r8a7743",
				     "renesas,rcar-gen2-iic",
				     "renesas,rmobile-iic";
			reg = <0 0xe60b0000 0 0x425>;
			interrupts = <GIC_SPI 173 IRQ_TYPE_LEVEL_HIGH>;
			clocks = <&mstp9_clks R8A7743_CLK_IICDVFS>;
			dmas = <&dmac0 0x77>, <&dmac0 0x78>,
			       <&dmac1 0x77>, <&dmac1 0x78>;
			dma-names = "tx", "rx", "tx", "rx";
			power-domains = <&cpg_clocks>;
			status = "disabled";
		};

		scifa0: serial@e6c40000 {
			compatible = "renesas,scifa-r8a7743", "renesas,scifa";
			reg = <0 0xe6c40000 0 0x40>;
			interrupts = <GIC_SPI 144 IRQ_TYPE_LEVEL_HIGH>;
			clocks = <&mstp2_clks R8A7743_CLK_SCIFA0>;
			clock-names = "sci_ick";
			dmas = <&dmac0 0x21>, <&dmac0 0x22>,
			       <&dmac1 0x21>, <&dmac1 0x22>;
			dma-names = "tx", "rx", "tx", "rx";
			power-domains = <&cpg_clocks>;
			status = "disabled";
		};

		scifa1: serial@e6c50000 {
			compatible = "renesas,scifa-r8a7743", "renesas,scifa";
			reg = <0 0xe6c50000 0 0x40>;
			interrupts = <GIC_SPI 145 IRQ_TYPE_LEVEL_HIGH>;
			clocks = <&mstp2_clks R8A7743_CLK_SCIFA1>;
			clock-names = "sci_ick";
			dmas = <&dmac0 0x25>, <&dmac0 0x26>,
			       <&dmac1 0x25>, <&dmac1 0x26>;
			dma-names = "tx", "rx", "tx", "rx";
			power-domains = <&cpg_clocks>;
			status = "disabled";
		};

		scifa2: serial@e6c60000 {
			compatible = "renesas,scifa-r8a7743", "renesas,scifa";
			reg = <0 0xe6c60000 0 0x40>;
			interrupts = <GIC_SPI 151 IRQ_TYPE_LEVEL_HIGH>;
			clocks = <&mstp2_clks R8A7743_CLK_SCIFA2>;
			clock-names = "sci_ick";
			dmas = <&dmac0 0x27>, <&dmac0 0x28>,
			       <&dmac1 0x27>, <&dmac1 0x28>;
			dma-names = "tx", "rx", "tx", "rx";
			power-domains = <&cpg_clocks>;
			status = "disabled";
		};

		scifa3: serial@e6c70000 {
			compatible = "renesas,scifa-r8a7743", "renesas,scifa";
			reg = <0 0xe6c70000 0 0x40>;
			interrupts = <GIC_SPI 29 IRQ_TYPE_LEVEL_HIGH>;
			clocks = <&mstp11_clks R8A7743_CLK_SCIFA3>;
			clock-names = "sci_ick";
			dmas = <&dmac0 0x1b>, <&dmac0 0x1c>,
			       <&dmac1 0x1b>, <&dmac1 0x1c>;
			dma-names = "tx", "rx", "tx", "rx";
			power-domains = <&cpg_clocks>;
			status = "disabled";
		};

		scifa4: serial@e6c78000 {
			compatible = "renesas,scifa-r8a7743", "renesas,scifa";
			reg = <0 0xe6c78000 0 0x40>;
			interrupts = <GIC_SPI 30 IRQ_TYPE_LEVEL_HIGH>;
			clocks = <&mstp11_clks R8A7743_CLK_SCIFA4>;
			clock-names = "sci_ick";
			dmas = <&dmac0 0x1f>, <&dmac0 0x20>,
			       <&dmac1 0x1f>, <&dmac1 0x20>;
			dma-names = "tx", "rx", "tx", "rx";
			power-domains = <&cpg_clocks>;
			status = "disabled";
		};

		scifa5: serial@e6c80000 {
			compatible = "renesas,scifa-r8a7743", "renesas,scifa";
			reg = <0 0xe6c80000 0 0x40>;
			interrupts = <GIC_SPI 31 IRQ_TYPE_LEVEL_HIGH>;
			clocks = <&mstp11_clks R8A7743_CLK_SCIFA5>;
			clock-names = "sci_ick";
			dmas = <&dmac0 0x23>, <&dmac0 0x24>,
			       <&dmac1 0x23>, <&dmac1 0x24>;
			dma-names = "tx", "rx", "tx", "rx";
			power-domains = <&cpg_clocks>;
			status = "disabled";
		};

		scifb0: serial@e6c20000 {
			compatible = "renesas,scifb-r8a7743", "renesas,scifb";
			reg = <0 0xe6c20000 0 0x100>;
			interrupts = <GIC_SPI 148 IRQ_TYPE_LEVEL_HIGH>;
			clocks = <&mstp2_clks R8A7743_CLK_SCIFB0>;
			clock-names = "sci_ick";
			dmas = <&dmac0 0x3d>, <&dmac0 0x3e>,
			       <&dmac1 0x3d>, <&dmac1 0x3e>;
			dma-names = "tx", "rx", "tx", "rx";
			power-domains = <&cpg_clocks>;
			status = "disabled";
		};

		scifb1: serial@e6c30000 {
			compatible = "renesas,scifb-r8a7743", "renesas,scifb";
			reg = <0 0xe6c30000 0 0x100>;
			interrupts = <GIC_SPI 149 IRQ_TYPE_LEVEL_HIGH>;
			clocks = <&mstp2_clks R8A7743_CLK_SCIFB1>;
			clock-names = "sci_ick";
			dmas = <&dmac0 0x19>, <&dmac0 0x1a>,
			       <&dmac1 0x19>, <&dmac1 0x1a>;
			dma-names = "tx", "rx", "tx", "rx";
			power-domains = <&cpg_clocks>;
			status = "disabled";
		};

		scifb2: serial@e6ce0000 {
			compatible = "renesas,scifb-r8a7743", "renesas,scifb";
			reg = <0 0xe6ce0000 0 0x100>;
			interrupts = <GIC_SPI 150 IRQ_TYPE_LEVEL_HIGH>;
			clocks = <&mstp2_clks R8A7743_CLK_SCIFB2>;
			clock-names = "sci_ick";
			dmas = <&dmac0 0x1d>, <&dmac0 0x1e>,
			       <&dmac1 0x1d>, <&dmac1 0x1e>;
			dma-names = "tx", "rx", "tx", "rx";
			power-domains = <&cpg_clocks>;
			status = "disabled";
		};

		scif0: serial@e6e60000 {
			compatible = "renesas,scif-r8a7743", "renesas,scif";
			reg = <0 0xe6e60000 0 0x40>;
			interrupts = <GIC_SPI 152 IRQ_TYPE_LEVEL_HIGH>;
			clocks = <&mstp7_clks R8A7743_CLK_SCIF0>,
				 <&zs_clk>, <&scif_clk>;
			clock-names = "sci_ick", "brg_int", "scif_clk";
			dmas = <&dmac0 0x29>, <&dmac0 0x2a>,
			       <&dmac1 0x29>, <&dmac1 0x2a>;
			dma-names = "tx", "rx", "tx", "rx";
			power-domains = <&cpg_clocks>;
			status = "disabled";
		};

		scif1: serial@e6e68000 {
			compatible = "renesas,scif-r8a7743", "renesas,scif";
			reg = <0 0xe6e68000 0 0x40>;
			interrupts = <GIC_SPI 153 IRQ_TYPE_LEVEL_HIGH>;
			clocks = <&mstp7_clks R8A7743_CLK_SCIF1>,
				 <&zs_clk>, <&scif_clk>;
			clock-names = "sci_ick", "brg_int", "scif_clk";
			dmas = <&dmac0 0x2d>, <&dmac0 0x2e>,
			       <&dmac1 0x2d>, <&dmac1 0x2e>;
			dma-names = "tx", "rx", "tx", "rx";
			power-domains = <&cpg_clocks>;
			status = "disabled";
		};

		scif2: serial@e6e58000 {
			compatible = "renesas,scif-r8a7743", "renesas,scif";
			reg = <0 0xe6e58000 0 0x40>;
			interrupts = <GIC_SPI 22 IRQ_TYPE_LEVEL_HIGH>;
			clocks = <&mstp7_clks R8A7743_CLK_SCIF2>,
				 <&zs_clk>, <&scif_clk>;
			clock-names = "sci_ick", "brg_int", "scif_clk";
			dmas = <&dmac0 0x2b>, <&dmac0 0x2c>,
			       <&dmac1 0x2b>, <&dmac1 0x2c>;
			dma-names = "tx", "rx", "tx", "rx";
			power-domains = <&cpg_clocks>;
			status = "disabled";
		};

		scif3: serial@e6ea8000 {
			compatible = "renesas,scif-r8a7743", "renesas,scif";
			reg = <0 0xe6ea8000 0 0x40>;
			interrupts = <GIC_SPI 23 IRQ_TYPE_LEVEL_HIGH>;
			clocks = <&mstp7_clks R8A7743_CLK_SCIF3>,
				 <&zs_clk>, <&scif_clk>;
			clock-names = "sci_ick", "brg_int", "scif_clk";
			dmas = <&dmac0 0x2f>, <&dmac0 0x30>,
			       <&dmac1 0x2f>, <&dmac1 0x30>;
			dma-names = "tx", "rx", "tx", "rx";
			power-domains = <&cpg_clocks>;
			status = "disabled";
		};

		scif4: serial@e6ee0000 {
			compatible = "renesas,scif-r8a7743", "renesas,scif";
			reg = <0 0xe6ee0000 0 0x40>;
			interrupts = <GIC_SPI 24 IRQ_TYPE_LEVEL_HIGH>;
			clocks = <&mstp7_clks R8A7743_CLK_SCIF4>,
				 <&zs_clk>, <&scif_clk>;
			clock-names = "sci_ick", "brg_int", "scif_clk";
			dmas = <&dmac0 0xfb>, <&dmac0 0xfc>,
			       <&dmac1 0xfb>, <&dmac1 0xfc>;
			dma-names = "tx", "rx", "tx", "rx";
			power-domains = <&cpg_clocks>;
			status = "disabled";
		};

		scif5: serial@e6ee8000 {
			compatible = "renesas,scif-r8a7743", "renesas,scif";
			reg = <0 0xe6ee8000 0 0x40>;
			interrupts = <GIC_SPI 25 IRQ_TYPE_LEVEL_HIGH>;
			clocks = <&mstp7_clks R8A7743_CLK_SCIF5>,
				 <&zs_clk>, <&scif_clk>;
			clock-names = "sci_ick", "brg_int", "scif_clk";
			dmas = <&dmac0 0xfd>, <&dmac0 0xfe>,
			       <&dmac1 0xfd>, <&dmac1 0xfe>;
			dma-names = "tx", "rx", "tx", "rx";
			power-domains = <&cpg_clocks>;
			status = "disabled";
		};

		hscif0: serial@e62c0000 {
			compatible = "renesas,hscif-r8a7743", "renesas,hscif";
			reg = <0 0xe62c0000 0 0x60>;
			interrupts = <GIC_SPI 154 IRQ_TYPE_LEVEL_HIGH>;
			clocks = <&mstp7_clks R8A7743_CLK_HSCIF0>,
				 <&zs_clk>, <&scif_clk>;
			clock-names = "sci_ick", "brg_int", "scif_clk";
			dmas = <&dmac0 0x39>, <&dmac0 0x3a>,
			       <&dmac1 0x39>, <&dmac1 0x3a>;
			dma-names = "tx", "rx", "tx", "rx";
			power-domains = <&cpg_clocks>;
			status = "disabled";
		};

		hscif1: serial@e62c8000 {
			compatible = "renesas,hscif-r8a7743", "renesas,hscif";
			reg = <0 0xe62c8000 0 0x60>;
			interrupts = <GIC_SPI 155 IRQ_TYPE_LEVEL_HIGH>;
			clocks = <&mstp7_clks R8A7743_CLK_HSCIF1>,
				 <&zs_clk>, <&scif_clk>;
			clock-names = "sci_ick", "brg_int", "scif_clk";
			dmas = <&dmac0 0x4d>, <&dmac0 0x4e>,
			       <&dmac1 0x4d>, <&dmac1 0x4e>;
			dma-names = "tx", "rx", "tx", "rx";
			power-domains = <&cpg_clocks>;
			status = "disabled";
		};

		hscif2: serial@e62d0000 {
			compatible = "renesas,hscif-r8a7743", "renesas,hscif";
			reg = <0 0xe62d0000 0 0x60>;
			interrupts = <GIC_SPI 21 IRQ_TYPE_LEVEL_HIGH>;
			clocks = <&mstp7_clks R8A7743_CLK_HSCIF2>,
				 <&zs_clk>, <&scif_clk>;
			clock-names = "sci_ick", "brg_int", "scif_clk";
			dmas = <&dmac0 0x3b>, <&dmac0 0x3c>,
			       <&dmac1 0x3b>, <&dmac1 0x3c>;
			dma-names = "tx", "rx", "tx", "rx";
			power-domains = <&cpg_clocks>;
			status = "disabled";
		};

		ether: ethernet@ee700000 {
			compatible = "renesas,ether-r8a7743";
			reg = <0 0xee700000 0 0x400>;
			interrupts = <GIC_SPI 162 IRQ_TYPE_LEVEL_HIGH>;
			clocks = <&mstp8_clks R8A7743_CLK_ETHER>;
			power-domains = <&cpg_clocks>;
			phy-mode = "rmii";
			#address-cells = <1>;
			#size-cells = <0>;
			status = "disabled";
		};

		avb: ethernet@e6800000 {
			compatible = "renesas,etheravb-r8a7743",
				     "renesas,etheravb-rcar-gen2";
			reg = <0 0xe6800000 0 0x800>, <0 0xee0e8000 0 0x4000>;
			interrupts = <GIC_SPI 163 IRQ_TYPE_LEVEL_HIGH>;
			clocks = <&mstp8_clks R8A7743_CLK_ETHERAVB>;
			power-domains = <&cpg_clocks>;
			#address-cells = <1>;
			#size-cells = <0>;
			status = "disabled";
		};

		mmcif0: mmc@ee200000 {
			compatible = "renesas,mmcif-r8a7743",
				     "renesas,sh-mmcif";
			reg = <0 0xee200000 0 0x80>;
			interrupts = <GIC_SPI 169 IRQ_TYPE_LEVEL_HIGH>;
			clocks = <&mstp3_clks R8A7743_CLK_MMCIF0>;
			dmas = <&dmac0 0xd1>, <&dmac0 0xd2>,
			       <&dmac1 0xd1>, <&dmac1 0xd2>;
			dma-names = "tx", "rx", "tx", "rx";
			power-domains = <&cpg_clocks>;
			reg-io-width = <4>;
			max-frequency = <97500000>;
			status = "disabled";
		};

		sdhi0: sd@ee100000 {
			compatible = "renesas,sdhi-r8a7743";
			reg = <0 0xee100000 0 0x328>;
			interrupts = <GIC_SPI 165 IRQ_TYPE_LEVEL_HIGH>;
			clocks = <&mstp3_clks R8A7743_CLK_SDHI0>;
			dmas = <&dmac0 0xcd>, <&dmac0 0xce>,
			       <&dmac1 0xcd>, <&dmac1 0xce>;
			dma-names = "tx", "rx", "tx", "rx";
			max-frequency = <195000000>;
			power-domains = <&cpg_clocks>;
			status = "disabled";
		};

		sdhi1: sd@ee140000 {
			compatible = "renesas,sdhi-r8a7743";
			reg = <0 0xee140000 0 0x100>;
			interrupts = <GIC_SPI 167 IRQ_TYPE_LEVEL_HIGH>;
			clocks = <&mstp3_clks R8A7743_CLK_SDHI1>;
			dmas = <&dmac0 0xc1>, <&dmac0 0xc2>,
			       <&dmac1 0xc1>, <&dmac1 0xc2>;
			dma-names = "tx", "rx", "tx", "rx";
			max-frequency = <97500000>;
			power-domains = <&cpg_clocks>;
			status = "disabled";
		};

		sdhi2: sd@ee160000 {
			compatible = "renesas,sdhi-r8a7743";
			reg = <0 0xee160000 0 0x100>;
			interrupts = <GIC_SPI 168 IRQ_TYPE_LEVEL_HIGH>;
			clocks = <&mstp3_clks R8A7743_CLK_SDHI2>;
			dmas = <&dmac0 0xd3>, <&dmac0 0xd4>,
			       <&dmac1 0xd3>, <&dmac1 0xd4>;
			dma-names = "tx", "rx", "tx", "rx";
			max-frequency = <97500000>;
			power-domains = <&cpg_clocks>;
			status = "disabled";
		};

		qspi: spi@e6b10000 {
			compatible = "renesas,qspi-r8a7743", "renesas,qspi";
			reg = <0 0xe6b10000 0 0x2c>;
			interrupts = <GIC_SPI 184 IRQ_TYPE_LEVEL_HIGH>;
			clocks = <&mstp9_clks R8A7743_CLK_QSPI_MOD>;
			dmas = <&dmac0 0x17>, <&dmac0 0x18>,
			       <&dmac1 0x17>, <&dmac1 0x18>;
			dma-names = "tx", "rx", "tx", "rx";
			power-domains = <&cpg_clocks>;
			num-cs = <1>;
			#address-cells = <1>;
			#size-cells = <0>;
			status = "disabled";
		};

		msiof0: spi@e6e20000 {
			compatible = "renesas,msiof-r8a7743",
				     "renesas,rcar-gen2-msiof";
			reg = <0 0xe6e20000 0 0x0064>;
			interrupts = <GIC_SPI 156 IRQ_TYPE_LEVEL_HIGH>;
			clocks = <&mstp0_clks R8A7743_CLK_MSIOF0>;
			dmas = <&dmac0 0x51>, <&dmac0 0x52>,
			       <&dmac1 0x51>, <&dmac1 0x52>;
			dma-names = "tx", "rx", "tx", "rx";
			power-domains = <&cpg_clocks>;
			#address-cells = <1>;
			#size-cells = <0>;
			status = "disabled";
		};

		msiof1: spi@e6e10000 {
			compatible = "renesas,msiof-r8a7743",
				     "renesas,rcar-gen2-msiof";
			reg = <0 0xe6e10000 0 0x0064>;
			interrupts = <GIC_SPI 157 IRQ_TYPE_LEVEL_HIGH>;
			clocks = <&mstp2_clks R8A7743_CLK_MSIOF1>;
			dmas = <&dmac0 0x55>, <&dmac0 0x56>,
			       <&dmac1 0x55>, <&dmac1 0x56>;
			dma-names = "tx", "rx", "tx", "rx";
			power-domains = <&cpg_clocks>;
			#address-cells = <1>;
			#size-cells = <0>;
			status = "disabled";
		};

		msiof2: spi@e6e00000 {
			compatible = "renesas,msiof-r8a7743",
				     "renesas,rcar-gen2-msiof";
			reg = <0 0xe6e00000 0 0x0064>;
			interrupts = <GIC_SPI 158 IRQ_TYPE_LEVEL_HIGH>;
			clocks = <&mstp2_clks R8A7743_CLK_MSIOF2>;
			dmas = <&dmac0 0x41>, <&dmac0 0x42>,
			       <&dmac1 0x41>, <&dmac1 0x42>;
			dma-names = "tx", "rx", "tx", "rx";
			power-domains = <&cpg_clocks>;
			#address-cells = <1>;
			#size-cells = <0>;
			status = "disabled";
		};

		pwm0: pwm@e6e30000 {
			compatible = "renesas,pwm-r8a7743", "renesas,pwm-rcar";
			reg = <0 0xe6e30000 0 0x8>;
			clocks = <&mstp5_clks R8A7743_CLK_PWM>;
			power-domains = <&cpg_clocks>;
			#pwm-cells = <2>;
			status = "disabled";
		};

		pwm1: pwm@e6e31000 {
			compatible = "renesas,pwm-r8a7743", "renesas,pwm-rcar";
			reg = <0 0xe6e31000 0 0x8>;
			clocks = <&mstp5_clks R8A7743_CLK_PWM>;
			power-domains = <&cpg_clocks>;
			#pwm-cells = <2>;
			status = "disabled";
		};

		pwm2: pwm@e6e32000 {
			compatible = "renesas,pwm-r8a7743", "renesas,pwm-rcar";
			reg = <0 0xe6e32000 0 0x8>;
			clocks = <&mstp5_clks R8A7743_CLK_PWM>;
			power-domains = <&cpg_clocks>;
			#pwm-cells = <2>;
			status = "disabled";
		};

		pwm3: pwm@e6e33000 {
			compatible = "renesas,pwm-r8a7743", "renesas,pwm-rcar";
			reg = <0 0xe6e33000 0 0x8>;
			clocks = <&mstp5_clks R8A7743_CLK_PWM>;
			power-domains = <&cpg_clocks>;
			#pwm-cells = <2>;
			status = "disabled";
		};

		pwm4: pwm@e6e34000 {
			compatible = "renesas,pwm-r8a7743", "renesas,pwm-rcar";
			reg = <0 0xe6e34000 0 0x8>;
			clocks = <&mstp5_clks R8A7743_CLK_PWM>;
			power-domains = <&cpg_clocks>;
			#pwm-cells = <2>;
			status = "disabled";
		};

		pwm5: pwm@e6e35000 {
			compatible = "renesas,pwm-r8a7743", "renesas,pwm-rcar";
			reg = <0 0xe6e35000 0 0x8>;
			clocks = <&mstp5_clks R8A7743_CLK_PWM>;
			power-domains = <&cpg_clocks>;
			#pwm-cells = <2>;
			status = "disabled";
		};

		pwm6: pwm@e6e36000 {
			compatible = "renesas,pwm-r8a7743", "renesas,pwm-rcar";
			reg = <0 0xe6e36000 0 0x8>;
			clocks = <&mstp5_clks R8A7743_CLK_PWM>;
			power-domains = <&cpg_clocks>;
			#pwm-cells = <2>;
			status = "disabled";
		};

		/*
		 * pci1 and xhci share the same phy, therefore only one of them
		 * can be active at any one time. If both of them are enabled,
		 * a race condition will determine who'll control the phy.
		 * A firmware file is needed by the xhci driver in order for
		 * USB 3.0 to work properly.
		 */
		xhci: usb@ee000000 {
			compatible = "renesas,xhci-r8a7743";
			reg = <0 0xee000000 0 0xc00>;
			interrupts = <GIC_SPI 101 IRQ_TYPE_LEVEL_HIGH>;
			clocks = <&mstp3_clks R8A7743_CLK_SSUSB>;
			power-domains = <&cpg_clocks>;
			phys = <&usb2 1>;
			phy-names = "usb";
			status = "disabled";
		};

		clocks {
			#address-cells = <2>;
			#size-cells = <2>;
			ranges;

			/* Special CPG clocks */
			cpg_clocks: cpg_clocks@e6150000 {
				compatible = "renesas,r8a7743-cpg-clocks",
					     "renesas,rcar-gen2-cpg-clocks";
				reg = <0 0xe6150000 0 0x1000>;
				clocks = <&extal_clk &usb_extal_clk>;
				#clock-cells = <1>;
				clock-output-names = "main", "pll0", "pll1",
						     "pll3", "lb", "qspi",
						     "sdh", "sd0", "z", "rcan";
				#power-domain-cells = <0>;
			};

			/* Variable factor clocks */
			sd2_clk: sd2_clk@e6150078 {
				compatible = "renesas,r8a7743-div6-clock",
					     "renesas,cpg-div6-clock";
				reg = <0 0xe6150078 0 4>;
				clocks = <&pll1_div2_clk>;
				#clock-cells = <0>;
				clock-output-names = "sd2";
			};
			sd3_clk: sd3_clk@e615026c {
				compatible = "renesas,r8a7743-div6-clock",
					     "renesas,cpg-div6-clock";
				reg = <0 0xe615026c 0 4>;
				clocks = <&pll1_div2_clk>;
				#clock-cells = <0>;
				clock-output-names = "sd3";
			};
			mmc0_clk: mmc0_clk@e6150240 {
				compatible = "renesas,r8a7743-div6-clock",
					     "renesas,cpg-div6-clock";
				reg = <0 0xe6150240 0 4>;
				clocks = <&pll1_div2_clk>;
				#clock-cells = <0>;
				clock-output-names = "mmc0";
			};

			/* Fixed factor clocks */
			pll1_div2_clk: pll1_div2_clk {
				compatible = "fixed-factor-clock";
				clocks = <&cpg_clocks R8A7743_CLK_PLL1>;
				#clock-cells = <0>;
				clock-div = <2>;
				clock-mult = <1>;
				clock-output-names = "pll1_div2";
			};
			zg_clk: zg_clk {
				compatible = "fixed-factor-clock";
				clocks = <&cpg_clocks R8A7743_CLK_PLL1>;
				#clock-cells = <0>;
				clock-div = <3>;
				clock-mult = <1>;
				clock-output-names = "zg";
			};
			zx_clk: zx_clk {
				compatible = "fixed-factor-clock";
				clocks = <&cpg_clocks R8A7743_CLK_PLL1>;
				#clock-cells = <0>;
				clock-div = <3>;
				clock-mult = <1>;
				clock-output-names = "zx";
			};
			zs_clk: zs_clk {
				compatible = "fixed-factor-clock";
				clocks = <&cpg_clocks R8A7743_CLK_PLL1>;
				#clock-cells = <0>;
				clock-div = <6>;
				clock-mult = <1>;
				clock-output-names = "zs";
			};
			hp_clk: hp_clk {
				compatible = "fixed-factor-clock";
				clocks = <&cpg_clocks R8A7743_CLK_PLL1>;
				#clock-cells = <0>;
				clock-div = <12>;
				clock-mult = <1>;
				clock-output-names = "hp";
			};
			b_clk: b_clk {
				compatible = "fixed-factor-clock";
				clocks = <&cpg_clocks R8A7743_CLK_PLL1>;
				#clock-cells = <0>;
				clock-div = <12>;
				clock-mult = <1>;
				clock-output-names = "b";
			};
			p_clk: p_clk {
				compatible = "fixed-factor-clock";
				clocks = <&cpg_clocks R8A7743_CLK_PLL1>;
				#clock-cells = <0>;
				clock-div = <24>;
				clock-mult = <1>;
				clock-output-names = "p";
			};
			cl_clk: cl_clk {
				compatible = "fixed-factor-clock";
				clocks = <&cpg_clocks R8A7743_CLK_PLL1>;
				#clock-cells = <0>;
				clock-div = <48>;
				clock-mult = <1>;
				clock-output-names = "cl";
			};
			m2_clk: m2_clk {
				compatible = "fixed-factor-clock";
				clocks = <&cpg_clocks R8A7743_CLK_PLL1>;
				#clock-cells = <0>;
				clock-div = <8>;
				clock-mult = <1>;
				clock-output-names = "m2";
			};
			rclk_clk: rclk_clk {
				compatible = "fixed-factor-clock";
				clocks = <&cpg_clocks R8A7743_CLK_PLL1>;
				#clock-cells = <0>;
				clock-div = <(48 * 1024)>;
				clock-mult = <1>;
				clock-output-names = "rclk";
			};
			oscclk_clk: oscclk_clk {
				compatible = "fixed-factor-clock";
				clocks = <&cpg_clocks R8A7743_CLK_PLL1>;
				#clock-cells = <0>;
				clock-div = <(12 * 1024)>;
				clock-mult = <1>;
				clock-output-names = "oscclk";
			};
			zb3_clk: zb3_clk {
				compatible = "fixed-factor-clock";
				clocks = <&cpg_clocks R8A7743_CLK_PLL3>;
				#clock-cells = <0>;
				clock-div = <4>;
				clock-mult = <1>;
				clock-output-names = "zb3";
			};
			zb3d2_clk: zb3d2_clk {
				compatible = "fixed-factor-clock";
				clocks = <&cpg_clocks R8A7743_CLK_PLL3>;
				#clock-cells = <0>;
				clock-div = <8>;
				clock-mult = <1>;
				clock-output-names = "zb3d2";
			};
			ddr_clk: ddr_clk {
				compatible = "fixed-factor-clock";
				clocks = <&cpg_clocks R8A7743_CLK_PLL3>;
				#clock-cells = <0>;
				clock-div = <8>;
				clock-mult = <1>;
				clock-output-names = "ddr";
			};
			mp_clk: mp_clk {
				compatible = "fixed-factor-clock";
				clocks = <&pll1_div2_clk>;
				#clock-cells = <0>;
				clock-div = <15>;
				clock-mult = <1>;
				clock-output-names = "mp";
			};
			cp_clk: cp_clk {
				compatible = "fixed-factor-clock";
				clocks = <&extal_clk>;
				#clock-cells = <0>;
				clock-div = <2>;
				clock-mult = <1>;
				clock-output-names = "cp";
			};

			/* Gate clocks */
			mstp0_clks: mstp0_clks@e6150130 {
				compatible = "renesas,r8a7743-mstp-clocks",
					     "renesas,cpg-mstp-clocks";
				reg = <0 0xe6150130 0 4>, <0 0xe6150030 0 4>;
				clocks = <&mp_clk>;
				#clock-cells = <1>;
				clock-indices = <R8A7743_CLK_MSIOF0>;
				clock-output-names = "msiof0";
			};
			mstp1_clks: mstp1_clks@e6150134 {
				compatible = "renesas,r8a7743-mstp-clocks",
					     "renesas,cpg-mstp-clocks";
				reg = <0 0xe6150134 0 4>, <0 0xe6150038 0 4>;
				clocks = <&zs_clk>, <&zs_clk>, <&p_clk>,
					 <&zg_clk>, <&zs_clk>, <&zs_clk>,
					 <&zs_clk>, <&p_clk>, <&p_clk>,
					 <&rclk_clk>, <&cp_clk>, <&zs_clk>,
					 <&zs_clk>, <&zs_clk>;
				#clock-cells = <1>;
				clock-indices = <
					R8A7743_CLK_VCP0 R8A7743_CLK_VPC0
					R8A7743_CLK_TMU1 R8A7743_CLK_3DG
					R8A7743_CLK_2DDMAC R8A7743_CLK_FDP1_1
					R8A7743_CLK_FDP1_0 R8A7743_CLK_TMU3
					R8A7743_CLK_TMU2 R8A7743_CLK_CMT0
					R8A7743_CLK_TMU0 R8A7743_CLK_VSP1_DU1
					R8A7743_CLK_VSP1_DU0 R8A7743_CLK_VSP1_S
				>;
				clock-output-names =
					"vcp0", "vpc0", "tmu1", "3dg",
					"2ddmac", "fdp1-1", "fdp1-0", "tmu3",
					"tmu2",	"cmt0",	"tmu0", "vsp1-du1",
					"vsp1-du0", "vsp1-sy";
			};
			mstp2_clks: mstp2_clks@e6150138 {
				compatible = "renesas,r8a7743-mstp-clocks",
					     "renesas,cpg-mstp-clocks";
				reg = <0 0xe6150138 0 4>, <0 0xe6150040 0 4>;
				clocks = <&mp_clk>, <&mp_clk>, <&mp_clk>,
					 <&mp_clk>, <&mp_clk>, <&mp_clk>,
					 <&mp_clk>, <&mp_clk>, <&zs_clk>,
					 <&zs_clk>;
				#clock-cells = <1>;
				clock-indices = <
					R8A7743_CLK_SCIFA2 R8A7743_CLK_SCIFA1
					R8A7743_CLK_SCIFA0 R8A7743_CLK_MSIOF2
					R8A7743_CLK_SCIFB0 R8A7743_CLK_SCIFB1
					R8A7743_CLK_MSIOF1 R8A7743_CLK_SCIFB2
					R8A7743_CLK_SYS_DMAC1
					R8A7743_CLK_SYS_DMAC0
				>;
				clock-output-names =
					"scifa2", "scifa1", "scifa0", "msiof2",
					"scifb0", "scifb1", "msiof1", "scifb2",
					"sys-dmac1", "sys-dmac0";
			};
			mstp3_clks: mstp3_clks@e615013c {
				compatible = "renesas,r8a7743-mstp-clocks",
					     "renesas,cpg-mstp-clocks";
				reg = <0 0xe615013c 0 4>, <0 0xe6150048 0 4>;
				clocks = <&cp_clk>, <&sd3_clk>, <&sd2_clk>,
					 <&cpg_clocks R8A7743_CLK_SD0>,
					 <&mmc0_clk>, <&hp_clk>, <&mp_clk>,
					 <&hp_clk>, <&mp_clk>, <&rclk_clk>,
					 <&hp_clk>, <&hp_clk>;
				#clock-cells = <1>;
				clock-indices = <
					R8A7743_CLK_TPU0 R8A7743_CLK_SDHI2
					R8A7743_CLK_SDHI1 R8A7743_CLK_SDHI0
					R8A7743_CLK_MMCIF0 R8A7743_CLK_IIC0
					R8A7743_CLK_PCIEC R8A7743_CLK_IIC1
					R8A7743_CLK_SSUSB R8A7743_CLK_CMT1
					R8A7743_CLK_USBDMAC0
					R8A7743_CLK_USBDMAC1
				>;
				clock-output-names =
					"tpu0", "sdhi3", "sdhi2", "sdhi0",
					"mmcif0", "i2c7", "pciec", "i2c8",
					"ssusb", "cmt1", "usbdmac0",
					"usbdmac1";
			};
			mstp4_clks: mstp4_clks@e6150140 {
				compatible = "renesas,r8a7743-mstp-clocks",
					     "renesas,cpg-mstp-clocks";
				reg = <0 0xe6150140 0 4>, <0 0xe615004c 0 4>;
				clocks = <&cp_clk>;
				#clock-cells = <1>;
				clock-indices = <R8A7743_CLK_IRQC>;
				clock-output-names = "irqc";
			};
			mstp5_clks: mstp5_clks@e6150144 {
				compatible = "renesas,r8a7743-mstp-clocks",
					     "renesas,cpg-mstp-clocks";
				reg = <0 0xe6150144 0 4>, <0 0xe615003c 0 4>;
				clocks = <&hp_clk>, <&hp_clk>,
					 <&extal_clk>, <&p_clk>;
				#clock-cells = <1>;
				clock-indices = <
					R8A7743_CLK_AUDIO_DMAC0
					R8A7743_CLK_AUDIO_DMAC1
					R8A7743_CLK_THERMAL R8A7743_CLK_PWM
				>;
				clock-output-names = "audmac0", "audmac1",
						     "thermal", "pwm";
			};
			mstp7_clks: mstp7_clks@e615014c {
				compatible = "renesas,r8a7743-mstp-clocks",
					     "renesas,cpg-mstp-clocks";
				reg = <0 0xe615014c 0 4>, <0 0xe61501c4 0 4>;
				clocks = <&mp_clk>, <&hp_clk>, <&zs_clk>,
					 <&p_clk>, <&p_clk>, <&zs_clk>,
					 <&zs_clk>, <&p_clk>, <&p_clk>,
					 <&p_clk>, <&p_clk>, <&zx_clk>,
					 <&zx_clk>, <&zx_clk>;
				#clock-cells = <1>;
				clock-indices = <
					R8A7743_CLK_USB_EHCI R8A7743_CLK_HSUSB
					R8A7743_CLK_HSCIF2 R8A7743_CLK_SCIF5
					R8A7743_CLK_SCIF4 R8A7743_CLK_HSCIF1
					R8A7743_CLK_HSCIF0 R8A7743_CLK_SCIF3
					R8A7743_CLK_SCIF2 R8A7743_CLK_SCIF1
					R8A7743_CLK_SCIF0 R8A7743_CLK_DU1
					R8A7743_CLK_DU0	R8A7743_CLK_LVDS0
				>;
				clock-output-names =
					"ehci", "hsusb", "hscif2", "scif5",
					"scif4", "hscif1", "hscif0", "scif3",
					"scif2", "scif1", "scif0", "du1",
					"du0", "lvds0";
			};
			mstp8_clks: mstp8_clks@e6150990 {
				compatible = "renesas,r8a7743-mstp-clocks",
					     "renesas,cpg-mstp-clocks";
				reg = <0 0xe6150990 0 4>, <0 0xe61509a0 0 4>;
				clocks = <&zx_clk>, <&zg_clk>, <&zg_clk>,
					 <&zg_clk>, <&hp_clk>, <&p_clk>,
					 <&zs_clk>, <&zs_clk>;
				#clock-cells = <1>;
				clock-indices = <
					R8A7743_CLK_IPMMU_SGX
					R8A7743_CLK_VIN2 R8A7743_CLK_VIN1
					R8A7743_CLK_VIN0 R8A7743_CLK_ETHERAVB
					R8A7743_CLK_ETHER R8A7743_CLK_SATA1
					R8A7743_CLK_SATA0
				>;
				clock-output-names =
					"ipmmu_sgx", "vin2", "vin1", "vin0",
					"etheravb", "ether", "sata1", "sata0";
			};
			mstp9_clks: mstp9_clks@e6150994 {
				compatible = "renesas,r8a7743-mstp-clocks",
					     "renesas,cpg-mstp-clocks";
				reg = <0 0xe6150994 0 4>, <0 0xe61509a4 0 4>;
				clocks = <&cp_clk>, <&cp_clk>, <&cp_clk>,
					 <&cp_clk>, <&cp_clk>, <&cp_clk>,
					 <&cp_clk>, <&cp_clk>, <&p_clk>,
					 <&p_clk>,
					 <&cpg_clocks R8A7743_CLK_QSPI>,
					 <&hp_clk>, <&cp_clk>, <&hp_clk>,
					 <&hp_clk>, <&hp_clk>, <&hp_clk>,
					 <&hp_clk>;
				#clock-cells = <1>;
				clock-indices = <
					R8A7743_CLK_GPIO7 R8A7743_CLK_GPIO6
					R8A7743_CLK_GPIO5 R8A7743_CLK_GPIO4
					R8A7743_CLK_GPIO3 R8A7743_CLK_GPIO2
					R8A7743_CLK_GPIO1 R8A7743_CLK_GPIO0
					R8A7743_CLK_RCAN1 R8A7743_CLK_RCAN0
					R8A7743_CLK_QSPI_MOD R8A7743_CLK_I2C5
					R8A7743_CLK_IICDVFS R8A7743_CLK_I2C4
					R8A7743_CLK_I2C3 R8A7743_CLK_I2C2
					R8A7743_CLK_I2C1 R8A7743_CLK_I2C0
				>;
				clock-output-names =
					"gpio7", "gpio6", "gpio5", "gpio4",
					"gpio3", "gpio2", "gpio1", "gpio0",
					"rcan1", "rcan0", "qspi_mod", "i2c5",
					"i2c6", "i2c4", "i2c3",	"i2c2", "i2c1",
					"i2c0";
			};
			mstp10_clks: mstp10_clks@e6150998 {
				compatible = "renesas,r8a7743-mstp-clocks",
					     "renesas,cpg-mstp-clocks";
				reg = <0 0xe6150998 0 4>, <0 0xe61509a8 0 4>;
				clocks = <&p_clk>,
					 <&p_clk>, <&p_clk>, <&p_clk>, <&p_clk>,
					 <&p_clk>, <&p_clk>, <&p_clk>, <&p_clk>,
					 <&p_clk>, <&p_clk>,
					 <&p_clk>,
					 <&mstp10_clks R8A7743_CLK_SCU_ALL>,
					 <&mstp10_clks R8A7743_CLK_SCU_ALL>,
					 <&mstp10_clks R8A7743_CLK_SCU_ALL>,
					 <&mstp10_clks R8A7743_CLK_SCU_ALL>,
					 <&mstp10_clks R8A7743_CLK_SCU_ALL>,
					 <&mstp10_clks R8A7743_CLK_SCU_ALL>,
					 <&mstp10_clks R8A7743_CLK_SCU_ALL>,
					 <&mstp10_clks R8A7743_CLK_SCU_ALL>,
					 <&mstp10_clks R8A7743_CLK_SCU_ALL>,
					 <&mstp10_clks R8A7743_CLK_SCU_ALL>,
					 <&mstp10_clks R8A7743_CLK_SCU_ALL>,
					 <&mstp10_clks R8A7743_CLK_SCU_ALL>,
					 <&mstp10_clks R8A7743_CLK_SCU_ALL>,
					 <&mstp10_clks R8A7743_CLK_SCU_ALL>;

				#clock-cells = <1>;
				clock-indices = <
					R8A7743_CLK_SSI_ALL
					R8A7743_CLK_SSI9 R8A7743_CLK_SSI8
					R8A7743_CLK_SSI7 R8A7743_CLK_SSI6
					R8A7743_CLK_SSI5 R8A7743_CLK_SSI4
					R8A7743_CLK_SSI3 R8A7743_CLK_SSI2
					R8A7743_CLK_SSI1 R8A7743_CLK_SSI0
					R8A7743_CLK_SCU_ALL
					R8A7743_CLK_SCU_DVC1
					R8A7743_CLK_SCU_DVC0
					R8A7743_CLK_SCU_CTU1_MIX1
					R8A7743_CLK_SCU_CTU0_MIX0
					R8A7743_CLK_SCU_SRC9
					R8A7743_CLK_SCU_SRC8
					R8A7743_CLK_SCU_SRC7
					R8A7743_CLK_SCU_SRC6
					R8A7743_CLK_SCU_SRC5
					R8A7743_CLK_SCU_SRC4
					R8A7743_CLK_SCU_SRC3
					R8A7743_CLK_SCU_SRC2
					R8A7743_CLK_SCU_SRC1
					R8A7743_CLK_SCU_SRC0
				>;
				clock-output-names =
					"ssi-all",
					"ssi9", "ssi8", "ssi7", "ssi6", "ssi5",
					"ssi4", "ssi3", "ssi2", "ssi1", "ssi0",
					"scu-all",
					"scu-dvc1", "scu-dvc0",
					"scu-ctu1-mix1", "scu-ctu0-mix0",
					"scu-src9", "scu-src8", "scu-src7",
					"scu-src6", "scu-src5", "scu-src4",
					"scu-src3", "scu-src2",	"scu-src1",
					"scu-src0";
			};
			mstp11_clks: mstp11_clks@e615099c {
				compatible = "renesas,r8a7743-mstp-clocks",
					     "renesas,cpg-mstp-clocks";
				reg = <0 0xe615099c 0 4>, <0 0xe61509ac 0 4>;
				clocks = <&mp_clk>, <&mp_clk>, <&mp_clk>;
				#clock-cells = <1>;
				clock-indices = <
					R8A7743_CLK_SCIFA3 R8A7743_CLK_SCIFA4
					R8A7743_CLK_SCIFA5
				>;
				clock-output-names = "scifa3", "scifa4",
						     "scifa5";
			};
		};

		hsusb: usb@e6590000 {
			compatible = "renesas,usbhs-r8a7743",
				     "renesas,rcar-gen2-usbhs";
			reg = <0 0xe6590000 0 0x100>;
			interrupts = <GIC_SPI 107 IRQ_TYPE_LEVEL_HIGH>;
			clocks = <&mstp7_clks R8A7743_CLK_HSUSB>;
			dmas = <&usb_dmac0 0>, <&usb_dmac0 1>,
			       <&usb_dmac1 0>, <&usb_dmac1 1>;
			dma-names = "ch0", "ch1", "ch2", "ch3";
			power-domains = <&cpg_clocks>;
			renesas,buswait = <4>;
			phys = <&usb0 1>;
			phy-names = "usb";
			status = "disabled";
		};

		usbphy: usb-phy@e6590100 {
			compatible = "renesas,usb-phy-r8a7743",
				     "renesas,rcar-gen2-usb-phy";
			reg = <0 0xe6590100 0 0x100>;
			#address-cells = <1>;
			#size-cells = <0>;
			clocks = <&mstp7_clks R8A7743_CLK_HSUSB>;
			clock-names = "usbhs";
			power-domains = <&cpg_clocks>;
			status = "disabled";

			usb0: usb-channel@0 {
				reg = <0>;
				#phy-cells = <1>;
			};
			usb2: usb-channel@2 {
				reg = <2>;
				#phy-cells = <1>;
			};
		};

<<<<<<< HEAD
		du: display@feb00000 {
			compatible = "renesas,du-r8a7743";
			reg = <0 0xfeb00000 0 0x40000>,
			      <0 0xfeb90000 0 0x1c>;
			reg-names = "du", "lvds.0";
			interrupts = <GIC_SPI 256 IRQ_TYPE_LEVEL_HIGH>,
				     <GIC_SPI 268 IRQ_TYPE_LEVEL_HIGH>;
			clocks = <&mstp7_clks R8A7743_CLK_DU0>,
				 <&mstp7_clks R8A7743_CLK_DU1>,
				 <&mstp7_clks R8A7743_CLK_LVDS0>;
			clock-names = "du.0", "du.1", "lvds.0";
			status = "disabled";

			ports {
				#address-cells = <1>;
				#size-cells = <0>;

				port@0 {
					reg = <0>;
					du_out_rgb: endpoint {
					};
				};
				port@1 {
					reg = <1>;
					du_out_lvds0: endpoint {
					};
				};
			};
		};

		vsp@fe928000 {
			compatible = "renesas,vsp1";
			reg = <0 0xfe928000 0 0x8000>;
			interrupts = <GIC_SPI 267 IRQ_TYPE_LEVEL_HIGH>;
			clocks = <&mstp1_clks R8A7743_CLK_VSP1_S>;
			power-domains = <&cpg_clocks>;

			renesas,has-lut;
			renesas,has-sru;
			renesas,#rpf = <5>;
			renesas,#uds = <3>;
			renesas,#wpf = <4>;
		};

		vsp@fe930000 {
			compatible = "renesas,vsp1";
			reg = <0 0xfe930000 0 0x8000>;
			interrupts = <GIC_SPI 246 IRQ_TYPE_LEVEL_HIGH>;
			clocks = <&mstp1_clks R8A7743_CLK_VSP1_DU0>;
			power-domains = <&cpg_clocks>;

			renesas,has-lif;
			renesas,has-lut;
			renesas,#rpf = <4>;
			renesas,#uds = <1>;
			renesas,#wpf = <4>;
		};

		vsp@fe938000 {
			compatible = "renesas,vsp1";
			reg = <0 0xfe938000 0 0x8000>;
			interrupts = <GIC_SPI 247 IRQ_TYPE_LEVEL_HIGH>;
			clocks = <&mstp1_clks R8A7743_CLK_VSP1_DU1>;
			power-domains = <&cpg_clocks>;

			renesas,has-lif;
			renesas,has-lut;
			renesas,#rpf = <4>;
			renesas,#uds = <1>;
			renesas,#wpf = <4>;
=======
		vin0: video@e6ef0000 {
			compatible = "renesas,vin-r8a7743",
				     "renesas,rcar-gen2-vin";
			reg = <0 0xe6ef0000 0 0x1000>;
			interrupts = <GIC_SPI 188 IRQ_TYPE_LEVEL_HIGH>;
			clocks = <&mstp8_clks R8A7743_CLK_VIN0>;
			power-domains = <&cpg_clocks>;
			status = "disabled";
		};

		vin1: video@e6ef1000 {
			compatible = "renesas,vin-r8a7743",
				     "renesas,rcar-gen2-vin";
			reg = <0 0xe6ef1000 0 0x1000>;
			interrupts = <GIC_SPI 189 IRQ_TYPE_LEVEL_HIGH>;
			clocks = <&mstp8_clks R8A7743_CLK_VIN1>;
			power-domains = <&cpg_clocks>;
			status = "disabled";
		};

		vin2: video@e6ef2000 {
			compatible = "renesas,vin-r8a7743",
				     "renesas,rcar-gen2-vin";
			reg = <0 0xe6ef2000 0 0x1000>;
			interrupts = <GIC_SPI 190 IRQ_TYPE_LEVEL_HIGH>;
			clocks = <&mstp8_clks R8A7743_CLK_VIN2>;
			power-domains = <&cpg_clocks>;
			status = "disabled";
		};

		can0: can@e6e80000 {
			compatible = "renesas,can-r8a7743",
				     "renesas,rcar-gen2-can";
			reg = <0 0xe6e80000 0 0x1000>;
			interrupts = <GIC_SPI 186 IRQ_TYPE_LEVEL_HIGH>;
			clocks = <&mstp9_clks R8A7743_CLK_RCAN0>,
				 <&cpg_clocks R8A7743_CLK_RCAN>,
				 <&can_clk>;
			clock-names = "clkp1", "clkp2", "can_clk";
			power-domains = <&cpg_clocks>;
			status = "disabled";
		};

		can1: can@e6e88000 {
			compatible = "renesas,can-r8a7743",
				     "renesas,rcar-gen2-can";
			reg = <0 0xe6e88000 0 0x1000>;
			interrupts = <GIC_SPI 187 IRQ_TYPE_LEVEL_HIGH>;
			clocks = <&mstp9_clks R8A7743_CLK_RCAN1>,
				 <&cpg_clocks R8A7743_CLK_RCAN>,
				 <&can_clk>;
			clock-names = "clkp1", "clkp2", "can_clk";
			power-domains = <&cpg_clocks>;
			status = "disabled";
>>>>>>> dfa42f29
		};

		pci0: pci@ee090000 {
			compatible = "renesas,pci-r8a7743",
				     "renesas,pci-rcar-gen2";
			device_type = "pci";
			reg = <0 0xee090000 0 0xc00>,
			      <0 0xee080000 0 0x1100>;
			interrupts = <GIC_SPI 108 IRQ_TYPE_LEVEL_HIGH>;
			clocks = <&mstp7_clks R8A7743_CLK_USB_EHCI>;
			power-domains = <&cpg_clocks>;
			status = "disabled";

			bus-range = <0 0>;
			#address-cells = <3>;
			#size-cells = <2>;
			#interrupt-cells = <1>;
			ranges = <0x02000000 0 0xee080000 0 0xee080000 0
				  0x00010000>;
			interrupt-map-mask = <0xff00 0 0 0x7>;
			interrupt-map = <
			    0x0000 0 0 1 &gic GIC_SPI 108 IRQ_TYPE_LEVEL_HIGH
			    0x0800 0 0 1 &gic GIC_SPI 108 IRQ_TYPE_LEVEL_HIGH
			    0x1000 0 0 2 &gic GIC_SPI 108 IRQ_TYPE_LEVEL_HIGH
			>;

			usb@1,0 {
				reg = <0x800 0 0 0 0>;
				phys = <&usb0 0>;
				phy-names = "usb";
			};

			usb@2,0 {
				reg = <0x1000 0 0 0 0>;
				phys = <&usb0 0>;
				phy-names = "usb";
			};
		};

		pci1: pci@ee0d0000 {
			compatible = "renesas,pci-r8a7743",
				     "renesas,pci-rcar-gen2";
			device_type = "pci";
			reg = <0 0xee0d0000 0 0xc00>,
			      <0 0xee0c0000 0 0x1100>;
			interrupts = <GIC_SPI 113 IRQ_TYPE_LEVEL_HIGH>;
			clocks = <&mstp7_clks R8A7743_CLK_USB_EHCI>;
			power-domains = <&cpg_clocks>;
			status = "disabled";

			bus-range = <1 1>;
			#address-cells = <3>;
			#size-cells = <2>;
			#interrupt-cells = <1>;
			ranges = <0x02000000 0 0xee0c0000 0 0xee0c0000 0
				  0x00010000>;
			interrupt-map-mask = <0xff00 0 0 0x7>;
			interrupt-map = <
			    0x0000 0 0 1 &gic GIC_SPI 113 IRQ_TYPE_LEVEL_HIGH
			    0x0800 0 0 1 &gic GIC_SPI 113 IRQ_TYPE_LEVEL_HIGH
			    0x1000 0 0 2 &gic GIC_SPI 113 IRQ_TYPE_LEVEL_HIGH
			>;

			usb@1,0 {
				reg = <0x10800 0 0 0 0>;
				phys = <&usb2 0>;
				phy-names = "usb";
			};

			usb@2,0 {
				reg = <0x11000 0 0 0 0>;
				phys = <&usb2 0>;
				phy-names = "usb";
			};
		};

		pciec: pcie@fe000000 {
			compatible = "renesas,pcie-r8a7743",
				     "renesas,pcie-rcar-gen2";
			reg = <0 0xfe000000 0 0x80000>;
			#address-cells = <3>;
			#size-cells = <2>;
			bus-range = <0x00 0xff>;
			device_type = "pci";
			ranges = <0x01000000 0 0x00000000 0 0xfe100000 0 0x00100000
				  0x02000000 0 0xfe200000 0 0xfe200000 0 0x00200000
				  0x02000000 0 0x30000000 0 0x30000000 0 0x08000000
				  0x42000000 0 0x38000000 0 0x38000000 0 0x08000000>;
			/* Map all possible DDR as inbound ranges */
			dma-ranges = <0x42000000 0 0x40000000 0 0x40000000 0 0x80000000
				      0x43000000 2 0x00000000 2 0x00000000 1 0x00000000>;
			interrupts = <GIC_SPI 116 IRQ_TYPE_LEVEL_HIGH>,
				     <GIC_SPI 117 IRQ_TYPE_LEVEL_HIGH>,
				     <GIC_SPI 118 IRQ_TYPE_LEVEL_HIGH>;
			#interrupt-cells = <1>;
			interrupt-map-mask = <0 0 0 0>;
			interrupt-map = <0 0 0 0 &gic GIC_SPI 116 IRQ_TYPE_LEVEL_HIGH>;
			clocks = <&mstp3_clks R8A7743_CLK_PCIEC>, <&pcie_bus_clk>;
			clock-names = "pcie", "pcie_bus";
			power-domains = <&cpg_clocks>;
			status = "disabled";
		};

		cmt0: timer@ffca0000 {
			compatible = "renesas,cmt-48-r8a7743",
				     "renesas,cmt-48-gen2";
			reg = <0 0xffca0000 0 0x1004>;
			interrupts = <GIC_SPI 142 IRQ_TYPE_LEVEL_HIGH>,
				     <GIC_SPI 143 IRQ_TYPE_LEVEL_HIGH>;
			clocks = <&mstp1_clks R8A7743_CLK_CMT0>;
			clock-names = "fck";
			power-domains = <&cpg_clocks>;

			renesas,channels-mask = <0x60>;

			status = "disabled";
		};

		cmt1: timer@e6130000 {
			compatible = "renesas,cmt-48-r8a7743",
				     "renesas,cmt-48-gen2";
			reg = <0 0xe6130000 0 0x1004>;
			interrupts = <GIC_SPI 120 IRQ_TYPE_LEVEL_HIGH>,
				     <GIC_SPI 121 IRQ_TYPE_LEVEL_HIGH>,
				     <GIC_SPI 122 IRQ_TYPE_LEVEL_HIGH>,
				     <GIC_SPI 123 IRQ_TYPE_LEVEL_HIGH>,
				     <GIC_SPI 124 IRQ_TYPE_LEVEL_HIGH>,
				     <GIC_SPI 125 IRQ_TYPE_LEVEL_HIGH>,
				     <GIC_SPI 126 IRQ_TYPE_LEVEL_HIGH>,
				     <GIC_SPI 127 IRQ_TYPE_LEVEL_HIGH>;
			clocks = <&mstp3_clks R8A7743_CLK_CMT1>;
			clock-names = "fck";
			power-domains = <&cpg_clocks>;

			renesas,channels-mask = <0xff>;

			status = "disabled";
		};

		rcar_sound: sound@ec500000 {
			/*
			 * #sound-dai-cells is required
			 *
			 * Single DAI : #sound-dai-cells = <0>;         <&rcar_sound>;
			 * Multi  DAI : #sound-dai-cells = <1>;         <&rcar_sound N>;
			 */
			compatible = "renesas,rcar_sound-r8a7743",
				     "renesas,rcar_sound-gen2";
			reg = <0 0xec500000 0 0x1000>, /* SCU */
			      <0 0xec5a0000 0 0x100>,  /* ADG */
			      <0 0xec540000 0 0x1000>, /* SSIU */
			      <0 0xec541000 0 0x280>,  /* SSI */
			      <0 0xec740000 0 0x200>;  /* Audio DMAC peri peri*/
			reg-names = "scu", "adg", "ssiu", "ssi", "audmapp";

			clocks = <&mstp10_clks R8A7743_CLK_SSI_ALL>,
				 <&mstp10_clks R8A7743_CLK_SSI9>, <&mstp10_clks R8A7743_CLK_SSI8>,
				 <&mstp10_clks R8A7743_CLK_SSI7>, <&mstp10_clks R8A7743_CLK_SSI6>,
				 <&mstp10_clks R8A7743_CLK_SSI5>, <&mstp10_clks R8A7743_CLK_SSI4>,
				 <&mstp10_clks R8A7743_CLK_SSI3>, <&mstp10_clks R8A7743_CLK_SSI2>,
				 <&mstp10_clks R8A7743_CLK_SSI1>, <&mstp10_clks R8A7743_CLK_SSI0>,
				 <&mstp10_clks R8A7743_CLK_SCU_SRC9>, <&mstp10_clks R8A7743_CLK_SCU_SRC8>,
				 <&mstp10_clks R8A7743_CLK_SCU_SRC7>, <&mstp10_clks R8A7743_CLK_SCU_SRC6>,
				 <&mstp10_clks R8A7743_CLK_SCU_SRC5>, <&mstp10_clks R8A7743_CLK_SCU_SRC4>,
				 <&mstp10_clks R8A7743_CLK_SCU_SRC3>, <&mstp10_clks R8A7743_CLK_SCU_SRC2>,
				 <&mstp10_clks R8A7743_CLK_SCU_SRC1>, <&mstp10_clks R8A7743_CLK_SCU_SRC0>,
				 <&mstp10_clks R8A7743_CLK_SCU_CTU0_MIX0>, <&mstp10_clks R8A7743_CLK_SCU_CTU1_MIX1>,
				 <&mstp10_clks R8A7743_CLK_SCU_CTU0_MIX0>, <&mstp10_clks R8A7743_CLK_SCU_CTU1_MIX1>,
				 <&mstp10_clks R8A7743_CLK_SCU_DVC0>, <&mstp10_clks R8A7743_CLK_SCU_DVC1>,
				 <&audio_clk_a>, <&audio_clk_b>, <&audio_clk_c>,
				 <&m2_clk>;
			clock-names = "ssi-all",
				      "ssi.9", "ssi.8", "ssi.7", "ssi.6", "ssi.5",
				      "ssi.4", "ssi.3", "ssi.2", "ssi.1", "ssi.0",
				      "src.9", "src.8", "src.7", "src.6", "src.5",
				      "src.4", "src.3", "src.2", "src.1", "src.0",
				      "ctu.0", "ctu.1",
				      "mix.0", "mix.1",
				      "dvc.0", "dvc.1",
				      "clk_a", "clk_b", "clk_c", "clk_i";
			power-domains = <&cpg_clocks>;

			status = "disabled";

			rcar_sound,dvc {
				dvc0: dvc@0 {
					dmas = <&audma1 0xbc>;
					dma-names = "tx";
				};
				dvc1: dvc@1 {
					dmas = <&audma1 0xbe>;
					dma-names = "tx";
				};
			};

			rcar_sound,mix {
				mix0: mix@0 { };
				mix1: mix@1 { };
			};

			rcar_sound,ctu {
				ctu00: ctu@0 { };
				ctu01: ctu@1 { };
				ctu02: ctu@2 { };
				ctu03: ctu@3 { };
				ctu10: ctu@4 { };
				ctu11: ctu@5 { };
				ctu12: ctu@6 { };
				ctu13: ctu@7 { };
			};

			rcar_sound,src {
				src0: src@0 {
					interrupts = <GIC_SPI 352 IRQ_TYPE_LEVEL_HIGH>;
					dmas = <&audma0 0x85>, <&audma1 0x9a>;
					dma-names = "rx", "tx";
				};
				src1: src@1 {
					interrupts = <GIC_SPI 353 IRQ_TYPE_LEVEL_HIGH>;
					dmas = <&audma0 0x87>, <&audma1 0x9c>;
					dma-names = "rx", "tx";
				};
				src2: src@2 {
					interrupts = <GIC_SPI 354 IRQ_TYPE_LEVEL_HIGH>;
					dmas = <&audma0 0x89>, <&audma1 0x9e>;
					dma-names = "rx", "tx";
				};
				src3: src@3 {
					interrupts = <GIC_SPI 355 IRQ_TYPE_LEVEL_HIGH>;
					dmas = <&audma0 0x8b>, <&audma1 0xa0>;
					dma-names = "rx", "tx";
				};
				src4: src@4 {
					interrupts = <GIC_SPI 356 IRQ_TYPE_LEVEL_HIGH>;
					dmas = <&audma0 0x8d>, <&audma1 0xb0>;
					dma-names = "rx", "tx";
				};
				src5: src@5 {
					interrupts = <GIC_SPI 357 IRQ_TYPE_LEVEL_HIGH>;
					dmas = <&audma0 0x8f>, <&audma1 0xb2>;
					dma-names = "rx", "tx";
				};
				src6: src@6 {
					interrupts = <GIC_SPI 358 IRQ_TYPE_LEVEL_HIGH>;
					dmas = <&audma0 0x91>, <&audma1 0xb4>;
					dma-names = "rx", "tx";
				};
				src7: src@7 {
					interrupts = <GIC_SPI 359 IRQ_TYPE_LEVEL_HIGH>;
					dmas = <&audma0 0x93>, <&audma1 0xb6>;
					dma-names = "rx", "tx";
				};
				src8: src@8 {
					interrupts = <GIC_SPI 360 IRQ_TYPE_LEVEL_HIGH>;
					dmas = <&audma0 0x95>, <&audma1 0xb8>;
					dma-names = "rx", "tx";
				};
				src9: src@9 {
					interrupts = <GIC_SPI 361 IRQ_TYPE_LEVEL_HIGH>;
					dmas = <&audma0 0x97>, <&audma1 0xba>;
					dma-names = "rx", "tx";
				};
			};

			rcar_sound,ssi {
				ssi0: ssi@0 {
					interrupts = <GIC_SPI 370 IRQ_TYPE_LEVEL_HIGH>;
					dmas = <&audma0 0x01>, <&audma1 0x02>, <&audma0 0x15>, <&audma1 0x16>;
					dma-names = "rx", "tx", "rxu", "txu";
				};
				ssi1: ssi@1 {
					interrupts = <GIC_SPI 371 IRQ_TYPE_LEVEL_HIGH>;
					dmas = <&audma0 0x03>, <&audma1 0x04>, <&audma0 0x49>, <&audma1 0x4a>;
					dma-names = "rx", "tx", "rxu", "txu";
				};
				ssi2: ssi@2 {
					interrupts = <GIC_SPI 372 IRQ_TYPE_LEVEL_HIGH>;
					dmas = <&audma0 0x05>, <&audma1 0x06>, <&audma0 0x63>, <&audma1 0x64>;
					dma-names = "rx", "tx", "rxu", "txu";
				};
				ssi3: ssi@3 {
					interrupts = <GIC_SPI 373 IRQ_TYPE_LEVEL_HIGH>;
					dmas = <&audma0 0x07>, <&audma1 0x08>, <&audma0 0x6f>, <&audma1 0x70>;
					dma-names = "rx", "tx", "rxu", "txu";
				};
				ssi4: ssi@4 {
					interrupts = <GIC_SPI 374 IRQ_TYPE_LEVEL_HIGH>;
					dmas = <&audma0 0x09>, <&audma1 0x0a>, <&audma0 0x71>, <&audma1 0x72>;
					dma-names = "rx", "tx", "rxu", "txu";
				};
				ssi5: ssi@5 {
					interrupts = <GIC_SPI 375 IRQ_TYPE_LEVEL_HIGH>;
					dmas = <&audma0 0x0b>, <&audma1 0x0c>, <&audma0 0x73>, <&audma1 0x74>;
					dma-names = "rx", "tx", "rxu", "txu";
				};
				ssi6: ssi@6 {
					interrupts = <GIC_SPI 376 IRQ_TYPE_LEVEL_HIGH>;
					dmas = <&audma0 0x0d>, <&audma1 0x0e>, <&audma0 0x75>, <&audma1 0x76>;
					dma-names = "rx", "tx", "rxu", "txu";
				};
				ssi7: ssi@7 {
					interrupts = <GIC_SPI 377 IRQ_TYPE_LEVEL_HIGH>;
					dmas = <&audma0 0x0f>, <&audma1 0x10>, <&audma0 0x79>, <&audma1 0x7a>;
					dma-names = "rx", "tx", "rxu", "txu";
				};
				ssi8: ssi@8 {
					interrupts = <GIC_SPI 378 IRQ_TYPE_LEVEL_HIGH>;
					dmas = <&audma0 0x11>, <&audma1 0x12>, <&audma0 0x7b>, <&audma1 0x7c>;
					dma-names = "rx", "tx", "rxu", "txu";
				};
				ssi9: ssi@9 {
					interrupts = <GIC_SPI 379 IRQ_TYPE_LEVEL_HIGH>;
					dmas = <&audma0 0x13>, <&audma1 0x14>, <&audma0 0x7d>, <&audma1 0x7e>;
					dma-names = "rx", "tx", "rxu", "txu";
				};
			};
		};
	};

	/* External root clock */
	extal_clk: extal {
		compatible = "fixed-clock";
		#clock-cells = <0>;
		/* This value must be overridden by the board. */
		clock-frequency = <0>;
	};

	/*
	 * The external audio clocks are configured as 0 Hz fixed frequency
	 * clocks by default.
	 * Boards that provide audio clocks should override them.
	 */
	audio_clk_a: audio_clk_a {
		compatible = "fixed-clock";
		#clock-cells = <0>;
		clock-frequency = <0>;
	};

	audio_clk_b: audio_clk_b {
		compatible = "fixed-clock";
		#clock-cells = <0>;
		clock-frequency = <0>;
	};

	audio_clk_c: audio_clk_c {
		compatible = "fixed-clock";
		#clock-cells = <0>;
		clock-frequency = <0>;
	};

	/* External USB clock - can be overridden by the board */
	usb_extal_clk: usb_extal {
		compatible = "fixed-clock";
		#clock-cells = <0>;
		clock-frequency = <48000000>;
	};

	/* External CAN clock */
	can_clk: can {
		compatible = "fixed-clock";
		#clock-cells = <0>;
		/* This value must be overridden by the board. */
		clock-frequency = <0>;
	};

	/* External PCIe clock - can be overridden by the board */
	pcie_bus_clk: pcie_bus {
		compatible = "fixed-clock";
		#clock-cells = <0>;
		clock-frequency = <0>;
	};

	/* External SCIF clock */
	scif_clk: scif {
		compatible = "fixed-clock";
		#clock-cells = <0>;
		/* This value must be overridden by the board. */
		clock-frequency = <0>;
	};
};<|MERGE_RESOLUTION|>--- conflicted
+++ resolved
@@ -1496,7 +1496,36 @@
 			};
 		};
 
-<<<<<<< HEAD
+		vin0: video@e6ef0000 {
+			compatible = "renesas,vin-r8a7743",
+				     "renesas,rcar-gen2-vin";
+			reg = <0 0xe6ef0000 0 0x1000>;
+			interrupts = <GIC_SPI 188 IRQ_TYPE_LEVEL_HIGH>;
+			clocks = <&mstp8_clks R8A7743_CLK_VIN0>;
+			power-domains = <&cpg_clocks>;
+			status = "disabled";
+		};
+
+		vin1: video@e6ef1000 {
+			compatible = "renesas,vin-r8a7743",
+				     "renesas,rcar-gen2-vin";
+			reg = <0 0xe6ef1000 0 0x1000>;
+			interrupts = <GIC_SPI 189 IRQ_TYPE_LEVEL_HIGH>;
+			clocks = <&mstp8_clks R8A7743_CLK_VIN1>;
+			power-domains = <&cpg_clocks>;
+			status = "disabled";
+		};
+
+		vin2: video@e6ef2000 {
+			compatible = "renesas,vin-r8a7743",
+				     "renesas,rcar-gen2-vin";
+			reg = <0 0xe6ef2000 0 0x1000>;
+			interrupts = <GIC_SPI 190 IRQ_TYPE_LEVEL_HIGH>;
+			clocks = <&mstp8_clks R8A7743_CLK_VIN2>;
+			power-domains = <&cpg_clocks>;
+			status = "disabled";
+		};
+
 		du: display@feb00000 {
 			compatible = "renesas,du-r8a7743";
 			reg = <0 0xfeb00000 0 0x40000>,
@@ -1527,77 +1556,6 @@
 			};
 		};
 
-		vsp@fe928000 {
-			compatible = "renesas,vsp1";
-			reg = <0 0xfe928000 0 0x8000>;
-			interrupts = <GIC_SPI 267 IRQ_TYPE_LEVEL_HIGH>;
-			clocks = <&mstp1_clks R8A7743_CLK_VSP1_S>;
-			power-domains = <&cpg_clocks>;
-
-			renesas,has-lut;
-			renesas,has-sru;
-			renesas,#rpf = <5>;
-			renesas,#uds = <3>;
-			renesas,#wpf = <4>;
-		};
-
-		vsp@fe930000 {
-			compatible = "renesas,vsp1";
-			reg = <0 0xfe930000 0 0x8000>;
-			interrupts = <GIC_SPI 246 IRQ_TYPE_LEVEL_HIGH>;
-			clocks = <&mstp1_clks R8A7743_CLK_VSP1_DU0>;
-			power-domains = <&cpg_clocks>;
-
-			renesas,has-lif;
-			renesas,has-lut;
-			renesas,#rpf = <4>;
-			renesas,#uds = <1>;
-			renesas,#wpf = <4>;
-		};
-
-		vsp@fe938000 {
-			compatible = "renesas,vsp1";
-			reg = <0 0xfe938000 0 0x8000>;
-			interrupts = <GIC_SPI 247 IRQ_TYPE_LEVEL_HIGH>;
-			clocks = <&mstp1_clks R8A7743_CLK_VSP1_DU1>;
-			power-domains = <&cpg_clocks>;
-
-			renesas,has-lif;
-			renesas,has-lut;
-			renesas,#rpf = <4>;
-			renesas,#uds = <1>;
-			renesas,#wpf = <4>;
-=======
-		vin0: video@e6ef0000 {
-			compatible = "renesas,vin-r8a7743",
-				     "renesas,rcar-gen2-vin";
-			reg = <0 0xe6ef0000 0 0x1000>;
-			interrupts = <GIC_SPI 188 IRQ_TYPE_LEVEL_HIGH>;
-			clocks = <&mstp8_clks R8A7743_CLK_VIN0>;
-			power-domains = <&cpg_clocks>;
-			status = "disabled";
-		};
-
-		vin1: video@e6ef1000 {
-			compatible = "renesas,vin-r8a7743",
-				     "renesas,rcar-gen2-vin";
-			reg = <0 0xe6ef1000 0 0x1000>;
-			interrupts = <GIC_SPI 189 IRQ_TYPE_LEVEL_HIGH>;
-			clocks = <&mstp8_clks R8A7743_CLK_VIN1>;
-			power-domains = <&cpg_clocks>;
-			status = "disabled";
-		};
-
-		vin2: video@e6ef2000 {
-			compatible = "renesas,vin-r8a7743",
-				     "renesas,rcar-gen2-vin";
-			reg = <0 0xe6ef2000 0 0x1000>;
-			interrupts = <GIC_SPI 190 IRQ_TYPE_LEVEL_HIGH>;
-			clocks = <&mstp8_clks R8A7743_CLK_VIN2>;
-			power-domains = <&cpg_clocks>;
-			status = "disabled";
-		};
-
 		can0: can@e6e80000 {
 			compatible = "renesas,can-r8a7743",
 				     "renesas,rcar-gen2-can";
@@ -1622,7 +1580,48 @@
 			clock-names = "clkp1", "clkp2", "can_clk";
 			power-domains = <&cpg_clocks>;
 			status = "disabled";
->>>>>>> dfa42f29
+		};
+
+		vsp@fe928000 {
+			compatible = "renesas,vsp1";
+			reg = <0 0xfe928000 0 0x8000>;
+			interrupts = <GIC_SPI 267 IRQ_TYPE_LEVEL_HIGH>;
+			clocks = <&mstp1_clks R8A7743_CLK_VSP1_S>;
+			power-domains = <&cpg_clocks>;
+
+			renesas,has-lut;
+			renesas,has-sru;
+			renesas,#rpf = <5>;
+			renesas,#uds = <3>;
+			renesas,#wpf = <4>;
+		};
+
+		vsp@fe930000 {
+			compatible = "renesas,vsp1";
+			reg = <0 0xfe930000 0 0x8000>;
+			interrupts = <GIC_SPI 246 IRQ_TYPE_LEVEL_HIGH>;
+			clocks = <&mstp1_clks R8A7743_CLK_VSP1_DU0>;
+			power-domains = <&cpg_clocks>;
+
+			renesas,has-lif;
+			renesas,has-lut;
+			renesas,#rpf = <4>;
+			renesas,#uds = <1>;
+			renesas,#wpf = <4>;
+		};
+
+		vsp@fe938000 {
+			compatible = "renesas,vsp1";
+			reg = <0 0xfe938000 0 0x8000>;
+			interrupts = <GIC_SPI 247 IRQ_TYPE_LEVEL_HIGH>;
+			clocks = <&mstp1_clks R8A7743_CLK_VSP1_DU1>;
+			power-domains = <&cpg_clocks>;
+
+			renesas,has-lif;
+			renesas,has-lut;
+			renesas,#rpf = <4>;
+			renesas,#uds = <1>;
+			renesas,#wpf = <4>;
 		};
 
 		pci0: pci@ee090000 {
