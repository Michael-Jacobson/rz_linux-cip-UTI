// SPDX-License-Identifier: (GPL-2.0+ OR MIT)
/*
 * Copyright (c) 2018 MundoReader S.L.
 * Author:  Heiko Stuebner <heiko.stuebner@bq.com>
 */

/dts-v1/;
#include <dt-bindings/i2c/i2c.h>
#include <dt-bindings/input/input.h>
#include "rk3188.dtsi"

/ {
	model = "BQ Edison2 Quad-Core";
	compatible = "mundoreader,bq-edison2qc", "rockchip,rk3188";

	memory@60000000 {
		device_type = "memory";
		reg = <0x60000000 0x80000000>;
	};

	backlight: backlight {
		compatible = "pwm-backlight";
		power-supply = <&vsys>;
		pwms = <&pwm1 0 25000>;
	};

	gpio-keys {
		compatible = "gpio-keys";
		autorepeat;
		pinctrl-names = "default";
		pinctrl-0 = <&pwr_key &usb_int>;

		power {
			gpios = <&gpio0 RK_PA4 GPIO_ACTIVE_LOW>;
			linux,code = <KEY_POWER>;
			label = "GPIO Key Power";
			linux,input-type = <1>;
			debounce-interval = <100>;
			wakeup-source;
		};

		wake_on_usb: wake-on-usb {
			label = "Wake-on-USB";
			gpios = <&gpio0 RK_PA7 GPIO_ACTIVE_LOW>;
			linux,code = <KEY_WAKEUP>;
			wakeup-source;
		};
	};

	gpio-poweroff {
		compatible = "gpio-poweroff";
		gpios = <&gpio0 RK_PA0 GPIO_ACTIVE_LOW>;
		pinctrl-names = "default";
		pinctrl-0 = <&pwr_hold>;
		/* only drive the pin low until device is off */
		active-delay-ms = <3000>;
	};

	lvds-encoder {
		compatible = "ti,sn75lvds83", "lvds-encoder";

		ports {
			#address-cells = <1>;
			#size-cells = <0>;

			port@0 {
				reg = <0>;

				lvds_in_vop0: endpoint {
					remote-endpoint = <&vop0_out_lvds>;
				};
			};

			port@1 {
				reg = <1>;

				lvds_out_panel: endpoint {
					remote-endpoint = <&panel_in_lvds>;
				};
			};
		};
	};

	panel {
		compatible = "innolux,ee101ia-01d", "panel-lvds";
		backlight = <&backlight>;

		/* pin LCD_CS, Nshtdn input of lvds-encoder */
		enable-gpios = <&gpio3 RK_PD6 GPIO_ACTIVE_HIGH>;
		pinctrl-names = "default";
		pinctrl-0 = <&lcd_cs>;
		power-supply = <&vcc_lcd>;

		data-mapping = "vesa-24";
		height-mm = <163>;
		width-mm = <261>;

		panel-timing {
			clock-frequency = <72000000>;
			hactive = <1280>;
			vactive = <800>;
			hback-porch = <160>;
			hfront-porch = <16>;
			hsync-len = <10>;
			vback-porch = <23>;
			vfront-porch = <12>;
			vsync-len = <3>;
		};

		port {
			panel_in_lvds: endpoint {
				remote-endpoint = <&lvds_out_panel>;
			};
		};
	};

	sdio_pwrseq: sdio-pwrseq {
		compatible = "mmc-pwrseq-simple";
		clocks = <&hym8563>;
		clock-names = "ext_clock";
		pinctrl-names = "default";
		pinctrl-0 = <&wifi_reg_on>;
		reset-gpios = <&gpio3 RK_PD0 GPIO_ACTIVE_LOW>;
	};

	avdd_cif: cif-avdd-regulator {
		compatible = "regulator-fixed";
		regulator-name = "avdd-cif";
		regulator-min-microvolt = <2800000>;
		regulator-max-microvolt = <2800000>;
		gpio = <&gpio1 RK_PA6 GPIO_ACTIVE_LOW>;
		pinctrl-names = "default";
		pinctrl-0 = <&cif_avdd_en>;
		startup-delay-us = <100000>;
		vin-supply = <&vcc28_cif>;
	};

	vcc_5v: vcc-5v-regulator {
		compatible = "regulator-fixed";
		regulator-name = "vcc-5v";
		regulator-min-microvolt = <5000000>;
		regulator-max-microvolt = <5000000>;
		enable-active-high;
		gpio = <&gpio0 RK_PA3 GPIO_ACTIVE_HIGH>;
		pinctrl-names = "default";
		pinctrl-0 = <&v5_drv>;
		vin-supply = <&vsys>;
	};

	vcc_lcd: lcd-regulator {
		compatible = "regulator-fixed";
		regulator-name = "vcc-lcd";
		gpio = <&gpio0 RK_PB0 GPIO_ACTIVE_LOW>;
		pinctrl-names = "default";
		pinctrl-0 = <&lcd_en>;
		startup-delay-us = <50000>;
		vin-supply = <&vcc_io>;
	};

	vcc_otg: usb-otg-regulator {
		compatible = "regulator-fixed";
		regulator-name = "vcc-otg";
		regulator-min-microvolt = <5000000>;
		regulator-max-microvolt = <5000000>;
		enable-active-high;
		gpio = <&gpio3 RK_PB1 GPIO_ACTIVE_HIGH>;
		pinctrl-names = "default";
		pinctrl-0 = <&otg_drv>;
		startup-delay-us = <100000>;
		vin-supply = <&vcc_5v>;
	};

	vcc_sd: sdmmc-regulator {
		compatible = "regulator-fixed";
		regulator-name = "vcc-sd";
		regulator-min-microvolt = <3300000>;
		regulator-max-microvolt = <3300000>;
		gpio = <&gpio3 RK_PA1 GPIO_ACTIVE_LOW>;
		pinctrl-names = "default";
		pinctrl-0 = <&sdmmc_pwr>;
		startup-delay-us = <100000>;
		vin-supply = <&vcc_io>;
	};

	vccq_emmc: emmc-vccq-regulator {
		compatible = "regulator-fixed";
		regulator-name = "vccq-emmc";
		regulator-min-microvolt = <2800000>;
		regulator-max-microvolt = <2800000>;
		vin-supply = <&vcc_io>;
	};

	/* supplied from the bq24196 */
	vsys: vsys-regulator {
		compatible = "regulator-fixed";
		regulator-name = "vsys";
		regulator-min-microvolt = <5000000>;
		regulator-max-microvolt = <5000000>;
		regulator-boot-on;
	};
};

&cpu0 {
	cpu-supply = <&vdd_arm>;
};

&cpu1 {
	cpu-supply = <&vdd_arm>;
};

&cpu2 {
	cpu-supply = <&vdd_arm>;
};

&cpu3 {
	cpu-supply = <&vdd_arm>;
};

&cru {
	assigned-clocks = <&cru PLL_GPLL>, <&cru PLL_CPLL>,
			  <&cru ACLK_CPU>,
			  <&cru HCLK_CPU>, <&cru PCLK_CPU>,
			  <&cru ACLK_PERI>, <&cru HCLK_PERI>,
			  <&cru PCLK_PERI>;
	assigned-clock-rates = <594000000>, <504000000>,
			       <300000000>,
			       <150000000>, <75000000>,
			       <300000000>, <150000000>,
			       <75000000>;
};

&emmc {
	bus-width = <8>;
	cap-mmc-highspeed;
	non-removable;
	pinctrl-names = "default";
	pinctrl-0 = <&emmc_clk &emmc_cmd>;
	vmmc-supply = <&vcc_io>;
	vqmmc-supply = <&vccq_emmc>;
	status = "okay";
};

&gpu {
	status = "okay";
};

&i2c0 {
	clock-frequency = <400000>;
	status = "okay";

	lis3de: accelerometer@29 {
		compatible = "st,lis3de";
		reg = <0x29>;
		interrupt-parent = <&gpio0>;
		interrupts = <RK_PB7 IRQ_TYPE_EDGE_RISING>;
		pinctrl-names = "default";
		pinctrl-0 = <&gsensor_int>;
		rotation-matrix = "1", "0", "0",
				  "0", "-1", "0",
				  "0", "0", "1";
		vdd-supply = <&vcc_io>;
	};
};

&i2c1 {
	clock-frequency = <400000>;
	status = "okay";

	tmp108@48 {
		compatible = "ti,tmp108";
		reg = <0x48>;
		interrupt-parent = <&gpio1>;
		interrupts = <RK_PA7 IRQ_TYPE_LEVEL_LOW>;
		pinctrl-names = "default";
		pinctrl-0 = <&tmp_alrt>;
		#thermal-sensor-cells = <0>;
	};

	hym8563: rtc@51 {
		compatible = "haoyu,hym8563";
		reg = <0x51>;
		interrupt-parent = <&gpio0>;
		interrupts = <RK_PB5 IRQ_TYPE_EDGE_FALLING>;
		pinctrl-names = "default";
		pinctrl-0 = <&rtc_int>;
		#clock-cells = <0>;
		clock-output-names = "xin32k";
	};

	bat: battery@55 {
		compatible = "ti,bq27541";
		reg = <0x55>;
		power-supplies = <&bq24196>;
	};

	act8846: pmic@5a {
		compatible = "active-semi,act8846";
		reg = <0x5a>;
		pinctrl-names = "default";
		pinctrl-0 = <&dvs0_ctl &pmic_int>;

		vp1-supply = <&vsys>;
		vp2-supply = <&vsys>;
		vp3-supply = <&vsys>;
		vp4-supply = <&vsys>;
		inl1-supply = <&vcc_io>;
		inl2-supply = <&vsys>;
		inl3-supply = <&vsys>;

		regulators {
			vcc_ddr: REG1 {
				regulator-name = "VCC_DDR";
				regulator-min-microvolt = <1200000>;
				regulator-max-microvolt = <1200000>;
				regulator-always-on;
			};

			vdd_log: REG2 {
				regulator-name = "VDD_LOG";
				regulator-min-microvolt = <1000000>;
				regulator-max-microvolt = <1200000>;
				regulator-always-on;
			};

			vdd_arm: REG3 {
				regulator-name = "VDD_ARM";
				regulator-min-microvolt = <875000>;
				regulator-max-microvolt = <1350000>;
				regulator-always-on;
			};

			vcc_io: vcc_hdmi: REG4 {
				regulator-name = "VCC_IO";
				regulator-min-microvolt = <3000000>;
				regulator-max-microvolt = <3000000>;
				regulator-always-on;
			};

			vdd_10: REG5 {
				regulator-name = "VDD_10";
				regulator-min-microvolt = <1000000>;
				regulator-max-microvolt = <1000000>;
				regulator-always-on;
			};

			vdd_12: REG6 {
				regulator-name = "VDD_12";
				regulator-min-microvolt = <1200000>;
				regulator-max-microvolt = <1200000>;
				regulator-always-on;
			};

			vcc18_cif: REG7 {
				regulator-name = "VCC18_CIF";
				regulator-min-microvolt = <1800000>;
				regulator-max-microvolt = <1800000>;
				regulator-always-on;
			};

			vcca_33: REG8 {
				regulator-name = "VCCA_33";
				regulator-min-microvolt = <3300000>;
				regulator-max-microvolt = <3300000>;
				regulator-always-on;
			};

			vcc_tp: REG9 {
				regulator-name = "VCC_TP";
				regulator-min-microvolt = <3300000>;
				regulator-max-microvolt = <3300000>;
				regulator-always-on;
			};

			vccio_wl: REG10 {
				regulator-name = "VCCIO_WL";
				regulator-min-microvolt = <2800000>;
				regulator-max-microvolt = <2800000>;
				regulator-always-on;
			};

			vcc_18: REG11 {
				regulator-name = "VCC_18";
				regulator-min-microvolt = <1800000>;
				regulator-max-microvolt = <1800000>;
				regulator-always-on;
			};

			vcc28_cif: REG12 {
				regulator-name = "VCC28_CIF";
				regulator-min-microvolt = <2800000>;
				regulator-max-microvolt = <2800000>;
				regulator-always-on;
			};
		};
	};

	bq24196: charger@6b {
		compatible = "ti,bq24196";
		reg = <0x6b>;
		interrupt-parent = <&gpio0>;
		interrupts = <RK_PD7 IRQ_TYPE_EDGE_FALLING>;
		pinctrl-names = "default";
		pinctrl-0 = <&charger_int &chg_ctl &otg_en>;
		ti,system-minimum-microvolt = <3200000>;
		monitored-battery = <&bat>;
		omit-battery-class;

		usb_otg_vbus: usb-otg-vbus { };
	};
};

&i2c2 {
	clock-frequency = <400000>;
	status = "okay";

	ft5606: touchscreen@3e {
		compatible = "edt,edt-ft5506";
		reg = <0x3e>;
		interrupt-parent = <&gpio1>;
		interrupts = <RK_PB7 IRQ_TYPE_EDGE_FALLING>;
		pinctrl-names = "default";
		pinctrl-0 = <&tp_int &tp_rst>;
		reset-gpios = <&gpio0 RK_PB6 GPIO_ACTIVE_LOW>;
		touchscreen-inverted-y;
		/* hw ts resolution does not match display */
		touchscreen-size-y = <1024>;
		touchscreen-size-x = <768>;
		touchscreen-swapped-x-y;
	};
};

&i2c3 {
	clock-frequency = <400000>;
	status = "okay";
};

&i2c4 {
	clock-frequency = <400000>;
	status = "okay";

	rt5616: codec@1b {
		compatible = "realtek,rt5616";
		reg = <0x1b>;
		clocks = <&cru SCLK_I2S0>;
		clock-names = "mclk";
		#sound-dai-cells = <0>;
	};
};

&i2s0 {
	status = "okay";
};

&mmc0 {
	bus-width = <4>;
	cap-mmc-highspeed;
	cap-sd-highspeed;
	disable-wp;
	pinctrl-names = "default";
	pinctrl-0 = <&sd0_clk>, <&sd0_cmd>, <&sd0_cd>, <&sd0_bus4>;
	vmmc-supply = <&vcc_sd>;
	status = "okay";
};

&mmc1 {
	bus-width = <4>;
	cap-sd-highspeed;
	keep-power-in-suspend;
	mmc-pwrseq = <&sdio_pwrseq>;
	non-removable;
	pinctrl-names = "default";
	pinctrl-0 = <&sd1_clk>, <&sd1_cmd>, <&sd1_bus4>;
<<<<<<< HEAD
	vmmcq-supply = <&vccio_wl>;
=======
	vqmmc-supply = <&vccio_wl>;
>>>>>>> 04d5ce62
	#address-cells = <1>;
	#size-cells = <0>;
	status = "okay";

	brcmf: wifi@1 {
		reg = <1>;
		compatible = "brcm,bcm4329-fmac";
		interrupt-parent = <&gpio3>;
		interrupts = <RK_PD2 GPIO_ACTIVE_HIGH>;
		interrupt-names = "host-wake";
		brcm,drive-strength = <5>;
		pinctrl-names = "default";
		pinctrl-0 = <&wifi_host_wake>;
	};
};

&pwm1 {
	status = "okay";
};

&pinctrl {
	pcfg_output_high: pcfg-output-high {
		output-high;
	};

	pcfg_output_low: pcfg-output-low {
		output-low;
	};

	act8846 {
		dvs0_ctl: dvs0-ctl {
			rockchip,pins = <3 RK_PD3 RK_FUNC_GPIO &pcfg_output_low>;
		};

		pmic_int: pmic-int {
			rockchip,pins = <0 RK_PB3 RK_FUNC_GPIO &pcfg_pull_up>;
		};
	};

	bq24196 {
		charger_int: charger-int {
			rockchip,pins = <0 RK_PD7 RK_FUNC_GPIO &pcfg_pull_up>;
		};

		/* pin hog to make it select usb profile */
		chg_ctl: chg-ctl {
			rockchip,pins = <0 RK_PA1 RK_FUNC_GPIO &pcfg_output_high>;
		};

		/* low: charging, high: complete, fault: blinking */
		chg_det: chg-det {
			rockchip,pins = <0 RK_PA6 RK_FUNC_GPIO &pcfg_pull_none>;
		};

		/* charging enabled when pin low and register set */
		chg_en: chg-en {
			rockchip,pins = <0 RK_PC1 RK_FUNC_GPIO &pcfg_output_low>;
		};

		/* bq29196 powergood (when low) signal */
		dc_det: dc-det {
			rockchip,pins = <0 RK_PB2 RK_FUNC_GPIO &pcfg_pull_none>;
		};

		/* wire bq24196 otg pin to high, to enable 500mA charging */
		otg_en: otg-en {
			rockchip,pins = <0 RK_PB1 RK_FUNC_GPIO &pcfg_output_high>;
		};
	};

	camera {
		cif0_pdn: cif0-pdn {
			rockchip,pins = <3 RK_PB4 RK_FUNC_GPIO &pcfg_pull_none>;
		};

		cif1_pdn: cif1-pdn {
			rockchip,pins = <3 RK_PB5 RK_FUNC_GPIO &pcfg_pull_none>;
		};

		cif_avdd_en: cif-avdd-en {
			rockchip,pins = <1 RK_PA6 RK_FUNC_GPIO &pcfg_pull_none>;
		};
	};

	display {
		lcd_cs: lcd-cs {
			rockchip,pins = <3 RK_PD6 RK_FUNC_GPIO &pcfg_pull_none>;
		};

		lcd_en: lcd-en {
			rockchip,pins = <0 RK_PB0 RK_FUNC_GPIO &pcfg_pull_none>;
		};
	};

	ft5606 {
		tp_int: tp-int {
			rockchip,pins = <1 RK_PB7 RK_FUNC_GPIO &pcfg_pull_up>;
		};

		tp_rst: tp-rst {
			rockchip,pins = <0 RK_PB6 RK_FUNC_GPIO &pcfg_pull_none>;
		};
	};

	hdmi {
		hdmi_int: hdmi-int {
			rockchip,pins = <2 RK_PD6 RK_FUNC_GPIO &pcfg_pull_up>;
		};

		hdmi_rst: hdmi-rst {
			rockchip,pins = <3 RK_PB2 RK_FUNC_GPIO &pcfg_pull_none>;
		};
	};

	hym8563 {
		rtc_int: rtc-int {
			rockchip,pins = <0 RK_PB5 RK_FUNC_GPIO &pcfg_pull_up>;
		};
	};

	keys {
		pwr_hold: pwr-hold {
			rockchip,pins = <0 RK_PA0 RK_FUNC_GPIO &pcfg_pull_up>;
		};

		pwr_key: pwr-key {
			rockchip,pins = <0 RK_PA4 RK_FUNC_GPIO &pcfg_pull_up>;
		};
	};

	lis3de {
		gsensor_int: gsensor-int {
			rockchip,pins = <0 RK_PB7 RK_FUNC_GPIO &pcfg_pull_none>;
		};
	};

	mmc {
		sdmmc_pwr: sdmmc-pwr {
			rockchip,pins = <3 RK_PA1 RK_FUNC_GPIO &pcfg_pull_none>;
		};
	};

	tmp108 {
		tmp_alrt: tmp-alrt {
			rockchip,pins = <1 RK_PA7 RK_FUNC_GPIO &pcfg_pull_none>;
		};
	};

	usb {
		v5_drv: v5-drv {
			rockchip,pins = <0 RK_PA3 RK_FUNC_GPIO &pcfg_pull_none>;
		};

		otg_drv: otg-drv {
			rockchip,pins = <3 RK_PB1 RK_FUNC_GPIO &pcfg_pull_none>;
		};

		usb_int: usb-int {
			rockchip,pins = <0 RK_PA7 RK_FUNC_GPIO &pcfg_pull_up>;
		};
	};

	rk903 {
		bt_host_wake: bt-host-wake {
			rockchip,pins = <0 RK_PA5 RK_FUNC_GPIO &pcfg_pull_up>;
		};

		bt_reg_on: bt-reg-on {
			rockchip,pins = <3 RK_PC7 RK_FUNC_GPIO &pcfg_pull_none>;
		};

		/* pin hog to pull the reset high */
		bt_rst: bt-rst {
			rockchip,pins = <3 RK_PD1 RK_FUNC_GPIO &pcfg_output_high>;
		};

		bt_wake: bt-wake {
			rockchip,pins = <3 RK_PC6 RK_FUNC_GPIO &pcfg_pull_none>;
		};

		wifi_host_wake: wifi-host-wake {
			rockchip,pins = <3 RK_PD2 RK_FUNC_GPIO &pcfg_pull_up>;
		};

		wifi_reg_on: wifi-reg-on {
			rockchip,pins = <3 RK_PD0 RK_FUNC_GPIO &pcfg_pull_none>;
		};
	};
};

&saradc {
	vref-supply = <&vcc_18>;
	status = "okay";
};

&spdif {
	status = "okay";
};

&uart0 {
	pinctrl-0 = <&uart0_xfer &uart0_cts &uart0_rts>;
	status = "okay";

	bluetooth {
		compatible = "brcm,bcm43438-bt";
		max-speed = <2000000>;
		device-wakeup-gpios = <&gpio3 RK_PC6 GPIO_ACTIVE_HIGH>;
		host-wakeup-gpios = <&gpio0 RK_PA5 GPIO_ACTIVE_HIGH>;
		shutdown-gpios = <&gpio3 RK_PC7 GPIO_ACTIVE_HIGH>;
		pinctrl-names = "default";
		pinctrl-0 = <&bt_host_wake &bt_reg_on &bt_rst &bt_wake>;
	};
};

&uart1 {
	status = "okay";
};

&uart2 {
	status = "okay";
};

&uart3 {
	pinctrl-0 = <&uart3_xfer &uart3_cts &uart3_rts>;
	status = "okay";
};

&usbphy {
	status = "okay";
};

&usb_host {
	status = "okay";
};

&usb_otg {
	status = "okay";
};

&vop0 {
	status = "okay";
};

&vop0_out {
	vop0_out_lvds: endpoint {
		remote-endpoint = <&lvds_in_vop0>;
	};
};

&vop1 {
	pinctrl-names = "default";
	pinctrl-0 = <&lcdc1_dclk &lcdc1_den &lcdc1_hsync
		     &lcdc1_vsync &lcdc1_rgb24>;
	status = "okay";
};

&wdt {
	status = "okay";
};<|MERGE_RESOLUTION|>--- conflicted
+++ resolved
@@ -470,11 +470,7 @@
 	non-removable;
 	pinctrl-names = "default";
 	pinctrl-0 = <&sd1_clk>, <&sd1_cmd>, <&sd1_bus4>;
-<<<<<<< HEAD
-	vmmcq-supply = <&vccio_wl>;
-=======
 	vqmmc-supply = <&vccio_wl>;
->>>>>>> 04d5ce62
 	#address-cells = <1>;
 	#size-cells = <0>;
 	status = "okay";
