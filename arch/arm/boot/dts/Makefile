ifeq ($(CONFIG_OF),y)

dtb-$(CONFIG_ARCH_ALPINE) += \
	alpine-db.dtb
dtb-$(CONFIG_MACH_ASM9260) += \
	alphascale-asm9260-devkit.dtb
# Keep at91 dtb files sorted alphabetically for each SoC
dtb-$(CONFIG_SOC_SAM_V4_V5) += \
	at91rm9200ek.dtb \
	mpa1600.dtb \
	animeo_ip.dtb \
	at91-qil_a9260.dtb \
	aks-cdu.dtb \
	ethernut5.dtb \
	evk-pro3.dtb \
	tny_a9260.dtb \
	usb_a9260.dtb \
	at91sam9261ek.dtb \
	at91sam9263ek.dtb \
	tny_a9263.dtb \
	usb_a9263.dtb \
	at91-foxg20.dtb \
	at91-kizbox.dtb \
	at91sam9g20ek.dtb \
	at91sam9g20ek_2mmc.dtb \
	tny_a9g20.dtb \
	usb_a9g20.dtb \
	usb_a9g20_lpw.dtb \
	at91sam9m10g45ek.dtb \
	pm9g45.dtb \
	at91sam9n12ek.dtb \
	at91sam9rlek.dtb \
	at91-ariag25.dtb \
	at91-ariettag25.dtb \
	at91-cosino_mega2560.dtb \
	at91-kizboxmini.dtb \
	at91sam9g15ek.dtb \
	at91sam9g25ek.dtb \
	at91sam9g35ek.dtb \
	at91sam9x25ek.dtb \
	at91sam9x35ek.dtb
dtb-$(CONFIG_SOC_SAM_V7) += \
	at91-kizbox2.dtb \
	at91-sama5d2_xplained.dtb \
	at91-sama5d3_xplained.dtb \
	sama5d31ek.dtb \
	sama5d33ek.dtb \
	sama5d34ek.dtb \
	sama5d35ek.dtb \
	sama5d36ek.dtb \
	at91-sama5d4_xplained.dtb \
	at91-sama5d4ek.dtb
dtb-$(CONFIG_ARCH_ATLAS6) += \
	atlas6-evb.dtb
dtb-$(CONFIG_ARCH_ATLAS7) += \
	atlas7-evb.dtb
dtb-$(CONFIG_ARCH_AXXIA) += \
	axm5516-amarillo.dtb
dtb-$(CONFIG_ARCH_BCM2835) += \
	bcm2835-rpi-b.dtb \
	bcm2835-rpi-b-rev2.dtb \
	bcm2835-rpi-b-plus.dtb \
	bcm2835-rpi-a-plus.dtb
dtb-$(CONFIG_ARCH_BCM_5301X) += \
	bcm4708-asus-rt-ac56u.dtb \
	bcm4708-asus-rt-ac68u.dtb \
	bcm4708-buffalo-wzr-1750dhp.dtb \
	bcm4708-luxul-xwc-1000.dtb \
	bcm4708-netgear-r6250.dtb \
	bcm4708-netgear-r6300-v2.dtb \
	bcm4708-smartrg-sr400ac.dtb \
	bcm47081-asus-rt-n18u.dtb \
	bcm47081-buffalo-wzr-600dhp2.dtb \
	bcm47081-buffalo-wzr-900dhp.dtb \
	bcm4709-asus-rt-ac87u.dtb \
	bcm4709-buffalo-wxr-1900dhp.dtb \
	bcm4709-netgear-r7000.dtb \
	bcm4709-netgear-r8000.dtb
dtb-$(CONFIG_ARCH_BCM_63XX) += \
	bcm963138dvt.dtb
dtb-$(CONFIG_ARCH_BCM_CYGNUS) += \
	bcm911360_entphn.dtb \
	bcm911360k.dtb \
	bcm958300k.dtb \
	bcm958305k.dtb
dtb-$(CONFIG_ARCH_BCM_MOBILE) += \
	bcm28155-ap.dtb \
	bcm21664-garnet.dtb
dtb-$(CONFIG_ARCH_BCM_NSP) += \
	bcm958625k.dtb
dtb-$(CONFIG_ARCH_BERLIN) += \
	berlin2-sony-nsz-gs7.dtb \
	berlin2cd-google-chromecast.dtb \
	berlin2q-marvell-dmp.dtb
dtb-$(CONFIG_ARCH_BRCMSTB) += \
	bcm7445-bcm97445svmb.dtb
dtb-$(CONFIG_ARCH_DAVINCI) += \
	da850-enbw-cmc.dtb \
	da850-evm.dtb
dtb-$(CONFIG_ARCH_DIGICOLOR) += \
	cx92755_equinox.dtb
dtb-$(CONFIG_ARCH_EFM32) += \
	efm32gg-dk3750.dtb
dtb-$(CONFIG_ARCH_EXYNOS3) += \
	exynos3250-monk.dtb \
	exynos3250-rinato.dtb
dtb-$(CONFIG_ARCH_EXYNOS4) += \
	exynos4210-origen.dtb \
	exynos4210-smdkv310.dtb \
	exynos4210-trats.dtb \
	exynos4210-universal_c210.dtb \
	exynos4412-odroidu3.dtb \
	exynos4412-odroidx.dtb \
	exynos4412-odroidx2.dtb \
	exynos4412-origen.dtb \
	exynos4412-smdk4412.dtb \
	exynos4412-tiny4412.dtb \
	exynos4412-trats2.dtb
dtb-$(CONFIG_ARCH_EXYNOS5) += \
	exynos5250-arndale.dtb \
	exynos5250-smdk5250.dtb \
	exynos5250-snow.dtb \
	exynos5250-snow-rev5.dtb \
	exynos5250-spring.dtb \
	exynos5260-xyref5260.dtb \
	exynos5410-smdk5410.dtb \
	exynos5420-arndale-octa.dtb \
	exynos5420-peach-pit.dtb \
	exynos5420-smdk5420.dtb \
	exynos5422-odroidxu3.dtb \
	exynos5422-odroidxu3-lite.dtb \
	exynos5422-odroidxu4.dtb \
	exynos5440-sd5v1.dtb \
	exynos5440-ssdk5440.dtb \
	exynos5800-peach-pi.dtb
dtb-$(CONFIG_ARCH_HI3xxx) += \
	hi3620-hi4511.dtb
dtb-$(CONFIG_ARCH_HIX5HD2) += \
	hisi-x5hd2-dkb.dtb
dtb-$(CONFIG_ARCH_HIGHBANK) += \
	highbank.dtb \
	ecx-2000.dtb
dtb-$(CONFIG_ARCH_HIP01) += \
	hip01-ca9x2.dtb
dtb-$(CONFIG_ARCH_HIP04) += \
	hip04-d01.dtb
dtb-$(CONFIG_ARCH_INTEGRATOR) += \
	integratorap.dtb \
	integratorcp.dtb
dtb-$(CONFIG_ARCH_KEYSTONE) += \
	k2hk-evm.dtb \
	k2l-evm.dtb \
	k2e-evm.dtb
dtb-$(CONFIG_MACH_KIRKWOOD) += \
	kirkwood-b3.dtb \
	kirkwood-blackarmor-nas220.dtb \
	kirkwood-cloudbox.dtb \
	kirkwood-d2net.dtb \
	kirkwood-db-88f6281.dtb \
	kirkwood-db-88f6282.dtb \
	kirkwood-dir665.dtb \
	kirkwood-dns320.dtb \
	kirkwood-dns325.dtb \
	kirkwood-dockstar.dtb \
	kirkwood-dreamplug.dtb \
	kirkwood-ds109.dtb \
	kirkwood-ds110jv10.dtb \
	kirkwood-ds111.dtb \
	kirkwood-ds209.dtb \
	kirkwood-ds210.dtb \
	kirkwood-ds212.dtb \
	kirkwood-ds212j.dtb \
	kirkwood-ds409.dtb \
	kirkwood-ds409slim.dtb \
	kirkwood-ds411.dtb \
	kirkwood-ds411j.dtb \
	kirkwood-ds411slim.dtb \
	kirkwood-goflexnet.dtb \
	kirkwood-guruplug-server-plus.dtb \
	kirkwood-ib62x0.dtb \
	kirkwood-iconnect.dtb \
	kirkwood-iomega_ix2_200.dtb \
	kirkwood-is2.dtb \
	kirkwood-km_kirkwood.dtb \
	kirkwood-laplug.dtb \
	kirkwood-lschlv2.dtb \
	kirkwood-lswvl.dtb \
	kirkwood-lswxl.dtb \
	kirkwood-lsxhl.dtb \
	kirkwood-mplcec4.dtb \
	kirkwood-mv88f6281gtw-ge.dtb \
	kirkwood-nas2big.dtb \
	kirkwood-net2big.dtb \
	kirkwood-net5big.dtb \
	kirkwood-netgear_readynas_duo_v2.dtb \
	kirkwood-netgear_readynas_nv+_v2.dtb \
	kirkwood-ns2.dtb \
	kirkwood-ns2lite.dtb \
	kirkwood-ns2max.dtb \
	kirkwood-ns2mini.dtb \
	kirkwood-nsa310.dtb \
	kirkwood-nsa310a.dtb \
	kirkwood-openblocks_a6.dtb \
	kirkwood-openblocks_a7.dtb \
	kirkwood-openrd-base.dtb \
	kirkwood-openrd-client.dtb \
	kirkwood-openrd-ultimate.dtb \
	kirkwood-pogo_e02.dtb \
	kirkwood-rd88f6192.dtb \
	kirkwood-rd88f6281-z0.dtb \
	kirkwood-rd88f6281-a.dtb \
	kirkwood-rs212.dtb \
	kirkwood-rs409.dtb \
	kirkwood-rs411.dtb \
	kirkwood-sheevaplug.dtb \
	kirkwood-sheevaplug-esata.dtb \
	kirkwood-t5325.dtb \
	kirkwood-topkick.dtb \
	kirkwood-ts219-6281.dtb \
	kirkwood-ts219-6282.dtb \
	kirkwood-ts419-6281.dtb \
	kirkwood-ts419-6282.dtb
dtb-$(CONFIG_ARCH_LPC18XX) += \
	lpc4337-ciaa.dtb \
	lpc4350-hitex-eval.dtb \
	lpc4357-ea4357-devkit.dtb
dtb-$(CONFIG_ARCH_LPC32XX) += \
	ea3250.dtb phy3250.dtb
dtb-$(CONFIG_MACH_MESON6) += \
	meson6-atv1200.dtb
dtb-$(CONFIG_MACH_MESON8) += \
	meson8-minix-neo-x8.dtb
dtb-$(CONFIG_ARCH_MMP) += \
	pxa168-aspenite.dtb \
	pxa910-dkb.dtb \
	mmp2-brownstone.dtb
dtb-$(CONFIG_MACH_MESON8B) += \
	meson8b-mxq.dtb \
	meson8b-odroidc1.dtb
dtb-$(CONFIG_ARCH_MOXART) += \
	moxart-uc7112lx.dtb
dtb-$(CONFIG_SOC_IMX1) += \
	imx1-ads.dtb \
	imx1-apf9328.dtb
dtb-$(CONFIG_SOC_IMX25) += \
	imx25-eukrea-mbimxsd25-baseboard.dtb \
	imx25-eukrea-mbimxsd25-baseboard-cmo-qvga.dtb \
	imx25-eukrea-mbimxsd25-baseboard-dvi-svga.dtb \
	imx25-eukrea-mbimxsd25-baseboard-dvi-vga.dtb \
	imx25-karo-tx25.dtb \
	imx25-pdk.dtb
dtb-$(CONFIG_SOC_IMX27) += \
	imx27-apf27.dtb \
	imx27-apf27dev.dtb \
	imx27-eukrea-mbimxsd27-baseboard.dtb \
	imx27-pdk.dtb \
	imx27-phytec-phycore-rdk.dtb \
	imx27-phytec-phycard-s-rdk.dtb
dtb-$(CONFIG_SOC_IMX31) += \
	imx31-bug.dtb
dtb-$(CONFIG_SOC_IMX35) += \
	imx35-eukrea-mbimxsd35-baseboard.dtb \
	imx35-pdk.dtb
dtb-$(CONFIG_SOC_IMX50) += \
	imx50-evk.dtb
dtb-$(CONFIG_SOC_IMX51) += \
	imx51-apf51.dtb \
	imx51-apf51dev.dtb \
	imx51-babbage.dtb \
	imx51-digi-connectcore-jsk.dtb \
	imx51-eukrea-mbimxsd51-baseboard.dtb
dtb-$(CONFIG_SOC_IMX53) += \
	imx53-ard.dtb \
	imx53-m53evk.dtb \
	imx53-mba53.dtb \
	imx53-qsb.dtb \
	imx53-qsrb.dtb \
	imx53-smd.dtb \
	imx53-tx53-x03x.dtb \
	imx53-tx53-x13x.dtb \
	imx53-voipac-bsb.dtb
dtb-$(CONFIG_SOC_IMX6Q) += \
	imx6dl-apf6dev.dtb \
	imx6dl-aristainetos_4.dtb \
	imx6dl-aristainetos_7.dtb \
	imx6dl-aristainetos2_4.dtb \
	imx6dl-aristainetos2_7.dtb \
	imx6dl-cubox-i.dtb \
	imx6dl-dfi-fs700-m60.dtb \
	imx6dl-gw51xx.dtb \
	imx6dl-gw52xx.dtb \
	imx6dl-gw53xx.dtb \
	imx6dl-gw54xx.dtb \
	imx6dl-gw551x.dtb \
	imx6dl-gw552x.dtb \
	imx6dl-hummingboard.dtb \
	imx6dl-nit6xlite.dtb \
	imx6dl-nitrogen6x.dtb \
	imx6dl-phytec-pbab01.dtb \
	imx6dl-rex-basic.dtb \
	imx6dl-riotboard.dtb \
	imx6dl-sabreauto.dtb \
	imx6dl-sabrelite.dtb \
	imx6dl-sabresd.dtb \
	imx6dl-tx6dl-comtft.dtb \
	imx6dl-tx6u-801x.dtb \
	imx6dl-tx6u-811x.dtb \
	imx6dl-udoo.dtb \
	imx6dl-wandboard.dtb \
	imx6dl-wandboard-revb1.dtb \
	imx6q-apf6dev.dtb \
	imx6q-arm2.dtb \
	imx6q-cm-fx6.dtb \
	imx6q-cubox-i.dtb \
	imx6q-dfi-fs700-m60.dtb \
	imx6q-dmo-edmqmx6.dtb \
	imx6q-gk802.dtb \
	imx6q-gw51xx.dtb \
	imx6q-gw52xx.dtb \
	imx6q-gw53xx.dtb \
	imx6q-gw5400-a.dtb \
	imx6q-gw54xx.dtb \
	imx6q-gw551x.dtb \
	imx6q-gw552x.dtb \
	imx6q-hummingboard.dtb \
	imx6q-nitrogen6x.dtb \
	imx6q-nitrogen6_max.dtb \
	imx6q-phytec-pbab01.dtb \
	imx6q-rex-pro.dtb \
	imx6q-sabreauto.dtb \
	imx6q-sabrelite.dtb \
	imx6q-sabresd.dtb \
	imx6q-sbc6x.dtb \
	imx6q-tbs2910.dtb \
	imx6q-tx6q-1010.dtb \
	imx6q-tx6q-1010-comtft.dtb \
	imx6q-tx6q-1020.dtb \
	imx6q-tx6q-1020-comtft.dtb \
	imx6q-tx6q-1110.dtb \
	imx6q-udoo.dtb \
	imx6q-wandboard.dtb \
	imx6q-wandboard-revb1.dtb
dtb-$(CONFIG_SOC_IMX6SL) += \
	imx6sl-evk.dtb \
	imx6sl-warp.dtb
dtb-$(CONFIG_SOC_IMX6SX) += \
	imx6sx-sabreauto.dtb \
	imx6sx-sdb-reva.dtb \
	imx6sx-sdb.dtb
dtb-$(CONFIG_SOC_IMX6UL) += \
	imx6ul-14x14-evk.dtb
dtb-$(CONFIG_SOC_IMX7D) += \
	imx7d-sdb.dtb
dtb-$(CONFIG_SOC_LS1021A) += \
	ls1021a-qds.dtb \
	ls1021a-twr.dtb
dtb-$(CONFIG_SOC_VF610) += \
	vf500-colibri-eval-v3.dtb \
	vf610-colibri-eval-v3.dtb \
	vf610m4-colibri.dtb \
	vf610-cosmic.dtb \
	vf610-twr.dtb
dtb-$(CONFIG_ARCH_MXS) += \
	imx23-evk.dtb \
	imx23-olinuxino.dtb \
	imx23-stmp378x_devb.dtb \
	imx28-apf28.dtb \
	imx28-apf28dev.dtb \
	imx28-apx4devkit.dtb \
	imx28-cfa10036.dtb \
	imx28-cfa10037.dtb \
	imx28-cfa10049.dtb \
	imx28-cfa10055.dtb \
	imx28-cfa10056.dtb \
	imx28-cfa10057.dtb \
	imx28-cfa10058.dtb \
	imx28-duckbill.dtb \
	imx28-eukrea-mbmx283lc.dtb \
	imx28-eukrea-mbmx287lc.dtb \
	imx28-evk.dtb \
	imx28-m28cu3.dtb \
	imx28-m28evk.dtb \
	imx28-sps1.dtb \
	imx28-tx28.dtb
dtb-$(CONFIG_ARCH_NOMADIK) += \
	ste-nomadik-s8815.dtb \
	ste-nomadik-nhk15.dtb
dtb-$(CONFIG_ARCH_NSPIRE) += \
	nspire-cx.dtb \
	nspire-tp.dtb \
	nspire-clp.dtb
dtb-$(CONFIG_ARCH_OMAP2) += \
	omap2420-h4.dtb \
	omap2420-n800.dtb \
	omap2420-n810.dtb \
	omap2420-n810-wimax.dtb \
	omap2430-sdp.dtb
dtb-$(CONFIG_ARCH_OMAP3) += \
	am3517-craneboard.dtb \
	am3517-evm.dtb \
	am3517_mt_ventoux.dtb \
	logicpd-torpedo-37xx-devkit.dtb \
	omap3430-sdp.dtb \
	omap3-beagle.dtb \
	omap3-beagle-xm.dtb \
	omap3-beagle-xm-ab.dtb \
	omap3-cm-t3517.dtb \
	omap3-cm-t3530.dtb \
	omap3-cm-t3730.dtb \
	omap3-devkit8000.dtb \
	omap3-devkit8000-lcd43.dtb \
	omap3-devkit8000-lcd70.dtb \
	omap3-evm.dtb \
	omap3-evm-37xx.dtb \
	omap3-gta04a3.dtb \
	omap3-gta04a4.dtb \
	omap3-gta04a5.dtb \
	omap3-ha.dtb \
	omap3-ha-lcd.dtb \
	omap3-igep0020.dtb \
	omap3-igep0020-rev-f.dtb \
	omap3-igep0030.dtb \
	omap3-igep0030-rev-g.dtb \
	omap3-ldp.dtb \
	omap3-lilly-dbb056.dtb \
	omap3-n900.dtb \
	omap3-n9.dtb \
	omap3-n950.dtb \
	omap3-overo-alto35.dtb \
	omap3-overo-chestnut43.dtb \
	omap3-overo-gallop43.dtb \
	omap3-overo-palo35.dtb \
	omap3-overo-palo43.dtb \
	omap3-overo-storm-alto35.dtb \
	omap3-overo-storm-chestnut43.dtb \
	omap3-overo-storm-gallop43.dtb \
	omap3-overo-storm-palo35.dtb \
	omap3-overo-storm-palo43.dtb \
	omap3-overo-storm-summit.dtb \
	omap3-overo-storm-tobi.dtb \
	omap3-overo-storm-tobiduo.dtb \
	omap3-overo-summit.dtb \
	omap3-overo-tobi.dtb \
	omap3-overo-tobiduo.dtb \
	omap3-pandora-600mhz.dtb \
	omap3-pandora-1ghz.dtb \
	omap3-sbc-t3517.dtb \
	omap3-sbc-t3530.dtb \
	omap3-sbc-t3730.dtb \
	omap3-thunder.dtb \
	omap3-zoom3.dtb
dtb-$(CONFIG_SOC_TI81XX) += \
	dm8148-evm.dtb \
	dm8148-t410.dtb \
	dm8168-evm.dtb
dtb-$(CONFIG_SOC_AM33XX) += \
	am335x-baltos-ir5221.dtb \
	am335x-base0033.dtb \
	am335x-bone.dtb \
	am335x-boneblack.dtb \
	am335x-bonegreen.dtb \
	am335x-sl50.dtb \
	am335x-evm.dtb \
	am335x-evmsk.dtb \
	am335x-nano.dtb \
	am335x-pepper.dtb \
	am335x-lxm.dtb \
	am335x-chiliboard.dtb \
	am335x-wega-rdk.dtb
dtb-$(CONFIG_ARCH_OMAP4) += \
	omap4-duovero-parlor.dtb \
	omap4-panda.dtb \
	omap4-panda-a4.dtb \
	omap4-panda-es.dtb \
	omap4-sdp.dtb \
	omap4-sdp-es23plus.dtb \
	omap4-var-dvk-om44.dtb \
	omap4-var-stk-om44.dtb
dtb-$(CONFIG_SOC_AM43XX) += \
	am43x-epos-evm.dtb \
	am437x-sk-evm.dtb \
	am437x-idk-evm.dtb \
	am437x-gp-evm.dtb
dtb-$(CONFIG_SOC_OMAP5) += \
	omap5-cm-t54.dtb \
	omap5-igep0050.dtb \
	omap5-sbc-t54.dtb \
	omap5-uevm.dtb
dtb-$(CONFIG_SOC_DRA7XX) += \
	dra7-evm.dtb \
	am57xx-beagle-x15.dtb \
	dra72-evm.dtb
dtb-$(CONFIG_ARCH_ORION5X) += \
	orion5x-lacie-d2-network.dtb \
	orion5x-lacie-ethernet-disk-mini-v2.dtb \
	orion5x-linkstation-lswtgl.dtb \
	orion5x-lswsgl.dtb \
	orion5x-maxtor-shared-storage-2.dtb \
	orion5x-rd88f5182-nas.dtb
dtb-$(CONFIG_ARCH_PRIMA2) += \
	prima2-evb.dtb
dtb-$(CONFIG_ARCH_QCOM) += \
	qcom-apq8064-cm-qs600.dtb \
	qcom-apq8064-ifc6410.dtb \
	qcom-apq8074-dragonboard.dtb \
	qcom-apq8084-ifc6540.dtb \
	qcom-apq8084-mtp.dtb \
	qcom-ipq8064-ap148.dtb \
	qcom-msm8660-surf.dtb \
	qcom-msm8960-cdp.dtb \
	qcom-msm8974-sony-xperia-honami.dtb
dtb-$(CONFIG_ARCH_REALVIEW) += \
	arm-realview-pb1176.dtb
dtb-$(CONFIG_ARCH_ROCKCHIP) += \
	rk3066a-bqcurie2.dtb \
	rk3066a-marsboard.dtb \
	rk3066a-rayeager.dtb \
	rk3188-radxarock.dtb \
	rk3288-evb-act8846.dtb \
	rk3288-evb-rk808.dtb \
	rk3288-firefly-beta.dtb \
	rk3288-firefly.dtb \
	rk3288-popmetal.dtb \
	rk3288-r89.dtb \
	rk3288-rock2-square.dtb \
	rk3288-veyron-jaq.dtb \
	rk3288-veyron-jerry.dtb \
	rk3288-veyron-minnie.dtb \
	rk3288-veyron-pinky.dtb \
	rk3288-veyron-speedy.dtb
dtb-$(CONFIG_ARCH_S3C24XX) += \
	s3c2416-smdk2416.dtb
dtb-$(CONFIG_ARCH_S3C64XX) += \
	s3c6410-mini6410.dtb \
	s3c6410-smdk6410.dtb
dtb-$(CONFIG_ARCH_S5PV210) += \
	s5pv210-aquila.dtb \
	s5pv210-goni.dtb \
	s5pv210-smdkc110.dtb \
	s5pv210-smdkv210.dtb \
	s5pv210-torbreck.dtb
dtb-$(CONFIG_ARCH_SHMOBILE_MULTI) += \
	emev2-kzm9d.dtb \
	r7s72100-genmai.dtb \
	r8a73a4-ape6evm.dtb \
	r8a7740-armadillo800eva.dtb \
	r8a7743-iwg20d-q7.dtb \
	r8a7743-iwg20d-q7-dbcm-ca.dtb \
<<<<<<< HEAD
=======
	r8a7744-iwg20d-q7.dtb \
	r8a7744-iwg20d-q7-dbcm-ca.dtb \
>>>>>>> 0cddb349
	r8a7745-iwg22d-sodimm.dtb \
	r8a7745-iwg22d-sodimm-dbhd-ca.dtb \
	r8a77470-iwg23s-sbc.dtb \
	r8a7778-bockw.dtb \
	r8a7779-marzen.dtb \
	r8a7790-lager.dtb \
	r8a7791-henninger.dtb \
	r8a7791-koelsch.dtb \
	r8a7791-porter.dtb \
	r8a7793-gose.dtb \
	r8a7794-alt.dtb \
	r8a7794-silk.dtb \
	sh73a0-kzm9g.dtb
dtb-$(CONFIG_ARCH_SOCFPGA) += \
	socfpga_arria5_socdk.dtb \
	socfpga_arria10_socdk_sdmmc.dtb \
	socfpga_cyclone5_socdk.dtb \
	socfpga_cyclone5_de0_nano_soc.dtb \
	socfpga_cyclone5_sockit.dtb \
	socfpga_cyclone5_socrates.dtb \
	socfpga_vt.dtb
dtb-$(CONFIG_ARCH_SPEAR13XX) += \
	spear1310-evb.dtb \
	spear1340-evb.dtb
dtb-$(CONFIG_ARCH_SPEAR3XX) += \
	spear300-evb.dtb \
	spear310-evb.dtb \
	spear320-evb.dtb \
	spear320-hmi.dtb
dtb-$(CONFIG_ARCH_SPEAR6XX) += \
	spear600-evb.dtb
dtb-$(CONFIG_ARCH_STI) += \
	stih407-b2120.dtb \
	stih410-b2120.dtb \
	stih415-b2000.dtb \
	stih415-b2020.dtb \
	stih416-b2000.dtb \
	stih416-b2020.dtb \
	stih416-b2020e.dtb \
	stih418-b2199.dtb
dtb-$(CONFIG_ARCH_STM32)+= \
	stm32f429-disco.dtb \
	stm32429i-eval.dtb
dtb-$(CONFIG_MACH_SUN4I) += \
	sun4i-a10-a1000.dtb \
	sun4i-a10-ba10-tvbox.dtb \
	sun4i-a10-chuwi-v7-cw0825.dtb \
	sun4i-a10-cubieboard.dtb \
	sun4i-a10-gemei-g9.dtb \
	sun4i-a10-hackberry.dtb \
	sun4i-a10-hyundai-a7hd.dtb \
	sun4i-a10-inet1.dtb \
	sun4i-a10-inet97fv2.dtb \
	sun4i-a10-inet9f-rev03.dtb \
	sun4i-a10-itead-iteaduino-plus.dtb \
	sun4i-a10-jesurun-q5.dtb \
	sun4i-a10-marsboard.dtb \
	sun4i-a10-mini-xplus.dtb \
	sun4i-a10-mk802.dtb \
	sun4i-a10-mk802ii.dtb \
	sun4i-a10-olinuxino-lime.dtb \
	sun4i-a10-pcduino.dtb \
	sun4i-a10-pcduino2.dtb \
	sun4i-a10-pov-protab2-ips9.dtb
dtb-$(CONFIG_MACH_SUN5I) += \
	sun5i-a10s-auxtek-t003.dtb \
	sun5i-a10s-auxtek-t004.dtb \
	sun5i-a10s-mk802.dtb \
	sun5i-a10s-olinuxino-micro.dtb \
	sun5i-a10s-r7-tv-dongle.dtb \
	sun5i-a10s-wobo-i5.dtb \
	sun5i-a13-hsg-h702.dtb \
	sun5i-a13-inet-98v-rev2.dtb \
	sun5i-a13-olinuxino.dtb \
	sun5i-a13-olinuxino-micro.dtb \
	sun5i-a13-q8-tablet.dtb \
	sun5i-a13-utoo-p66.dtb \
	sun5i-r8-chip.dtb
dtb-$(CONFIG_MACH_SUN6I) += \
	sun6i-a31-app4-evb1.dtb \
	sun6i-a31-colombus.dtb \
	sun6i-a31-hummingbird.dtb \
	sun6i-a31-i7.dtb \
	sun6i-a31-m9.dtb \
	sun6i-a31-mele-a1000g-quad.dtb \
	sun6i-a31s-cs908.dtb \
	sun6i-a31s-primo81.dtb \
	sun6i-a31s-sina31s.dtb \
	sun6i-a31s-sinovoip-bpi-m2.dtb \
	sun6i-a31s-yones-toptech-bs1078-v2.dtb
dtb-$(CONFIG_MACH_SUN7I) += \
	sun7i-a20-bananapi.dtb \
	sun7i-a20-bananapro.dtb \
	sun7i-a20-cubieboard2.dtb \
	sun7i-a20-cubietruck.dtb \
	sun7i-a20-hummingbird.dtb \
	sun7i-a20-i12-tvbox.dtb \
	sun7i-a20-m3.dtb \
	sun7i-a20-mk808c.dtb \
	sun7i-a20-olimex-som-evb.dtb \
	sun7i-a20-olinuxino-lime.dtb \
	sun7i-a20-olinuxino-lime2.dtb \
	sun7i-a20-olinuxino-micro.dtb \
	sun7i-a20-orangepi.dtb \
	sun7i-a20-orangepi-mini.dtb \
	sun7i-a20-pcduino3.dtb \
	sun7i-a20-pcduino3-nano.dtb \
	sun7i-a20-wexler-tab7200.dtb \
	sun7i-a20-wits-pro-a20-dkt.dtb
dtb-$(CONFIG_MACH_SUN8I) += \
	sun8i-a23-evb.dtb \
	sun8i-a23-gt90h-v4.dtb \
	sun8i-a23-ippo-q8h-v5.dtb \
	sun8i-a23-ippo-q8h-v1.2.dtb \
	sun8i-a23-q8-tablet.dtb \
	sun8i-a33-et-q8-v1.6.dtb \
	sun8i-a33-ga10h-v1.1.dtb \
	sun8i-a33-ippo-q8h-v1.2.dtb \
	sun8i-a33-q8-tablet.dtb \
	sun8i-a33-sinlinx-sina33.dtb
dtb-$(CONFIG_MACH_SUN9I) += \
	sun9i-a80-optimus.dtb \
	sun9i-a80-cubieboard4.dtb
dtb-$(CONFIG_ARCH_TEGRA_2x_SOC) += \
	tegra20-harmony.dtb \
	tegra20-iris-512.dtb \
	tegra20-medcom-wide.dtb \
	tegra20-paz00.dtb \
	tegra20-plutux.dtb \
	tegra20-seaboard.dtb \
	tegra20-tec.dtb \
	tegra20-trimslice.dtb \
	tegra20-ventana.dtb \
	tegra20-whistler.dtb
dtb-$(CONFIG_ARCH_TEGRA_3x_SOC) += \
	tegra30-apalis-eval.dtb \
	tegra30-beaver.dtb \
	tegra30-cardhu-a02.dtb \
	tegra30-cardhu-a04.dtb \
	tegra30-colibri-eval-v3.dtb
dtb-$(CONFIG_ARCH_TEGRA_114_SOC) += \
	tegra114-dalmore.dtb \
	tegra114-roth.dtb \
	tegra114-tn7.dtb
dtb-$(CONFIG_ARCH_TEGRA_124_SOC) += \
	tegra124-jetson-tk1.dtb \
	tegra124-nyan-big.dtb \
	tegra124-nyan-blaze.dtb \
	tegra124-venice2.dtb
dtb-$(CONFIG_ARCH_U300) += \
	ste-u300.dtb
dtb-$(CONFIG_ARCH_U8500) += \
	ste-snowball.dtb \
	ste-hrefprev60-stuib.dtb \
	ste-hrefprev60-tvk.dtb \
	ste-hrefv60plus-stuib.dtb \
	ste-hrefv60plus-tvk.dtb \
	ste-ccu8540.dtb \
	ste-ccu9540.dtb
dtb-$(CONFIG_ARCH_UNIPHIER) += \
	uniphier-ph1-ld4-ref.dtb \
	uniphier-ph1-ld6b-ref.dtb \
	uniphier-ph1-pro4-ref.dtb \
	uniphier-ph1-sld3-ref.dtb \
	uniphier-ph1-sld8-ref.dtb \
	uniphier-proxstream2-gentil.dtb \
	uniphier-proxstream2-vodka.dtb
dtb-$(CONFIG_ARCH_VERSATILE) += \
	versatile-ab.dtb \
	versatile-pb.dtb
dtb-$(CONFIG_ARCH_VEXPRESS) += \
	vexpress-v2p-ca5s.dtb \
	vexpress-v2p-ca9.dtb \
	vexpress-v2p-ca15-tc1.dtb \
	vexpress-v2p-ca15_a7.dtb
dtb-$(CONFIG_ARCH_VIRT) += \
	xenvm-4.2.dtb
dtb-$(CONFIG_ARCH_VT8500) += \
	vt8500-bv07.dtb \
	wm8505-ref.dtb \
	wm8650-mid.dtb \
	wm8750-apc8750.dtb \
	wm8850-w70v2.dtb
dtb-$(CONFIG_ARCH_ZYNQ) += \
	zynq-parallella.dtb \
	zynq-zc702.dtb \
	zynq-zc706.dtb \
	zynq-zed.dtb \
	zynq-zybo.dtb
dtb-$(CONFIG_MACH_ARMADA_370) += \
	armada-370-db.dtb \
	armada-370-dlink-dns327l.dtb \
	armada-370-mirabox.dtb \
	armada-370-netgear-rn102.dtb \
	armada-370-netgear-rn104.dtb \
	armada-370-rd.dtb \
	armada-370-seagate-nas-2bay.dtb \
	armada-370-seagate-nas-4bay.dtb \
	armada-370-seagate-personal-cloud.dtb \
	armada-370-seagate-personal-cloud-2bay.dtb \
	armada-370-synology-ds213j.dtb
dtb-$(CONFIG_MACH_ARMADA_375) += \
	armada-375-db.dtb
dtb-$(CONFIG_MACH_ARMADA_38X) += \
	armada-385-db-ap.dtb \
	armada-385-linksys-caiman.dtb \
	armada-385-linksys-cobra.dtb \
	armada-388-db.dtb \
	armada-388-gp.dtb \
	armada-388-rd.dtb
dtb-$(CONFIG_MACH_ARMADA_39X) += \
	armada-398-db.dtb
dtb-$(CONFIG_MACH_ARMADA_XP) += \
	armada-xp-axpwifiap.dtb \
	armada-xp-db.dtb \
	armada-xp-gp.dtb \
	armada-xp-lenovo-ix4-300d.dtb \
	armada-xp-linksys-mamba.dtb \
	armada-xp-matrix.dtb \
	armada-xp-netgear-rn2120.dtb \
	armada-xp-openblocks-ax3-4.dtb \
	armada-xp-synology-ds414.dtb
dtb-$(CONFIG_MACH_DOVE) += \
	dove-cubox.dtb \
	dove-cubox-es.dtb \
	dove-d2plug.dtb \
	dove-d3plug.dtb \
	dove-dove-db.dtb \
	dove-sbc-a510.dtb
dtb-$(CONFIG_ARCH_MEDIATEK) += \
	mt6580-evbp1.dtb \
	mt6589-aquaris5.dtb \
	mt6592-evb.dtb \
	mt8127-moose.dtb \
	mt8135-evbp1.dtb
dtb-$(CONFIG_ARCH_ZX) += zx296702-ad1.dtb
endif

dtstree		:= $(srctree)/$(src)
dtb-$(CONFIG_OF_ALL_DTBS) := $(patsubst $(dtstree)/%.dts,%.dtb, $(wildcard $(dtstree)/*.dts))

always		:= $(dtb-y)
clean-files	:= *.dtb<|MERGE_RESOLUTION|>--- conflicted
+++ resolved
@@ -546,11 +546,8 @@
 	r8a7740-armadillo800eva.dtb \
 	r8a7743-iwg20d-q7.dtb \
 	r8a7743-iwg20d-q7-dbcm-ca.dtb \
-<<<<<<< HEAD
-=======
 	r8a7744-iwg20d-q7.dtb \
 	r8a7744-iwg20d-q7-dbcm-ca.dtb \
->>>>>>> 0cddb349
 	r8a7745-iwg22d-sodimm.dtb \
 	r8a7745-iwg22d-sodimm-dbhd-ca.dtb \
 	r8a77470-iwg23s-sbc.dtb \
