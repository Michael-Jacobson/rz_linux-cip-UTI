ifeq ($(CONFIG_OF),y)

dtb-$(CONFIG_ARCH_ALPINE) += \
	alpine-db.dtb
dtb-$(CONFIG_MACH_ASM9260) += \
	alphascale-asm9260-devkit.dtb
# Keep at91 dtb files sorted alphabetically for each SoC
dtb-$(CONFIG_SOC_SAM_V4_V5) += \
	at91rm9200ek.dtb \
	mpa1600.dtb \
	animeo_ip.dtb \
	at91-qil_a9260.dtb \
	aks-cdu.dtb \
	ethernut5.dtb \
	evk-pro3.dtb \
	tny_a9260.dtb \
	usb_a9260.dtb \
	at91sam9261ek.dtb \
	at91sam9263ek.dtb \
	tny_a9263.dtb \
	usb_a9263.dtb \
	at91-foxg20.dtb \
	at91-kizbox.dtb \
	at91sam9g20ek.dtb \
	at91sam9g20ek_2mmc.dtb \
	tny_a9g20.dtb \
	usb_a9g20.dtb \
	usb_a9g20_lpw.dtb \
	at91sam9m10g45ek.dtb \
	pm9g45.dtb \
	at91sam9n12ek.dtb \
	at91sam9rlek.dtb \
	at91-ariag25.dtb \
	at91-ariettag25.dtb \
	at91-cosino_mega2560.dtb \
	at91-kizboxmini.dtb \
	at91sam9g15ek.dtb \
	at91sam9g25ek.dtb \
	at91sam9g35ek.dtb \
	at91sam9x25ek.dtb \
	at91sam9x35ek.dtb
dtb-$(CONFIG_SOC_SAM_V7) += \
	at91-kizbox2.dtb \
	at91-sama5d2_xplained.dtb \
	at91-sama5d3_xplained.dtb \
	sama5d31ek.dtb \
	sama5d33ek.dtb \
	sama5d34ek.dtb \
	sama5d35ek.dtb \
	sama5d36ek.dtb \
	at91-sama5d4_xplained.dtb \
	at91-sama5d4ek.dtb
dtb-$(CONFIG_ARCH_ATLAS6) += \
	atlas6-evb.dtb
dtb-$(CONFIG_ARCH_ATLAS7) += \
	atlas7-evb.dtb
dtb-$(CONFIG_ARCH_AXXIA) += \
	axm5516-amarillo.dtb
dtb-$(CONFIG_ARCH_BCM2835) += \
	bcm2835-rpi-b.dtb \
	bcm2835-rpi-b-rev2.dtb \
	bcm2835-rpi-b-plus.dtb \
	bcm2835-rpi-a-plus.dtb
dtb-$(CONFIG_ARCH_BCM_5301X) += \
	bcm4708-asus-rt-ac56u.dtb \
	bcm4708-asus-rt-ac68u.dtb \
	bcm4708-buffalo-wzr-1750dhp.dtb \
	bcm4708-luxul-xwc-1000.dtb \
	bcm4708-netgear-r6250.dtb \
	bcm4708-netgear-r6300-v2.dtb \
	bcm4708-smartrg-sr400ac.dtb \
	bcm47081-asus-rt-n18u.dtb \
	bcm47081-buffalo-wzr-600dhp2.dtb \
	bcm47081-buffalo-wzr-900dhp.dtb \
	bcm4709-asus-rt-ac87u.dtb \
	bcm4709-buffalo-wxr-1900dhp.dtb \
	bcm4709-netgear-r7000.dtb \
	bcm4709-netgear-r8000.dtb
dtb-$(CONFIG_ARCH_BCM_63XX) += \
	bcm963138dvt.dtb
dtb-$(CONFIG_ARCH_BCM_CYGNUS) += \
	bcm911360_entphn.dtb \
	bcm911360k.dtb \
	bcm958300k.dtb \
	bcm958305k.dtb
dtb-$(CONFIG_ARCH_BCM_MOBILE) += \
	bcm28155-ap.dtb \
	bcm21664-garnet.dtb
dtb-$(CONFIG_ARCH_BCM_NSP) += \
	bcm958625k.dtb
dtb-$(CONFIG_ARCH_BERLIN) += \
	berlin2-sony-nsz-gs7.dtb \
	berlin2cd-google-chromecast.dtb \
	berlin2q-marvell-dmp.dtb
dtb-$(CONFIG_ARCH_BRCMSTB) += \
	bcm7445-bcm97445svmb.dtb
dtb-$(CONFIG_ARCH_DAVINCI) += \
	da850-enbw-cmc.dtb \
	da850-evm.dtb
dtb-$(CONFIG_ARCH_DIGICOLOR) += \
	cx92755_equinox.dtb
dtb-$(CONFIG_ARCH_EFM32) += \
	efm32gg-dk3750.dtb
dtb-$(CONFIG_ARCH_EXYNOS3) += \
	exynos3250-monk.dtb \
	exynos3250-rinato.dtb
dtb-$(CONFIG_ARCH_EXYNOS4) += \
	exynos4210-origen.dtb \
	exynos4210-smdkv310.dtb \
	exynos4210-trats.dtb \
	exynos4210-universal_c210.dtb \
	exynos4412-odroidu3.dtb \
	exynos4412-odroidx.dtb \
	exynos4412-odroidx2.dtb \
	exynos4412-origen.dtb \
	exynos4412-smdk4412.dtb \
	exynos4412-tiny4412.dtb \
	exynos4412-trats2.dtb
dtb-$(CONFIG_ARCH_EXYNOS5) += \
	exynos5250-arndale.dtb \
	exynos5250-smdk5250.dtb \
	exynos5250-snow.dtb \
	exynos5250-snow-rev5.dtb \
	exynos5250-spring.dtb \
	exynos5260-xyref5260.dtb \
	exynos5410-smdk5410.dtb \
	exynos5420-arndale-octa.dtb \
	exynos5420-peach-pit.dtb \
	exynos5420-smdk5420.dtb \
	exynos5422-odroidxu3.dtb \
	exynos5422-odroidxu3-lite.dtb \
	exynos5422-odroidxu4.dtb \
	exynos5440-sd5v1.dtb \
	exynos5440-ssdk5440.dtb \
	exynos5800-peach-pi.dtb
dtb-$(CONFIG_ARCH_HI3xxx) += \
	hi3620-hi4511.dtb
dtb-$(CONFIG_ARCH_HIX5HD2) += \
	hisi-x5hd2-dkb.dtb
dtb-$(CONFIG_ARCH_HIGHBANK) += \
	highbank.dtb \
	ecx-2000.dtb
dtb-$(CONFIG_ARCH_HIP01) += \
	hip01-ca9x2.dtb
dtb-$(CONFIG_ARCH_HIP04) += \
	hip04-d01.dtb
dtb-$(CONFIG_ARCH_INTEGRATOR) += \
	integratorap.dtb \
	integratorcp.dtb
dtb-$(CONFIG_ARCH_KEYSTONE) += \
	k2hk-evm.dtb \
	k2l-evm.dtb \
	k2e-evm.dtb
dtb-$(CONFIG_MACH_KIRKWOOD) += \
	kirkwood-b3.dtb \
	kirkwood-blackarmor-nas220.dtb \
	kirkwood-cloudbox.dtb \
	kirkwood-d2net.dtb \
	kirkwood-db-88f6281.dtb \
	kirkwood-db-88f6282.dtb \
	kirkwood-dir665.dtb \
	kirkwood-dns320.dtb \
	kirkwood-dns325.dtb \
	kirkwood-dockstar.dtb \
	kirkwood-dreamplug.dtb \
	kirkwood-ds109.dtb \
	kirkwood-ds110jv10.dtb \
	kirkwood-ds111.dtb \
	kirkwood-ds112.dtb \
	kirkwood-ds209.dtb \
	kirkwood-ds210.dtb \
	kirkwood-ds212.dtb \
	kirkwood-ds212j.dtb \
	kirkwood-ds409.dtb \
	kirkwood-ds409slim.dtb \
	kirkwood-ds411.dtb \
	kirkwood-ds411j.dtb \
	kirkwood-ds411slim.dtb \
	kirkwood-goflexnet.dtb \
	kirkwood-guruplug-server-plus.dtb \
	kirkwood-ib62x0.dtb \
	kirkwood-iconnect.dtb \
	kirkwood-iomega_ix2_200.dtb \
	kirkwood-is2.dtb \
	kirkwood-km_kirkwood.dtb \
	kirkwood-laplug.dtb \
	kirkwood-lschlv2.dtb \
	kirkwood-lswvl.dtb \
	kirkwood-lswxl.dtb \
	kirkwood-lsxhl.dtb \
	kirkwood-mplcec4.dtb \
	kirkwood-mv88f6281gtw-ge.dtb \
	kirkwood-nas2big.dtb \
	kirkwood-net2big.dtb \
	kirkwood-net5big.dtb \
	kirkwood-netgear_readynas_duo_v2.dtb \
	kirkwood-netgear_readynas_nv+_v2.dtb \
	kirkwood-ns2.dtb \
	kirkwood-ns2lite.dtb \
	kirkwood-ns2max.dtb \
	kirkwood-ns2mini.dtb \
	kirkwood-nsa310.dtb \
	kirkwood-nsa310a.dtb \
	kirkwood-openblocks_a6.dtb \
	kirkwood-openblocks_a7.dtb \
	kirkwood-openrd-base.dtb \
	kirkwood-openrd-client.dtb \
	kirkwood-openrd-ultimate.dtb \
	kirkwood-pogo_e02.dtb \
	kirkwood-rd88f6192.dtb \
	kirkwood-rd88f6281-z0.dtb \
	kirkwood-rd88f6281-a.dtb \
	kirkwood-rs212.dtb \
	kirkwood-rs409.dtb \
	kirkwood-rs411.dtb \
	kirkwood-sheevaplug.dtb \
	kirkwood-sheevaplug-esata.dtb \
	kirkwood-t5325.dtb \
	kirkwood-topkick.dtb \
	kirkwood-ts219-6281.dtb \
	kirkwood-ts219-6282.dtb \
	kirkwood-ts419-6281.dtb \
	kirkwood-ts419-6282.dtb
dtb-$(CONFIG_ARCH_LPC18XX) += \
	lpc4337-ciaa.dtb \
	lpc4350-hitex-eval.dtb \
	lpc4357-ea4357-devkit.dtb
dtb-$(CONFIG_ARCH_LPC32XX) += \
	ea3250.dtb phy3250.dtb
dtb-$(CONFIG_MACH_MESON6) += \
	meson6-atv1200.dtb
dtb-$(CONFIG_MACH_MESON8) += \
	meson8-minix-neo-x8.dtb
dtb-$(CONFIG_ARCH_MMP) += \
	pxa168-aspenite.dtb \
	pxa910-dkb.dtb \
	mmp2-brownstone.dtb
dtb-$(CONFIG_MACH_MESON8B) += \
	meson8b-mxq.dtb \
	meson8b-odroidc1.dtb
dtb-$(CONFIG_ARCH_MOXART) += \
	moxart-uc7112lx.dtb
dtb-$(CONFIG_SOC_IMX1) += \
	imx1-ads.dtb \
	imx1-apf9328.dtb
dtb-$(CONFIG_SOC_IMX25) += \
	imx25-eukrea-mbimxsd25-baseboard.dtb \
	imx25-eukrea-mbimxsd25-baseboard-cmo-qvga.dtb \
	imx25-eukrea-mbimxsd25-baseboard-dvi-svga.dtb \
	imx25-eukrea-mbimxsd25-baseboard-dvi-vga.dtb \
	imx25-karo-tx25.dtb \
	imx25-pdk.dtb
dtb-$(CONFIG_SOC_IMX27) += \
	imx27-apf27.dtb \
	imx27-apf27dev.dtb \
	imx27-eukrea-mbimxsd27-baseboard.dtb \
	imx27-pdk.dtb \
	imx27-phytec-phycore-rdk.dtb \
	imx27-phytec-phycard-s-rdk.dtb
dtb-$(CONFIG_SOC_IMX31) += \
	imx31-bug.dtb
dtb-$(CONFIG_SOC_IMX35) += \
	imx35-eukrea-mbimxsd35-baseboard.dtb \
	imx35-pdk.dtb
dtb-$(CONFIG_SOC_IMX50) += \
	imx50-evk.dtb
dtb-$(CONFIG_SOC_IMX51) += \
	imx51-apf51.dtb \
	imx51-apf51dev.dtb \
	imx51-babbage.dtb \
	imx51-digi-connectcore-jsk.dtb \
	imx51-eukrea-mbimxsd51-baseboard.dtb
dtb-$(CONFIG_SOC_IMX53) += \
	imx53-ard.dtb \
	imx53-m53evk.dtb \
	imx53-mba53.dtb \
	imx53-qsb.dtb \
	imx53-qsrb.dtb \
	imx53-smd.dtb \
	imx53-tx53-x03x.dtb \
	imx53-tx53-x13x.dtb \
	imx53-voipac-bsb.dtb
dtb-$(CONFIG_SOC_IMX6Q) += \
	imx6dl-apf6dev.dtb \
	imx6dl-aristainetos_4.dtb \
	imx6dl-aristainetos_7.dtb \
	imx6dl-aristainetos2_4.dtb \
	imx6dl-aristainetos2_7.dtb \
	imx6dl-cubox-i.dtb \
	imx6dl-dfi-fs700-m60.dtb \
	imx6dl-gw51xx.dtb \
	imx6dl-gw52xx.dtb \
	imx6dl-gw53xx.dtb \
	imx6dl-gw54xx.dtb \
	imx6dl-gw551x.dtb \
	imx6dl-gw552x.dtb \
	imx6dl-hummingboard.dtb \
	imx6dl-nit6xlite.dtb \
	imx6dl-nitrogen6x.dtb \
	imx6dl-phytec-pbab01.dtb \
	imx6dl-rex-basic.dtb \
	imx6dl-riotboard.dtb \
	imx6dl-sabreauto.dtb \
	imx6dl-sabrelite.dtb \
	imx6dl-sabresd.dtb \
	imx6dl-tx6dl-comtft.dtb \
	imx6dl-tx6u-801x.dtb \
	imx6dl-tx6u-811x.dtb \
	imx6dl-udoo.dtb \
	imx6dl-wandboard.dtb \
	imx6dl-wandboard-revb1.dtb \
	imx6q-apf6dev.dtb \
	imx6q-arm2.dtb \
	imx6q-cm-fx6.dtb \
	imx6q-cubox-i.dtb \
	imx6q-dfi-fs700-m60.dtb \
	imx6q-dmo-edmqmx6.dtb \
	imx6q-gk802.dtb \
	imx6q-gw51xx.dtb \
	imx6q-gw52xx.dtb \
	imx6q-gw53xx.dtb \
	imx6q-gw5400-a.dtb \
	imx6q-gw54xx.dtb \
	imx6q-gw551x.dtb \
	imx6q-gw552x.dtb \
	imx6q-hummingboard.dtb \
	imx6q-nitrogen6x.dtb \
	imx6q-nitrogen6_max.dtb \
	imx6q-phytec-pbab01.dtb \
	imx6q-rex-pro.dtb \
	imx6q-sabreauto.dtb \
	imx6q-sabrelite.dtb \
	imx6q-sabresd.dtb \
	imx6q-sbc6x.dtb \
	imx6q-tbs2910.dtb \
	imx6q-tx6q-1010.dtb \
	imx6q-tx6q-1010-comtft.dtb \
	imx6q-tx6q-1020.dtb \
	imx6q-tx6q-1020-comtft.dtb \
	imx6q-tx6q-1110.dtb \
	imx6q-udoo.dtb \
	imx6q-wandboard.dtb \
	imx6q-wandboard-revb1.dtb
dtb-$(CONFIG_SOC_IMX6SL) += \
	imx6sl-evk.dtb \
	imx6sl-warp.dtb
dtb-$(CONFIG_SOC_IMX6SX) += \
	imx6sx-sabreauto.dtb \
	imx6sx-sdb-reva.dtb \
	imx6sx-sdb.dtb
dtb-$(CONFIG_SOC_IMX6UL) += \
	imx6ul-14x14-evk.dtb
dtb-$(CONFIG_SOC_IMX7D) += \
	imx7d-sdb.dtb
dtb-$(CONFIG_SOC_LS1021A) += \
	ls1021a-qds.dtb \
	ls1021a-twr.dtb
dtb-$(CONFIG_SOC_VF610) += \
	vf500-colibri-eval-v3.dtb \
	vf610-colibri-eval-v3.dtb \
	vf610m4-colibri.dtb \
	vf610-cosmic.dtb \
	vf610-twr.dtb
dtb-$(CONFIG_ARCH_MXS) += \
	imx23-evk.dtb \
	imx23-olinuxino.dtb \
	imx23-stmp378x_devb.dtb \
	imx28-apf28.dtb \
	imx28-apf28dev.dtb \
	imx28-apx4devkit.dtb \
	imx28-cfa10036.dtb \
	imx28-cfa10037.dtb \
	imx28-cfa10049.dtb \
	imx28-cfa10055.dtb \
	imx28-cfa10056.dtb \
	imx28-cfa10057.dtb \
	imx28-cfa10058.dtb \
	imx28-duckbill.dtb \
	imx28-eukrea-mbmx283lc.dtb \
	imx28-eukrea-mbmx287lc.dtb \
	imx28-evk.dtb \
	imx28-m28cu3.dtb \
	imx28-m28evk.dtb \
	imx28-sps1.dtb \
	imx28-tx28.dtb
dtb-$(CONFIG_ARCH_NOMADIK) += \
	ste-nomadik-s8815.dtb \
	ste-nomadik-nhk15.dtb
dtb-$(CONFIG_ARCH_NSPIRE) += \
	nspire-cx.dtb \
	nspire-tp.dtb \
	nspire-clp.dtb
dtb-$(CONFIG_ARCH_OMAP2) += \
	omap2420-h4.dtb \
	omap2420-n800.dtb \
	omap2420-n810.dtb \
	omap2420-n810-wimax.dtb \
	omap2430-sdp.dtb
dtb-$(CONFIG_ARCH_OMAP3) += \
	am3517-craneboard.dtb \
	am3517-evm.dtb \
	am3517_mt_ventoux.dtb \
	logicpd-torpedo-37xx-devkit.dtb \
	omap3430-sdp.dtb \
	omap3-beagle.dtb \
	omap3-beagle-xm.dtb \
	omap3-beagle-xm-ab.dtb \
	omap3-cm-t3517.dtb \
	omap3-cm-t3530.dtb \
	omap3-cm-t3730.dtb \
	omap3-devkit8000.dtb \
	omap3-devkit8000-lcd43.dtb \
	omap3-devkit8000-lcd70.dtb \
	omap3-evm.dtb \
	omap3-evm-37xx.dtb \
	omap3-gta04a3.dtb \
	omap3-gta04a4.dtb \
	omap3-gta04a5.dtb \
	omap3-ha.dtb \
	omap3-ha-lcd.dtb \
	omap3-igep0020.dtb \
	omap3-igep0020-rev-f.dtb \
	omap3-igep0030.dtb \
	omap3-igep0030-rev-g.dtb \
	omap3-ldp.dtb \
	omap3-lilly-dbb056.dtb \
	omap3-n900.dtb \
	omap3-n9.dtb \
	omap3-n950.dtb \
	omap3-overo-alto35.dtb \
	omap3-overo-chestnut43.dtb \
	omap3-overo-gallop43.dtb \
	omap3-overo-palo35.dtb \
	omap3-overo-palo43.dtb \
	omap3-overo-storm-alto35.dtb \
	omap3-overo-storm-chestnut43.dtb \
	omap3-overo-storm-gallop43.dtb \
	omap3-overo-storm-palo35.dtb \
	omap3-overo-storm-palo43.dtb \
	omap3-overo-storm-summit.dtb \
	omap3-overo-storm-tobi.dtb \
	omap3-overo-storm-tobiduo.dtb \
	omap3-overo-summit.dtb \
	omap3-overo-tobi.dtb \
	omap3-overo-tobiduo.dtb \
	omap3-pandora-600mhz.dtb \
	omap3-pandora-1ghz.dtb \
	omap3-sbc-t3517.dtb \
	omap3-sbc-t3530.dtb \
	omap3-sbc-t3730.dtb \
	omap3-thunder.dtb \
	omap3-zoom3.dtb
dtb-$(CONFIG_SOC_TI81XX) += \
	dm8148-evm.dtb \
	dm8148-t410.dtb \
	dm8168-evm.dtb
dtb-$(CONFIG_SOC_AM33XX) += \
	am335x-baltos-ir5221.dtb \
	am335x-base0033.dtb \
	am335x-bone.dtb \
	am335x-boneblack.dtb \
	am335x-bonegreen.dtb \
	am335x-sl50.dtb \
	am335x-evm.dtb \
	am335x-evmsk.dtb \
	am335x-moxa-uc-8100-me-t.dtb \
	am335x-nano.dtb \
	am335x-pepper.dtb \
	am335x-lxm.dtb \
	am335x-chiliboard.dtb \
	am335x-wega-rdk.dtb
dtb-$(CONFIG_ARCH_OMAP4) += \
	omap4-duovero-parlor.dtb \
	omap4-panda.dtb \
	omap4-panda-a4.dtb \
	omap4-panda-es.dtb \
	omap4-sdp.dtb \
	omap4-sdp-es23plus.dtb \
	omap4-var-dvk-om44.dtb \
	omap4-var-stk-om44.dtb
dtb-$(CONFIG_SOC_AM43XX) += \
	am43x-epos-evm.dtb \
	am437x-sk-evm.dtb \
	am437x-idk-evm.dtb \
	am437x-gp-evm.dtb
dtb-$(CONFIG_SOC_OMAP5) += \
	omap5-cm-t54.dtb \
	omap5-igep0050.dtb \
	omap5-sbc-t54.dtb \
	omap5-uevm.dtb
dtb-$(CONFIG_SOC_DRA7XX) += \
	dra7-evm.dtb \
	am57xx-beagle-x15.dtb \
	dra72-evm.dtb
dtb-$(CONFIG_ARCH_ORION5X) += \
	orion5x-lacie-d2-network.dtb \
	orion5x-lacie-ethernet-disk-mini-v2.dtb \
	orion5x-linkstation-lswtgl.dtb \
	orion5x-lswsgl.dtb \
	orion5x-maxtor-shared-storage-2.dtb \
	orion5x-rd88f5182-nas.dtb
dtb-$(CONFIG_ARCH_PRIMA2) += \
	prima2-evb.dtb
dtb-$(CONFIG_ARCH_QCOM) += \
	qcom-apq8064-cm-qs600.dtb \
	qcom-apq8064-ifc6410.dtb \
	qcom-apq8074-dragonboard.dtb \
	qcom-apq8084-ifc6540.dtb \
	qcom-apq8084-mtp.dtb \
	qcom-ipq8064-ap148.dtb \
	qcom-msm8660-surf.dtb \
	qcom-msm8960-cdp.dtb \
	qcom-msm8974-sony-xperia-honami.dtb
dtb-$(CONFIG_ARCH_REALVIEW) += \
	arm-realview-pb1176.dtb
dtb-$(CONFIG_ARCH_ROCKCHIP) += \
	rk3066a-bqcurie2.dtb \
	rk3066a-marsboard.dtb \
	rk3066a-rayeager.dtb \
	rk3188-radxarock.dtb \
	rk3288-evb-act8846.dtb \
	rk3288-evb-rk808.dtb \
	rk3288-firefly-beta.dtb \
	rk3288-firefly.dtb \
	rk3288-popmetal.dtb \
	rk3288-r89.dtb \
	rk3288-rock2-square.dtb \
	rk3288-veyron-jaq.dtb \
	rk3288-veyron-jerry.dtb \
	rk3288-veyron-minnie.dtb \
	rk3288-veyron-pinky.dtb \
	rk3288-veyron-speedy.dtb
dtb-$(CONFIG_ARCH_S3C24XX) += \
	s3c2416-smdk2416.dtb
dtb-$(CONFIG_ARCH_S3C64XX) += \
	s3c6410-mini6410.dtb \
	s3c6410-smdk6410.dtb
dtb-$(CONFIG_ARCH_S5PV210) += \
	s5pv210-aquila.dtb \
	s5pv210-goni.dtb \
	s5pv210-smdkc110.dtb \
	s5pv210-smdkv210.dtb \
	s5pv210-torbreck.dtb
dtb-$(CONFIG_ARCH_SHMOBILE_MULTI) += \
	emev2-kzm9d.dtb \
	r7s72100-genmai.dtb \
	r8a73a4-ape6evm.dtb \
	r8a7740-armadillo800eva.dtb \
<<<<<<< HEAD
=======
	r8a7742-iwg21d-q7.dtb \
	r8a7742-iwg21d-q7-dbcm-ca.dtb \
>>>>>>> c9f71781
	r8a7743-iwg20d-q7.dtb \
	r8a7743-iwg20d-q7-dbcm-ca.dtb \
	r8a7744-iwg20d-q7.dtb \
	r8a7744-iwg20d-q7-dbcm-ca.dtb \
	r8a7745-iwg22d-sodimm.dtb \
	r8a7745-iwg22d-sodimm-dbhd-ca.dtb \
	r8a77470-iwg23s-sbc.dtb \
	r8a7778-bockw.dtb \
	r8a7779-marzen.dtb \
	r8a7790-lager.dtb \
	r8a7791-henninger.dtb \
	r8a7791-koelsch.dtb \
	r8a7791-porter.dtb \
	r8a7793-gose.dtb \
	r8a7794-alt.dtb \
	r8a7794-silk.dtb \
	sh73a0-kzm9g.dtb
dtb-$(CONFIG_ARCH_SOCFPGA) += \
	socfpga_arria5_socdk.dtb \
	socfpga_arria10_socdk_sdmmc.dtb \
	socfpga_cyclone5_socdk.dtb \
	socfpga_cyclone5_de0_nano_soc.dtb \
	socfpga_cyclone5_sockit.dtb \
	socfpga_cyclone5_socrates.dtb \
	socfpga_vt.dtb
dtb-$(CONFIG_ARCH_SPEAR13XX) += \
	spear1310-evb.dtb \
	spear1340-evb.dtb
dtb-$(CONFIG_ARCH_SPEAR3XX) += \
	spear300-evb.dtb \
	spear310-evb.dtb \
	spear320-evb.dtb \
	spear320-hmi.dtb
dtb-$(CONFIG_ARCH_SPEAR6XX) += \
	spear600-evb.dtb
dtb-$(CONFIG_ARCH_STI) += \
	stih407-b2120.dtb \
	stih410-b2120.dtb \
	stih415-b2000.dtb \
	stih415-b2020.dtb \
	stih416-b2000.dtb \
	stih416-b2020.dtb \
	stih416-b2020e.dtb \
	stih418-b2199.dtb
dtb-$(CONFIG_ARCH_STM32)+= \
	stm32f429-disco.dtb \
	stm32429i-eval.dtb
dtb-$(CONFIG_MACH_SUN4I) += \
	sun4i-a10-a1000.dtb \
	sun4i-a10-ba10-tvbox.dtb \
	sun4i-a10-chuwi-v7-cw0825.dtb \
	sun4i-a10-cubieboard.dtb \
	sun4i-a10-gemei-g9.dtb \
	sun4i-a10-hackberry.dtb \
	sun4i-a10-hyundai-a7hd.dtb \
	sun4i-a10-inet1.dtb \
	sun4i-a10-inet97fv2.dtb \
	sun4i-a10-inet9f-rev03.dtb \
	sun4i-a10-itead-iteaduino-plus.dtb \
	sun4i-a10-jesurun-q5.dtb \
	sun4i-a10-marsboard.dtb \
	sun4i-a10-mini-xplus.dtb \
	sun4i-a10-mk802.dtb \
	sun4i-a10-mk802ii.dtb \
	sun4i-a10-olinuxino-lime.dtb \
	sun4i-a10-pcduino.dtb \
	sun4i-a10-pcduino2.dtb \
	sun4i-a10-pov-protab2-ips9.dtb
dtb-$(CONFIG_MACH_SUN5I) += \
	sun5i-a10s-auxtek-t003.dtb \
	sun5i-a10s-auxtek-t004.dtb \
	sun5i-a10s-mk802.dtb \
	sun5i-a10s-olinuxino-micro.dtb \
	sun5i-a10s-r7-tv-dongle.dtb \
	sun5i-a10s-wobo-i5.dtb \
	sun5i-a13-hsg-h702.dtb \
	sun5i-a13-inet-98v-rev2.dtb \
	sun5i-a13-olinuxino.dtb \
	sun5i-a13-olinuxino-micro.dtb \
	sun5i-a13-q8-tablet.dtb \
	sun5i-a13-utoo-p66.dtb \
	sun5i-r8-chip.dtb
dtb-$(CONFIG_MACH_SUN6I) += \
	sun6i-a31-app4-evb1.dtb \
	sun6i-a31-colombus.dtb \
	sun6i-a31-hummingbird.dtb \
	sun6i-a31-i7.dtb \
	sun6i-a31-m9.dtb \
	sun6i-a31-mele-a1000g-quad.dtb \
	sun6i-a31s-cs908.dtb \
	sun6i-a31s-primo81.dtb \
	sun6i-a31s-sina31s.dtb \
	sun6i-a31s-sinovoip-bpi-m2.dtb \
	sun6i-a31s-yones-toptech-bs1078-v2.dtb
dtb-$(CONFIG_MACH_SUN7I) += \
	sun7i-a20-bananapi.dtb \
	sun7i-a20-bananapro.dtb \
	sun7i-a20-cubieboard2.dtb \
	sun7i-a20-cubietruck.dtb \
	sun7i-a20-hummingbird.dtb \
	sun7i-a20-i12-tvbox.dtb \
	sun7i-a20-m3.dtb \
	sun7i-a20-mk808c.dtb \
	sun7i-a20-olimex-som-evb.dtb \
	sun7i-a20-olinuxino-lime.dtb \
	sun7i-a20-olinuxino-lime2.dtb \
	sun7i-a20-olinuxino-micro.dtb \
	sun7i-a20-orangepi.dtb \
	sun7i-a20-orangepi-mini.dtb \
	sun7i-a20-pcduino3.dtb \
	sun7i-a20-pcduino3-nano.dtb \
	sun7i-a20-wexler-tab7200.dtb \
	sun7i-a20-wits-pro-a20-dkt.dtb
dtb-$(CONFIG_MACH_SUN8I) += \
	sun8i-a23-evb.dtb \
	sun8i-a23-gt90h-v4.dtb \
	sun8i-a23-ippo-q8h-v5.dtb \
	sun8i-a23-ippo-q8h-v1.2.dtb \
	sun8i-a23-q8-tablet.dtb \
	sun8i-a33-et-q8-v1.6.dtb \
	sun8i-a33-ga10h-v1.1.dtb \
	sun8i-a33-ippo-q8h-v1.2.dtb \
	sun8i-a33-q8-tablet.dtb \
	sun8i-a33-sinlinx-sina33.dtb
dtb-$(CONFIG_MACH_SUN9I) += \
	sun9i-a80-optimus.dtb \
	sun9i-a80-cubieboard4.dtb
dtb-$(CONFIG_ARCH_TEGRA_2x_SOC) += \
	tegra20-harmony.dtb \
	tegra20-iris-512.dtb \
	tegra20-medcom-wide.dtb \
	tegra20-paz00.dtb \
	tegra20-plutux.dtb \
	tegra20-seaboard.dtb \
	tegra20-tec.dtb \
	tegra20-trimslice.dtb \
	tegra20-ventana.dtb \
	tegra20-whistler.dtb
dtb-$(CONFIG_ARCH_TEGRA_3x_SOC) += \
	tegra30-apalis-eval.dtb \
	tegra30-beaver.dtb \
	tegra30-cardhu-a02.dtb \
	tegra30-cardhu-a04.dtb \
	tegra30-colibri-eval-v3.dtb
dtb-$(CONFIG_ARCH_TEGRA_114_SOC) += \
	tegra114-dalmore.dtb \
	tegra114-roth.dtb \
	tegra114-tn7.dtb
dtb-$(CONFIG_ARCH_TEGRA_124_SOC) += \
	tegra124-jetson-tk1.dtb \
	tegra124-nyan-big.dtb \
	tegra124-nyan-blaze.dtb \
	tegra124-venice2.dtb
dtb-$(CONFIG_ARCH_U300) += \
	ste-u300.dtb
dtb-$(CONFIG_ARCH_U8500) += \
	ste-snowball.dtb \
	ste-hrefprev60-stuib.dtb \
	ste-hrefprev60-tvk.dtb \
	ste-hrefv60plus-stuib.dtb \
	ste-hrefv60plus-tvk.dtb \
	ste-ccu8540.dtb \
	ste-ccu9540.dtb
dtb-$(CONFIG_ARCH_UNIPHIER) += \
	uniphier-ph1-ld4-ref.dtb \
	uniphier-ph1-ld6b-ref.dtb \
	uniphier-ph1-pro4-ref.dtb \
	uniphier-ph1-sld3-ref.dtb \
	uniphier-ph1-sld8-ref.dtb \
	uniphier-proxstream2-gentil.dtb \
	uniphier-proxstream2-vodka.dtb
dtb-$(CONFIG_ARCH_VERSATILE) += \
	versatile-ab.dtb \
	versatile-pb.dtb
dtb-$(CONFIG_ARCH_VEXPRESS) += \
	vexpress-v2p-ca5s.dtb \
	vexpress-v2p-ca9.dtb \
	vexpress-v2p-ca15-tc1.dtb \
	vexpress-v2p-ca15_a7.dtb
dtb-$(CONFIG_ARCH_VIRT) += \
	xenvm-4.2.dtb
dtb-$(CONFIG_ARCH_VT8500) += \
	vt8500-bv07.dtb \
	wm8505-ref.dtb \
	wm8650-mid.dtb \
	wm8750-apc8750.dtb \
	wm8850-w70v2.dtb
dtb-$(CONFIG_ARCH_ZYNQ) += \
	zynq-parallella.dtb \
	zynq-zc702.dtb \
	zynq-zc706.dtb \
	zynq-zed.dtb \
	zynq-zybo.dtb
dtb-$(CONFIG_MACH_ARMADA_370) += \
	armada-370-db.dtb \
	armada-370-dlink-dns327l.dtb \
	armada-370-mirabox.dtb \
	armada-370-netgear-rn102.dtb \
	armada-370-netgear-rn104.dtb \
	armada-370-rd.dtb \
	armada-370-seagate-nas-2bay.dtb \
	armada-370-seagate-nas-4bay.dtb \
	armada-370-seagate-personal-cloud.dtb \
	armada-370-seagate-personal-cloud-2bay.dtb \
	armada-370-synology-ds213j.dtb
dtb-$(CONFIG_MACH_ARMADA_375) += \
	armada-375-db.dtb
dtb-$(CONFIG_MACH_ARMADA_38X) += \
	armada-385-db-ap.dtb \
	armada-385-linksys-caiman.dtb \
	armada-385-linksys-cobra.dtb \
	armada-388-db.dtb \
	armada-388-gp.dtb \
	armada-388-rd.dtb
dtb-$(CONFIG_MACH_ARMADA_39X) += \
	armada-398-db.dtb
dtb-$(CONFIG_MACH_ARMADA_XP) += \
	armada-xp-axpwifiap.dtb \
	armada-xp-db.dtb \
	armada-xp-gp.dtb \
	armada-xp-lenovo-ix4-300d.dtb \
	armada-xp-linksys-mamba.dtb \
	armada-xp-matrix.dtb \
	armada-xp-netgear-rn2120.dtb \
	armada-xp-openblocks-ax3-4.dtb \
	armada-xp-synology-ds414.dtb
dtb-$(CONFIG_MACH_DOVE) += \
	dove-cubox.dtb \
	dove-cubox-es.dtb \
	dove-d2plug.dtb \
	dove-d3plug.dtb \
	dove-dove-db.dtb \
	dove-sbc-a510.dtb
dtb-$(CONFIG_ARCH_MEDIATEK) += \
	mt6580-evbp1.dtb \
	mt6589-aquaris5.dtb \
	mt6592-evb.dtb \
	mt8127-moose.dtb \
	mt8135-evbp1.dtb
dtb-$(CONFIG_ARCH_ZX) += zx296702-ad1.dtb
endif

dtstree		:= $(srctree)/$(src)
dtb-$(CONFIG_OF_ALL_DTBS) := $(patsubst $(dtstree)/%.dts,%.dtb, $(wildcard $(dtstree)/*.dts))

always		:= $(dtb-y)
clean-files	:= *.dtb<|MERGE_RESOLUTION|>--- conflicted
+++ resolved
@@ -546,11 +546,8 @@
 	r7s72100-genmai.dtb \
 	r8a73a4-ape6evm.dtb \
 	r8a7740-armadillo800eva.dtb \
-<<<<<<< HEAD
-=======
 	r8a7742-iwg21d-q7.dtb \
 	r8a7742-iwg21d-q7-dbcm-ca.dtb \
->>>>>>> c9f71781
 	r8a7743-iwg20d-q7.dtb \
 	r8a7743-iwg20d-q7-dbcm-ca.dtb \
 	r8a7744-iwg20d-q7.dtb \
