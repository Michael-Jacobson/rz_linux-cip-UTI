--- conflicted
+++ resolved
@@ -195,15 +195,12 @@
 	help
 	  This enables support for the Renesas RZ/G2M SoC.
 
-<<<<<<< HEAD
-=======
 config ARCH_R8A774B1
 	bool "Renesas RZ/G2N SoC Platform"
 	depends on ARCH_RENESAS
 	help
 	  This enables support for the Renesas RZ/G2N SoC.
 
->>>>>>> 983d5408
 config ARCH_R8A774C0
 	bool "Renesas RZ/G2E SoC Platform"
 	depends on ARCH_RENESAS
