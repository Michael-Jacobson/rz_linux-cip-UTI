--- conflicted
+++ resolved
@@ -4,20 +4,6 @@
 dtb-$(CONFIG_ARCH_R8A774A1) += r8a774a1-hihope-rzg2m-ex.dtb \
 			       r8a774a1-hihope-rzg2m-rev2-ex.dtb
 dtb-$(CONFIG_ARCH_R8A774A1) += r8a774a1-hihope-rzg2m-ex-idk-1110wr.dtb \
-<<<<<<< HEAD
-			       r8a774a1-hihope-rzg2m-rev2-ex-idk-1110wr.dtb
-dtb-$(CONFIG_ARCH_R8A774B1) += r8a774b1-hihope-rzg2n.dtb \
-			       r8a774b1-hihope-rzg2n-rev2.dtb
-dtb-$(CONFIG_ARCH_R8A774B1) += r8a774b1-hihope-rzg2n-ex.dtb \
-			       r8a774b1-hihope-rzg2n-rev2-ex.dtb
-dtb-$(CONFIG_ARCH_R8A774B1) += r8a774b1-hihope-rzg2n-ex-idk-1110wr.dtb \
-			       r8a774b1-hihope-rzg2n-rev2-ex-idk-1110wr.dtb
-dtb-$(CONFIG_ARCH_R8A774C0) += r8a774c0-cat874.dtb r8a774c0-ek874.dtb \
-			       r8a774c0-ek874-idk-2121wr.dtb
-dtb-$(CONFIG_ARCH_R8A774E1) += r8a774e1-hihope-rzg2h.dtb
-dtb-$(CONFIG_ARCH_R8A774E1) += r8a774e1-hihope-rzg2h-ex.dtb
-dtb-$(CONFIG_ARCH_R8A774E1) += r8a774e1-hihope-rzg2h-ex-idk-1110wr.dtb
-=======
 			       r8a774a1-hihope-rzg2m-rev2-ex-idk-1110wr.dtb \
 			       r8a774a1-hihope-rzg2m-ex-mipi-2.1.dtb
 dtb-$(CONFIG_ARCH_R8A774B1) += r8a774b1-hihope-rzg2n.dtb \
@@ -34,7 +20,6 @@
 dtb-$(CONFIG_ARCH_R8A774E1) += r8a774e1-hihope-rzg2h-ex.dtb
 dtb-$(CONFIG_ARCH_R8A774E1) += r8a774e1-hihope-rzg2h-ex-idk-1110wr.dtb
 dtb-$(CONFIG_ARCH_R8A774E1) += r8a774e1-hihope-rzg2h-ex-mipi-2.1.dtb
->>>>>>> 9701ebc1
 dtb-$(CONFIG_ARCH_R8A7795) += r8a7795-salvator-x.dtb r8a7795-h3ulcb.dtb
 dtb-$(CONFIG_ARCH_R8A7795) += r8a7795-h3ulcb-kf.dtb
 dtb-$(CONFIG_ARCH_R8A7795) += r8a7795-salvator-xs.dtb
