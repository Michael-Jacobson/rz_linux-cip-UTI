--- conflicted
+++ resolved
@@ -182,11 +182,7 @@
 	: "=r" (tmp) : "r" (_val));					\
 } while (0)
 
-<<<<<<< HEAD
-static inline u64 __arch_counter_get_cntpct_stable(void)
-=======
 static __always_inline u64 __arch_counter_get_cntpct_stable(void)
->>>>>>> 4b972a01
 {
 	u64 cnt;
 
@@ -196,20 +192,12 @@
 	return cnt;
 }
 
-<<<<<<< HEAD
-static inline u64 __arch_counter_get_cntpct(void)
+static __always_inline u64 __arch_counter_get_cntpct(void)
 {
 	u64 cnt;
 
 	isb();
 	cnt = read_sysreg(cntpct_el0);
-=======
-static __always_inline u64 __arch_counter_get_cntpct(void)
-{
-	u64 cnt;
-
-	isb();
-	cnt = read_sysreg(cntpct_el0);
 	arch_counter_enforce_ordering(cnt);
 	return cnt;
 }
@@ -220,42 +208,20 @@
 
 	isb();
 	cnt = arch_timer_reg_read_stable(cntvct_el0);
->>>>>>> 4b972a01
-	arch_counter_enforce_ordering(cnt);
-	return cnt;
-}
-
-<<<<<<< HEAD
-static inline u64 __arch_counter_get_cntvct_stable(void)
-=======
+	arch_counter_enforce_ordering(cnt);
+	return cnt;
+}
+
 static __always_inline u64 __arch_counter_get_cntvct(void)
->>>>>>> 4b972a01
-{
-	u64 cnt;
-
-	isb();
-<<<<<<< HEAD
-	cnt = arch_timer_reg_read_stable(cntvct_el0);
-=======
+{
+	u64 cnt;
+
+	isb();
 	cnt = read_sysreg(cntvct_el0);
->>>>>>> 4b972a01
-	arch_counter_enforce_ordering(cnt);
-	return cnt;
-}
-
-<<<<<<< HEAD
-static inline u64 __arch_counter_get_cntvct(void)
-{
-	u64 cnt;
-
-	isb();
-	cnt = read_sysreg(cntvct_el0);
-	arch_counter_enforce_ordering(cnt);
-	return cnt;
-}
-
-=======
->>>>>>> 4b972a01
+	arch_counter_enforce_ordering(cnt);
+	return cnt;
+}
+
 #undef arch_counter_enforce_ordering
 
 static inline int arch_timer_arch_init(void)
