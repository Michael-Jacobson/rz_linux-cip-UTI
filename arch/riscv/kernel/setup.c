/*
 * Copyright (C) 2009 Sunplus Core Technology Co., Ltd.
 *  Chen Liqin <liqin.chen@sunplusct.com>
 *  Lennox Wu <lennox.wu@sunplusct.com>
 * Copyright (C) 2012 Regents of the University of California
 *
 * This program is free software; you can redistribute it and/or modify
 * it under the terms of the GNU General Public License as published by
 * the Free Software Foundation; either version 2 of the License, or
 * (at your option) any later version.
 *
 * This program is distributed in the hope that it will be useful,
 * but WITHOUT ANY WARRANTY; without even the implied warranty of
 * MERCHANTABILITY or FITNESS FOR A PARTICULAR PURPOSE.  See the
 * GNU General Public License for more details.
 *
 * You should have received a copy of the GNU General Public License
 * along with this program; if not, see the file COPYING, or write
 * to the Free Software Foundation, Inc.,
 */

#include <linux/init.h>
#include <linux/mm.h>
#include <linux/memblock.h>
#include <linux/sched.h>
#include <linux/initrd.h>
#include <linux/console.h>
#include <linux/screen_info.h>
#include <linux/of_fdt.h>
#include <linux/of_platform.h>
#include <linux/sched/task.h>

#include <asm/setup.h>
#include <asm/sections.h>
#include <asm/pgtable.h>
#include <asm/smp.h>
#include <asm/sbi.h>
#include <asm/tlbflush.h>
#include <asm/thread_info.h>

#ifdef CONFIG_DUMMY_CONSOLE
struct screen_info screen_info = {
	.orig_video_lines	= 30,
	.orig_video_cols	= 80,
	.orig_video_mode	= 0,
	.orig_video_ega_bx	= 0,
	.orig_video_isVGA	= 1,
	.orig_video_points	= 8
};
#endif

unsigned long va_pa_offset;
EXPORT_SYMBOL(va_pa_offset);
unsigned long pfn_base;
EXPORT_SYMBOL(pfn_base);

unsigned long empty_zero_page[PAGE_SIZE / sizeof(unsigned long)] __page_aligned_bss;
EXPORT_SYMBOL(empty_zero_page);

/* The lucky hart to first increment this variable will boot the other cores */
atomic_t hart_lottery;

#ifdef CONFIG_BLK_DEV_INITRD
static void __init setup_initrd(void)
{
	extern char __initramfs_start[];
	extern unsigned long __initramfs_size;
	unsigned long size;

	if (__initramfs_size > 0) {
		initrd_start = (unsigned long)(&__initramfs_start);
		initrd_end = initrd_start + __initramfs_size;
	}

	if (initrd_start >= initrd_end) {
		printk(KERN_INFO "initrd not found or empty");
		goto disable;
	}
	if (__pa(initrd_end) > PFN_PHYS(max_low_pfn)) {
		printk(KERN_ERR "initrd extends beyond end of memory");
		goto disable;
	}

	size =  initrd_end - initrd_start;
	memblock_reserve(__pa(initrd_start), size);
	initrd_below_start_ok = 1;

	printk(KERN_INFO "Initial ramdisk at: 0x%p (%lu bytes)\n",
		(void *)(initrd_start), size);
	return;
disable:
	pr_cont(" - disabling initrd\n");
	initrd_start = 0;
	initrd_end = 0;
}
#endif /* CONFIG_BLK_DEV_INITRD */

pgd_t swapper_pg_dir[PTRS_PER_PGD] __page_aligned_bss;
pgd_t trampoline_pg_dir[PTRS_PER_PGD] __initdata __aligned(PAGE_SIZE);

#ifndef __PAGETABLE_PMD_FOLDED
#define NUM_SWAPPER_PMDS ((uintptr_t)-PAGE_OFFSET >> PGDIR_SHIFT)
pmd_t swapper_pmd[PTRS_PER_PMD*((-PAGE_OFFSET)/PGDIR_SIZE)] __page_aligned_bss;
pmd_t trampoline_pmd[PTRS_PER_PGD] __initdata __aligned(PAGE_SIZE);
#endif

asmlinkage void __init setup_vm(void)
{
	extern char _start;
	uintptr_t i;
	uintptr_t pa = (uintptr_t) &_start;
	pgprot_t prot = __pgprot(pgprot_val(PAGE_KERNEL) | _PAGE_EXEC);

	va_pa_offset = PAGE_OFFSET - pa;
	pfn_base = PFN_DOWN(pa);

	/* Sanity check alignment and size */
	BUG_ON((PAGE_OFFSET % PGDIR_SIZE) != 0);
	BUG_ON((pa % (PAGE_SIZE * PTRS_PER_PTE)) != 0);

#ifndef __PAGETABLE_PMD_FOLDED
	trampoline_pg_dir[(PAGE_OFFSET >> PGDIR_SHIFT) % PTRS_PER_PGD] =
		pfn_pgd(PFN_DOWN((uintptr_t)trampoline_pmd),
			__pgprot(_PAGE_TABLE));
	trampoline_pmd[0] = pfn_pmd(PFN_DOWN(pa), prot);

	for (i = 0; i < (-PAGE_OFFSET)/PGDIR_SIZE; ++i) {
		size_t o = (PAGE_OFFSET >> PGDIR_SHIFT) % PTRS_PER_PGD + i;
		swapper_pg_dir[o] =
			pfn_pgd(PFN_DOWN((uintptr_t)swapper_pmd) + i,
				__pgprot(_PAGE_TABLE));
	}
	for (i = 0; i < ARRAY_SIZE(swapper_pmd); i++)
		swapper_pmd[i] = pfn_pmd(PFN_DOWN(pa + i * PMD_SIZE), prot);
#else
	trampoline_pg_dir[(PAGE_OFFSET >> PGDIR_SHIFT) % PTRS_PER_PGD] =
		pfn_pgd(PFN_DOWN(pa), prot);

	for (i = 0; i < (-PAGE_OFFSET)/PGDIR_SIZE; ++i) {
		size_t o = (PAGE_OFFSET >> PGDIR_SHIFT) % PTRS_PER_PGD + i;
		swapper_pg_dir[o] =
			pfn_pgd(PFN_DOWN(pa + i * PGDIR_SIZE), prot);
	}
#endif
}

void __init sbi_save(unsigned int hartid, void *dtb)
{
	early_init_dt_scan(__va(dtb));
}

static void __init setup_bootmem(void)
{
	struct memblock_region *reg;
	phys_addr_t mem_size = 0;

	/* Find the memory region containing the kernel */
	for_each_memblock(memory, reg) {
		phys_addr_t vmlinux_end = __pa(_end);
		phys_addr_t end = reg->base + reg->size;

		if (reg->base <= vmlinux_end && vmlinux_end <= end) {
			/*
			 * Reserve from the start of the region to the end of
			 * the kernel
			 */
			memblock_reserve(reg->base, vmlinux_end - reg->base);
			mem_size = min(reg->size, (phys_addr_t)-PAGE_OFFSET);
		}
	}
	BUG_ON(mem_size == 0);

	set_max_mapnr(PFN_DOWN(mem_size));
	max_low_pfn = pfn_base + PFN_DOWN(mem_size);

#ifdef CONFIG_BLK_DEV_INITRD
	setup_initrd();
#endif /* CONFIG_BLK_DEV_INITRD */

	early_init_fdt_reserve_self();
	early_init_fdt_scan_reserved_mem();
	memblock_allow_resize();
	memblock_dump_all();

	for_each_memblock(memory, reg) {
		unsigned long start_pfn = memblock_region_memory_base_pfn(reg);
		unsigned long end_pfn = memblock_region_memory_end_pfn(reg);

		memblock_set_node(PFN_PHYS(start_pfn),
		                  PFN_PHYS(end_pfn - start_pfn),
		                  &memblock.memory, 0);
	}
}

void __init setup_arch(char **cmdline_p)
{
<<<<<<< HEAD
#ifdef CONFIG_CMDLINE_BOOL
#ifdef CONFIG_CMDLINE_OVERRIDE
	strlcpy(boot_command_line, builtin_cmdline, COMMAND_LINE_SIZE);
#else
	if (builtin_cmdline[0] != '\0') {
		/* Append bootloader command line to built-in */
		strlcat(builtin_cmdline, " ", COMMAND_LINE_SIZE);
		strlcat(builtin_cmdline, boot_command_line, COMMAND_LINE_SIZE);
		strlcpy(boot_command_line, builtin_cmdline, COMMAND_LINE_SIZE);
	}
#endif /* CONFIG_CMDLINE_OVERRIDE */
#endif /* CONFIG_CMDLINE_BOOL */
=======
>>>>>>> 03a0dded
	*cmdline_p = boot_command_line;

	parse_early_param();

	init_mm.start_code = (unsigned long) _stext;
	init_mm.end_code   = (unsigned long) _etext;
	init_mm.end_data   = (unsigned long) _edata;
	init_mm.brk        = (unsigned long) _end;

	setup_bootmem();
	paging_init();
	unflatten_device_tree();

#ifdef CONFIG_SMP
	setup_smp();
#endif

#ifdef CONFIG_DUMMY_CONSOLE
	conswitchp = &dummy_con;
#endif

	riscv_fill_hwcap();
}

static int __init riscv_device_init(void)
{
	return of_platform_populate(NULL, of_default_bus_match_table, NULL, NULL);
}
subsys_initcall_sync(riscv_device_init);<|MERGE_RESOLUTION|>--- conflicted
+++ resolved
@@ -194,21 +194,6 @@
 
 void __init setup_arch(char **cmdline_p)
 {
-<<<<<<< HEAD
-#ifdef CONFIG_CMDLINE_BOOL
-#ifdef CONFIG_CMDLINE_OVERRIDE
-	strlcpy(boot_command_line, builtin_cmdline, COMMAND_LINE_SIZE);
-#else
-	if (builtin_cmdline[0] != '\0') {
-		/* Append bootloader command line to built-in */
-		strlcat(builtin_cmdline, " ", COMMAND_LINE_SIZE);
-		strlcat(builtin_cmdline, boot_command_line, COMMAND_LINE_SIZE);
-		strlcpy(boot_command_line, builtin_cmdline, COMMAND_LINE_SIZE);
-	}
-#endif /* CONFIG_CMDLINE_OVERRIDE */
-#endif /* CONFIG_CMDLINE_BOOL */
-=======
->>>>>>> 03a0dded
 	*cmdline_p = boot_command_line;
 
 	parse_early_param();
