--- conflicted
+++ resolved
@@ -55,10 +55,7 @@
 static int ioctl_fibmap(struct file *filp, int __user *p)
 {
 	struct inode *inode = file_inode(filp);
-<<<<<<< HEAD
-=======
 	struct super_block *sb = inode->i_sb;
->>>>>>> 04d5ce62
 	int error, ur_block;
 	sector_t block;
 
@@ -75,8 +72,6 @@
 	block = ur_block;
 	error = bmap(inode, &block);
 
-<<<<<<< HEAD
-=======
 	if (block > INT_MAX) {
 		error = -ERANGE;
 		pr_warn_ratelimited("[%s/%d] FS: %s File: %pD4 would truncate fibmap result\n",
@@ -84,7 +79,6 @@
 				    sb->s_id, filp);
 	}
 
->>>>>>> 04d5ce62
 	if (error)
 		ur_block = 0;
 	else
