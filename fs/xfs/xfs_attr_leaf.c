/*
 * Copyright (c) 2000-2005 Silicon Graphics, Inc.
 * Copyright (c) 2013 Red Hat, Inc.
 * All Rights Reserved.
 *
 * This program is free software; you can redistribute it and/or
 * modify it under the terms of the GNU General Public License as
 * published by the Free Software Foundation.
 *
 * This program is distributed in the hope that it would be useful,
 * but WITHOUT ANY WARRANTY; without even the implied warranty of
 * MERCHANTABILITY or FITNESS FOR A PARTICULAR PURPOSE.  See the
 * GNU General Public License for more details.
 *
 * You should have received a copy of the GNU General Public License
 * along with this program; if not, write the Free Software Foundation,
 * Inc.,  51 Franklin St, Fifth Floor, Boston, MA  02110-1301  USA
 */
#include "xfs.h"
#include "xfs_fs.h"
#include "xfs_types.h"
#include "xfs_bit.h"
#include "xfs_log.h"
#include "xfs_trans.h"
#include "xfs_sb.h"
#include "xfs_ag.h"
#include "xfs_mount.h"
#include "xfs_da_btree.h"
#include "xfs_bmap_btree.h"
#include "xfs_alloc_btree.h"
#include "xfs_ialloc_btree.h"
#include "xfs_alloc.h"
#include "xfs_btree.h"
#include "xfs_attr_sf.h"
#include "xfs_attr_remote.h"
#include "xfs_dinode.h"
#include "xfs_inode.h"
#include "xfs_inode_item.h"
#include "xfs_bmap.h"
#include "xfs_attr.h"
#include "xfs_attr_leaf.h"
#include "xfs_error.h"
#include "xfs_trace.h"
#include "xfs_buf_item.h"
#include "xfs_cksum.h"


/*
 * xfs_attr_leaf.c
 *
 * Routines to implement leaf blocks of attributes as Btrees of hashed names.
 */

/*========================================================================
 * Function prototypes for the kernel.
 *========================================================================*/

/*
 * Routines used for growing the Btree.
 */
STATIC int xfs_attr3_leaf_create(struct xfs_da_args *args,
				 xfs_dablk_t which_block, struct xfs_buf **bpp);
STATIC int xfs_attr3_leaf_add_work(struct xfs_buf *leaf_buffer,
				   struct xfs_attr3_icleaf_hdr *ichdr,
				   struct xfs_da_args *args, int freemap_index);
STATIC void xfs_attr3_leaf_compact(struct xfs_da_args *args,
				   struct xfs_attr3_icleaf_hdr *ichdr,
				   struct xfs_buf *leaf_buffer);
STATIC void xfs_attr3_leaf_rebalance(xfs_da_state_t *state,
						   xfs_da_state_blk_t *blk1,
						   xfs_da_state_blk_t *blk2);
STATIC int xfs_attr3_leaf_figure_balance(xfs_da_state_t *state,
			xfs_da_state_blk_t *leaf_blk_1,
			struct xfs_attr3_icleaf_hdr *ichdr1,
			xfs_da_state_blk_t *leaf_blk_2,
			struct xfs_attr3_icleaf_hdr *ichdr2,
			int *number_entries_in_blk1,
			int *number_usedbytes_in_blk1);

/*
 * Routines used for shrinking the Btree.
 */
STATIC int xfs_attr3_node_inactive(xfs_trans_t **trans, xfs_inode_t *dp,
				  struct xfs_buf *bp, int level);
STATIC int xfs_attr3_leaf_inactive(xfs_trans_t **trans, xfs_inode_t *dp,
				  struct xfs_buf *bp);
STATIC int xfs_attr3_leaf_freextent(xfs_trans_t **trans, xfs_inode_t *dp,
				   xfs_dablk_t blkno, int blkcnt);

/*
 * Utility routines.
 */
STATIC void xfs_attr3_leaf_moveents(struct xfs_attr_leafblock *src_leaf,
			struct xfs_attr3_icleaf_hdr *src_ichdr, int src_start,
			struct xfs_attr_leafblock *dst_leaf,
			struct xfs_attr3_icleaf_hdr *dst_ichdr, int dst_start,
			int move_count, struct xfs_mount *mp);
STATIC int xfs_attr_leaf_entsize(xfs_attr_leafblock_t *leaf, int index);

void
xfs_attr3_leaf_hdr_from_disk(
	struct xfs_attr3_icleaf_hdr	*to,
	struct xfs_attr_leafblock	*from)
{
	int	i;

	ASSERT(from->hdr.info.magic == cpu_to_be16(XFS_ATTR_LEAF_MAGIC) ||
	       from->hdr.info.magic == cpu_to_be16(XFS_ATTR3_LEAF_MAGIC));

	if (from->hdr.info.magic == cpu_to_be16(XFS_ATTR3_LEAF_MAGIC)) {
		struct xfs_attr3_leaf_hdr *hdr3 = (struct xfs_attr3_leaf_hdr *)from;

		to->forw = be32_to_cpu(hdr3->info.hdr.forw);
		to->back = be32_to_cpu(hdr3->info.hdr.back);
		to->magic = be16_to_cpu(hdr3->info.hdr.magic);
		to->count = be16_to_cpu(hdr3->count);
		to->usedbytes = be16_to_cpu(hdr3->usedbytes);
		to->firstused = be16_to_cpu(hdr3->firstused);
		to->holes = hdr3->holes;

		for (i = 0; i < XFS_ATTR_LEAF_MAPSIZE; i++) {
			to->freemap[i].base = be16_to_cpu(hdr3->freemap[i].base);
			to->freemap[i].size = be16_to_cpu(hdr3->freemap[i].size);
		}
		return;
	}
	to->forw = be32_to_cpu(from->hdr.info.forw);
	to->back = be32_to_cpu(from->hdr.info.back);
	to->magic = be16_to_cpu(from->hdr.info.magic);
	to->count = be16_to_cpu(from->hdr.count);
	to->usedbytes = be16_to_cpu(from->hdr.usedbytes);
	to->firstused = be16_to_cpu(from->hdr.firstused);
	to->holes = from->hdr.holes;

	for (i = 0; i < XFS_ATTR_LEAF_MAPSIZE; i++) {
		to->freemap[i].base = be16_to_cpu(from->hdr.freemap[i].base);
		to->freemap[i].size = be16_to_cpu(from->hdr.freemap[i].size);
	}
}

void
xfs_attr3_leaf_hdr_to_disk(
	struct xfs_attr_leafblock	*to,
	struct xfs_attr3_icleaf_hdr	*from)
{
	int	i;

	ASSERT(from->magic == XFS_ATTR_LEAF_MAGIC ||
	       from->magic == XFS_ATTR3_LEAF_MAGIC);

	if (from->magic == XFS_ATTR3_LEAF_MAGIC) {
		struct xfs_attr3_leaf_hdr *hdr3 = (struct xfs_attr3_leaf_hdr *)to;

		hdr3->info.hdr.forw = cpu_to_be32(from->forw);
		hdr3->info.hdr.back = cpu_to_be32(from->back);
		hdr3->info.hdr.magic = cpu_to_be16(from->magic);
		hdr3->count = cpu_to_be16(from->count);
		hdr3->usedbytes = cpu_to_be16(from->usedbytes);
		hdr3->firstused = cpu_to_be16(from->firstused);
		hdr3->holes = from->holes;
		hdr3->pad1 = 0;

		for (i = 0; i < XFS_ATTR_LEAF_MAPSIZE; i++) {
			hdr3->freemap[i].base = cpu_to_be16(from->freemap[i].base);
			hdr3->freemap[i].size = cpu_to_be16(from->freemap[i].size);
		}
		return;
	}
	to->hdr.info.forw = cpu_to_be32(from->forw);
	to->hdr.info.back = cpu_to_be32(from->back);
	to->hdr.info.magic = cpu_to_be16(from->magic);
	to->hdr.count = cpu_to_be16(from->count);
	to->hdr.usedbytes = cpu_to_be16(from->usedbytes);
	to->hdr.firstused = cpu_to_be16(from->firstused);
	to->hdr.holes = from->holes;
	to->hdr.pad1 = 0;

	for (i = 0; i < XFS_ATTR_LEAF_MAPSIZE; i++) {
		to->hdr.freemap[i].base = cpu_to_be16(from->freemap[i].base);
		to->hdr.freemap[i].size = cpu_to_be16(from->freemap[i].size);
	}
}

static bool
xfs_attr3_leaf_verify(
	struct xfs_buf		*bp)
{
	struct xfs_mount	*mp = bp->b_target->bt_mount;
	struct xfs_attr_leafblock *leaf = bp->b_addr;
	struct xfs_attr3_icleaf_hdr ichdr;

	xfs_attr3_leaf_hdr_from_disk(&ichdr, leaf);

	if (xfs_sb_version_hascrc(&mp->m_sb)) {
		struct xfs_da3_node_hdr *hdr3 = bp->b_addr;

		if (ichdr.magic != XFS_ATTR3_LEAF_MAGIC)
			return false;

		if (!uuid_equal(&hdr3->info.uuid, &mp->m_sb.sb_uuid))
			return false;
		if (be64_to_cpu(hdr3->info.blkno) != bp->b_bn)
			return false;
	} else {
		if (ichdr.magic != XFS_ATTR_LEAF_MAGIC)
			return false;
	}
	if (ichdr.count == 0)
		return false;

	/* XXX: need to range check rest of attr header values */
	/* XXX: hash order check? */

	return true;
}

static void
xfs_attr3_leaf_write_verify(
	struct xfs_buf	*bp)
{
	struct xfs_mount	*mp = bp->b_target->bt_mount;
	struct xfs_buf_log_item	*bip = bp->b_fspriv;
	struct xfs_attr3_leaf_hdr *hdr3 = bp->b_addr;

	if (!xfs_attr3_leaf_verify(bp)) {
		XFS_CORRUPTION_ERROR(__func__, XFS_ERRLEVEL_LOW, mp, bp->b_addr);
		xfs_buf_ioerror(bp, EFSCORRUPTED);
		return;
	}

	if (!xfs_sb_version_hascrc(&mp->m_sb))
		return;

	if (bip)
		hdr3->info.lsn = cpu_to_be64(bip->bli_item.li_lsn);

	xfs_update_cksum(bp->b_addr, BBTOB(bp->b_length), XFS_ATTR3_LEAF_CRC_OFF);
}

/*
 * leaf/node format detection on trees is sketchy, so a node read can be done on
 * leaf level blocks when detection identifies the tree as a node format tree
 * incorrectly. In this case, we need to swap the verifier to match the correct
 * format of the block being read.
 */
static void
xfs_attr3_leaf_read_verify(
	struct xfs_buf		*bp)
{
	struct xfs_mount	*mp = bp->b_target->bt_mount;

	if ((xfs_sb_version_hascrc(&mp->m_sb) &&
	     !xfs_verify_cksum(bp->b_addr, BBTOB(bp->b_length),
					  XFS_ATTR3_LEAF_CRC_OFF)) ||
	    !xfs_attr3_leaf_verify(bp)) {
		XFS_CORRUPTION_ERROR(__func__, XFS_ERRLEVEL_LOW, mp, bp->b_addr);
		xfs_buf_ioerror(bp, EFSCORRUPTED);
	}
}

const struct xfs_buf_ops xfs_attr3_leaf_buf_ops = {
	.verify_read = xfs_attr3_leaf_read_verify,
	.verify_write = xfs_attr3_leaf_write_verify,
};

int
xfs_attr3_leaf_read(
	struct xfs_trans	*tp,
	struct xfs_inode	*dp,
	xfs_dablk_t		bno,
	xfs_daddr_t		mappedbno,
	struct xfs_buf		**bpp)
{
	int			err;

	err = xfs_da_read_buf(tp, dp, bno, mappedbno, bpp,
				XFS_ATTR_FORK, &xfs_attr3_leaf_buf_ops);
	if (!err && tp)
		xfs_trans_buf_set_type(tp, *bpp, XFS_BLFT_ATTR_LEAF_BUF);
	return err;
}

/*========================================================================
 * Namespace helper routines
 *========================================================================*/

/*
 * If namespace bits don't match return 0.
 * If all match then return 1.
 */
STATIC int
xfs_attr_namesp_match(int arg_flags, int ondisk_flags)
{
	return XFS_ATTR_NSP_ONDISK(ondisk_flags) == XFS_ATTR_NSP_ARGS_TO_ONDISK(arg_flags);
}


/*========================================================================
 * External routines when attribute fork size < XFS_LITINO(mp).
 *========================================================================*/

/*
 * Query whether the requested number of additional bytes of extended
 * attribute space will be able to fit inline.
 *
 * Returns zero if not, else the di_forkoff fork offset to be used in the
 * literal area for attribute data once the new bytes have been added.
 *
 * di_forkoff must be 8 byte aligned, hence is stored as a >>3 value;
 * special case for dev/uuid inodes, they have fixed size data forks.
 */
int
xfs_attr_shortform_bytesfit(xfs_inode_t *dp, int bytes)
{
	int offset;
	int minforkoff;	/* lower limit on valid forkoff locations */
	int maxforkoff;	/* upper limit on valid forkoff locations */
	int dsize;
	xfs_mount_t *mp = dp->i_mount;

	/* rounded down */
	offset = (XFS_LITINO(mp, dp->i_d.di_version) - bytes) >> 3;

	switch (dp->i_d.di_format) {
	case XFS_DINODE_FMT_DEV:
		minforkoff = roundup(sizeof(xfs_dev_t), 8) >> 3;
		return (offset >= minforkoff) ? minforkoff : 0;
	case XFS_DINODE_FMT_UUID:
		minforkoff = roundup(sizeof(uuid_t), 8) >> 3;
		return (offset >= minforkoff) ? minforkoff : 0;
	}

	/*
	 * If the requested numbers of bytes is smaller or equal to the
	 * current attribute fork size we can always proceed.
	 *
	 * Note that if_bytes in the data fork might actually be larger than
	 * the current data fork size is due to delalloc extents. In that
	 * case either the extent count will go down when they are converted
	 * to real extents, or the delalloc conversion will take care of the
	 * literal area rebalancing.
	 */
	if (bytes <= XFS_IFORK_ASIZE(dp))
		return dp->i_d.di_forkoff;

	/*
	 * For attr2 we can try to move the forkoff if there is space in the
	 * literal area, but for the old format we are done if there is no
	 * space in the fixed attribute fork.
	 */
	if (!(mp->m_flags & XFS_MOUNT_ATTR2))
		return 0;

	dsize = dp->i_df.if_bytes;

	switch (dp->i_d.di_format) {
	case XFS_DINODE_FMT_EXTENTS:
		/*
		 * If there is no attr fork and the data fork is extents, 
		 * determine if creating the default attr fork will result
		 * in the extents form migrating to btree. If so, the
		 * minimum offset only needs to be the space required for
		 * the btree root.
		 */
		if (!dp->i_d.di_forkoff && dp->i_df.if_bytes >
		    xfs_default_attroffset(dp))
			dsize = XFS_BMDR_SPACE_CALC(MINDBTPTRS);
		break;
	case XFS_DINODE_FMT_BTREE:
		/*
		 * If we have a data btree then keep forkoff if we have one,
		 * otherwise we are adding a new attr, so then we set
		 * minforkoff to where the btree root can finish so we have
		 * plenty of room for attrs
		 */
		if (dp->i_d.di_forkoff) {
			if (offset < dp->i_d.di_forkoff)
				return 0;
			return dp->i_d.di_forkoff;
		}
		dsize = XFS_BMAP_BROOT_SPACE(mp, dp->i_df.if_broot);
		break;
	}

	/*
	 * A data fork btree root must have space for at least
	 * MINDBTPTRS key/ptr pairs if the data fork is small or empty.
	 */
	minforkoff = MAX(dsize, XFS_BMDR_SPACE_CALC(MINDBTPTRS));
	minforkoff = roundup(minforkoff, 8) >> 3;

	/* attr fork btree root can have at least this many key/ptr pairs */
	maxforkoff = XFS_LITINO(mp, dp->i_d.di_version) -
			XFS_BMDR_SPACE_CALC(MINABTPTRS);
	maxforkoff = maxforkoff >> 3;	/* rounded down */

	if (offset >= maxforkoff)
		return maxforkoff;
	if (offset >= minforkoff)
		return offset;
	return 0;
}

/*
 * Switch on the ATTR2 superblock bit (implies also FEATURES2)
 */
STATIC void
xfs_sbversion_add_attr2(xfs_mount_t *mp, xfs_trans_t *tp)
{
	if ((mp->m_flags & XFS_MOUNT_ATTR2) &&
	    !(xfs_sb_version_hasattr2(&mp->m_sb))) {
		spin_lock(&mp->m_sb_lock);
		if (!xfs_sb_version_hasattr2(&mp->m_sb)) {
			xfs_sb_version_addattr2(&mp->m_sb);
			spin_unlock(&mp->m_sb_lock);
			xfs_mod_sb(tp, XFS_SB_VERSIONNUM | XFS_SB_FEATURES2);
		} else
			spin_unlock(&mp->m_sb_lock);
	}
}

/*
 * Create the initial contents of a shortform attribute list.
 */
void
xfs_attr_shortform_create(xfs_da_args_t *args)
{
	xfs_attr_sf_hdr_t *hdr;
	xfs_inode_t *dp;
	xfs_ifork_t *ifp;

	trace_xfs_attr_sf_create(args);

	dp = args->dp;
	ASSERT(dp != NULL);
	ifp = dp->i_afp;
	ASSERT(ifp != NULL);
	ASSERT(ifp->if_bytes == 0);
	if (dp->i_d.di_aformat == XFS_DINODE_FMT_EXTENTS) {
		ifp->if_flags &= ~XFS_IFEXTENTS;	/* just in case */
		dp->i_d.di_aformat = XFS_DINODE_FMT_LOCAL;
		ifp->if_flags |= XFS_IFINLINE;
	} else {
		ASSERT(ifp->if_flags & XFS_IFINLINE);
	}
	xfs_idata_realloc(dp, sizeof(*hdr), XFS_ATTR_FORK);
	hdr = (xfs_attr_sf_hdr_t *)ifp->if_u1.if_data;
	hdr->count = 0;
	hdr->totsize = cpu_to_be16(sizeof(*hdr));
	xfs_trans_log_inode(args->trans, dp, XFS_ILOG_CORE | XFS_ILOG_ADATA);
}

/*
 * Add a name/value pair to the shortform attribute list.
 * Overflow from the inode has already been checked for.
 */
void
xfs_attr_shortform_add(xfs_da_args_t *args, int forkoff)
{
	xfs_attr_shortform_t *sf;
	xfs_attr_sf_entry_t *sfe;
	int i, offset, size;
	xfs_mount_t *mp;
	xfs_inode_t *dp;
	xfs_ifork_t *ifp;

	trace_xfs_attr_sf_add(args);

	dp = args->dp;
	mp = dp->i_mount;
	dp->i_d.di_forkoff = forkoff;

	ifp = dp->i_afp;
	ASSERT(ifp->if_flags & XFS_IFINLINE);
	sf = (xfs_attr_shortform_t *)ifp->if_u1.if_data;
	sfe = &sf->list[0];
	for (i = 0; i < sf->hdr.count; sfe = XFS_ATTR_SF_NEXTENTRY(sfe), i++) {
#ifdef DEBUG
		if (sfe->namelen != args->namelen)
			continue;
		if (memcmp(args->name, sfe->nameval, args->namelen) != 0)
			continue;
		if (!xfs_attr_namesp_match(args->flags, sfe->flags))
			continue;
		ASSERT(0);
#endif
	}

	offset = (char *)sfe - (char *)sf;
	size = XFS_ATTR_SF_ENTSIZE_BYNAME(args->namelen, args->valuelen);
	xfs_idata_realloc(dp, size, XFS_ATTR_FORK);
	sf = (xfs_attr_shortform_t *)ifp->if_u1.if_data;
	sfe = (xfs_attr_sf_entry_t *)((char *)sf + offset);

	sfe->namelen = args->namelen;
	sfe->valuelen = args->valuelen;
	sfe->flags = XFS_ATTR_NSP_ARGS_TO_ONDISK(args->flags);
	memcpy(sfe->nameval, args->name, args->namelen);
	memcpy(&sfe->nameval[args->namelen], args->value, args->valuelen);
	sf->hdr.count++;
	be16_add_cpu(&sf->hdr.totsize, size);
	xfs_trans_log_inode(args->trans, dp, XFS_ILOG_CORE | XFS_ILOG_ADATA);

	xfs_sbversion_add_attr2(mp, args->trans);
}

/*
 * After the last attribute is removed revert to original inode format,
 * making all literal area available to the data fork once more.
 */
STATIC void
xfs_attr_fork_reset(
	struct xfs_inode	*ip,
	struct xfs_trans	*tp)
{
	xfs_idestroy_fork(ip, XFS_ATTR_FORK);
	ip->i_d.di_forkoff = 0;
	ip->i_d.di_aformat = XFS_DINODE_FMT_EXTENTS;

	ASSERT(ip->i_d.di_anextents == 0);
	ASSERT(ip->i_afp == NULL);

	xfs_trans_log_inode(tp, ip, XFS_ILOG_CORE);
}

/*
 * Remove an attribute from the shortform attribute list structure.
 */
int
xfs_attr_shortform_remove(xfs_da_args_t *args)
{
	xfs_attr_shortform_t *sf;
	xfs_attr_sf_entry_t *sfe;
	int base, size=0, end, totsize, i;
	xfs_mount_t *mp;
	xfs_inode_t *dp;

	trace_xfs_attr_sf_remove(args);

	dp = args->dp;
	mp = dp->i_mount;
	base = sizeof(xfs_attr_sf_hdr_t);
	sf = (xfs_attr_shortform_t *)dp->i_afp->if_u1.if_data;
	sfe = &sf->list[0];
	end = sf->hdr.count;
	for (i = 0; i < end; sfe = XFS_ATTR_SF_NEXTENTRY(sfe),
					base += size, i++) {
		size = XFS_ATTR_SF_ENTSIZE(sfe);
		if (sfe->namelen != args->namelen)
			continue;
		if (memcmp(sfe->nameval, args->name, args->namelen) != 0)
			continue;
		if (!xfs_attr_namesp_match(args->flags, sfe->flags))
			continue;
		break;
	}
	if (i == end)
		return(XFS_ERROR(ENOATTR));

	/*
	 * Fix up the attribute fork data, covering the hole
	 */
	end = base + size;
	totsize = be16_to_cpu(sf->hdr.totsize);
	if (end != totsize)
		memmove(&((char *)sf)[base], &((char *)sf)[end], totsize - end);
	sf->hdr.count--;
	be16_add_cpu(&sf->hdr.totsize, -size);

	/*
	 * Fix up the start offset of the attribute fork
	 */
	totsize -= size;
	if (totsize == sizeof(xfs_attr_sf_hdr_t) &&
	    (mp->m_flags & XFS_MOUNT_ATTR2) &&
	    (dp->i_d.di_format != XFS_DINODE_FMT_BTREE) &&
	    !(args->op_flags & XFS_DA_OP_ADDNAME)) {
		xfs_attr_fork_reset(dp, args->trans);
	} else {
		xfs_idata_realloc(dp, -size, XFS_ATTR_FORK);
		dp->i_d.di_forkoff = xfs_attr_shortform_bytesfit(dp, totsize);
		ASSERT(dp->i_d.di_forkoff);
		ASSERT(totsize > sizeof(xfs_attr_sf_hdr_t) ||
				(args->op_flags & XFS_DA_OP_ADDNAME) ||
				!(mp->m_flags & XFS_MOUNT_ATTR2) ||
				dp->i_d.di_format == XFS_DINODE_FMT_BTREE);
		xfs_trans_log_inode(args->trans, dp,
					XFS_ILOG_CORE | XFS_ILOG_ADATA);
	}

	xfs_sbversion_add_attr2(mp, args->trans);

	return(0);
}

/*
 * Look up a name in a shortform attribute list structure.
 */
/*ARGSUSED*/
int
xfs_attr_shortform_lookup(xfs_da_args_t *args)
{
	xfs_attr_shortform_t *sf;
	xfs_attr_sf_entry_t *sfe;
	int i;
	xfs_ifork_t *ifp;

	trace_xfs_attr_sf_lookup(args);

	ifp = args->dp->i_afp;
	ASSERT(ifp->if_flags & XFS_IFINLINE);
	sf = (xfs_attr_shortform_t *)ifp->if_u1.if_data;
	sfe = &sf->list[0];
	for (i = 0; i < sf->hdr.count;
				sfe = XFS_ATTR_SF_NEXTENTRY(sfe), i++) {
		if (sfe->namelen != args->namelen)
			continue;
		if (memcmp(args->name, sfe->nameval, args->namelen) != 0)
			continue;
		if (!xfs_attr_namesp_match(args->flags, sfe->flags))
			continue;
		return(XFS_ERROR(EEXIST));
	}
	return(XFS_ERROR(ENOATTR));
}

/*
 * Look up a name in a shortform attribute list structure.
 */
/*ARGSUSED*/
int
xfs_attr_shortform_getvalue(xfs_da_args_t *args)
{
	xfs_attr_shortform_t *sf;
	xfs_attr_sf_entry_t *sfe;
	int i;

	ASSERT(args->dp->i_d.di_aformat == XFS_IFINLINE);
	sf = (xfs_attr_shortform_t *)args->dp->i_afp->if_u1.if_data;
	sfe = &sf->list[0];
	for (i = 0; i < sf->hdr.count;
				sfe = XFS_ATTR_SF_NEXTENTRY(sfe), i++) {
		if (sfe->namelen != args->namelen)
			continue;
		if (memcmp(args->name, sfe->nameval, args->namelen) != 0)
			continue;
		if (!xfs_attr_namesp_match(args->flags, sfe->flags))
			continue;
		if (args->flags & ATTR_KERNOVAL) {
			args->valuelen = sfe->valuelen;
			return(XFS_ERROR(EEXIST));
		}
		if (args->valuelen < sfe->valuelen) {
			args->valuelen = sfe->valuelen;
			return(XFS_ERROR(ERANGE));
		}
		args->valuelen = sfe->valuelen;
		memcpy(args->value, &sfe->nameval[args->namelen],
						    args->valuelen);
		return(XFS_ERROR(EEXIST));
	}
	return(XFS_ERROR(ENOATTR));
}

/*
 * Convert from using the shortform to the leaf.
 */
int
xfs_attr_shortform_to_leaf(xfs_da_args_t *args)
{
	xfs_inode_t *dp;
	xfs_attr_shortform_t *sf;
	xfs_attr_sf_entry_t *sfe;
	xfs_da_args_t nargs;
	char *tmpbuffer;
	int error, i, size;
	xfs_dablk_t blkno;
	struct xfs_buf *bp;
	xfs_ifork_t *ifp;

	trace_xfs_attr_sf_to_leaf(args);

	dp = args->dp;
	ifp = dp->i_afp;
	sf = (xfs_attr_shortform_t *)ifp->if_u1.if_data;
	size = be16_to_cpu(sf->hdr.totsize);
	tmpbuffer = kmem_alloc(size, KM_SLEEP);
	ASSERT(tmpbuffer != NULL);
	memcpy(tmpbuffer, ifp->if_u1.if_data, size);
	sf = (xfs_attr_shortform_t *)tmpbuffer;

	xfs_idata_realloc(dp, -size, XFS_ATTR_FORK);
	bp = NULL;
	error = xfs_da_grow_inode(args, &blkno);
	if (error) {
		/*
		 * If we hit an IO error middle of the transaction inside
		 * grow_inode(), we may have inconsistent data. Bail out.
		 */
		if (error == EIO)
			goto out;
		xfs_idata_realloc(dp, size, XFS_ATTR_FORK);	/* try to put */
		memcpy(ifp->if_u1.if_data, tmpbuffer, size);	/* it back */
		goto out;
	}

	ASSERT(blkno == 0);
	error = xfs_attr3_leaf_create(args, blkno, &bp);
	if (error) {
		error = xfs_da_shrink_inode(args, 0, bp);
		bp = NULL;
		if (error)
			goto out;
		xfs_idata_realloc(dp, size, XFS_ATTR_FORK);	/* try to put */
		memcpy(ifp->if_u1.if_data, tmpbuffer, size);	/* it back */
		goto out;
	}

	memset((char *)&nargs, 0, sizeof(nargs));
	nargs.dp = dp;
	nargs.firstblock = args->firstblock;
	nargs.flist = args->flist;
	nargs.total = args->total;
	nargs.whichfork = XFS_ATTR_FORK;
	nargs.trans = args->trans;
	nargs.op_flags = XFS_DA_OP_OKNOENT;

	sfe = &sf->list[0];
	for (i = 0; i < sf->hdr.count; i++) {
		nargs.name = sfe->nameval;
		nargs.namelen = sfe->namelen;
		nargs.value = &sfe->nameval[nargs.namelen];
		nargs.valuelen = sfe->valuelen;
		nargs.hashval = xfs_da_hashname(sfe->nameval,
						sfe->namelen);
		nargs.flags = XFS_ATTR_NSP_ONDISK_TO_ARGS(sfe->flags);
		error = xfs_attr3_leaf_lookup_int(bp, &nargs); /* set a->index */
		ASSERT(error == ENOATTR);
		error = xfs_attr3_leaf_add(bp, &nargs);
		ASSERT(error != ENOSPC);
		if (error)
			goto out;
		sfe = XFS_ATTR_SF_NEXTENTRY(sfe);
	}
	error = 0;

out:
	kmem_free(tmpbuffer);
	return(error);
}

STATIC int
xfs_attr_shortform_compare(const void *a, const void *b)
{
	xfs_attr_sf_sort_t *sa, *sb;

	sa = (xfs_attr_sf_sort_t *)a;
	sb = (xfs_attr_sf_sort_t *)b;
	if (sa->hash < sb->hash) {
		return(-1);
	} else if (sa->hash > sb->hash) {
		return(1);
	} else {
		return(sa->entno - sb->entno);
	}
}


#define XFS_ISRESET_CURSOR(cursor) \
	(!((cursor)->initted) && !((cursor)->hashval) && \
	 !((cursor)->blkno) && !((cursor)->offset))
/*
 * Copy out entries of shortform attribute lists for attr_list().
 * Shortform attribute lists are not stored in hashval sorted order.
 * If the output buffer is not large enough to hold them all, then we
 * we have to calculate each entries' hashvalue and sort them before
 * we can begin returning them to the user.
 */
/*ARGSUSED*/
int
xfs_attr_shortform_list(xfs_attr_list_context_t *context)
{
	attrlist_cursor_kern_t *cursor;
	xfs_attr_sf_sort_t *sbuf, *sbp;
	xfs_attr_shortform_t *sf;
	xfs_attr_sf_entry_t *sfe;
	xfs_inode_t *dp;
	int sbsize, nsbuf, count, i;
	int error;

	ASSERT(context != NULL);
	dp = context->dp;
	ASSERT(dp != NULL);
	ASSERT(dp->i_afp != NULL);
	sf = (xfs_attr_shortform_t *)dp->i_afp->if_u1.if_data;
	ASSERT(sf != NULL);
	if (!sf->hdr.count)
		return(0);
	cursor = context->cursor;
	ASSERT(cursor != NULL);

	trace_xfs_attr_list_sf(context);

	/*
	 * If the buffer is large enough and the cursor is at the start,
	 * do not bother with sorting since we will return everything in
	 * one buffer and another call using the cursor won't need to be
	 * made.
	 * Note the generous fudge factor of 16 overhead bytes per entry.
	 * If bufsize is zero then put_listent must be a search function
	 * and can just scan through what we have.
	 */
	if (context->bufsize == 0 ||
	    (XFS_ISRESET_CURSOR(cursor) &&
             (dp->i_afp->if_bytes + sf->hdr.count * 16) < context->bufsize)) {
		for (i = 0, sfe = &sf->list[0]; i < sf->hdr.count; i++) {
			error = context->put_listent(context,
					   sfe->flags,
					   sfe->nameval,
					   (int)sfe->namelen,
					   (int)sfe->valuelen,
					   &sfe->nameval[sfe->namelen]);

			/*
			 * Either search callback finished early or
			 * didn't fit it all in the buffer after all.
			 */
			if (context->seen_enough)
				break;

			if (error)
				return error;
			sfe = XFS_ATTR_SF_NEXTENTRY(sfe);
		}
		trace_xfs_attr_list_sf_all(context);
		return(0);
	}

	/* do no more for a search callback */
	if (context->bufsize == 0)
		return 0;

	/*
	 * It didn't all fit, so we have to sort everything on hashval.
	 */
	sbsize = sf->hdr.count * sizeof(*sbuf);
	sbp = sbuf = kmem_alloc(sbsize, KM_SLEEP | KM_NOFS);

	/*
	 * Scan the attribute list for the rest of the entries, storing
	 * the relevant info from only those that match into a buffer.
	 */
	nsbuf = 0;
	for (i = 0, sfe = &sf->list[0]; i < sf->hdr.count; i++) {
		if (unlikely(
		    ((char *)sfe < (char *)sf) ||
		    ((char *)sfe >= ((char *)sf + dp->i_afp->if_bytes)))) {
			XFS_CORRUPTION_ERROR("xfs_attr_shortform_list",
					     XFS_ERRLEVEL_LOW,
					     context->dp->i_mount, sfe);
			kmem_free(sbuf);
			return XFS_ERROR(EFSCORRUPTED);
		}

		sbp->entno = i;
		sbp->hash = xfs_da_hashname(sfe->nameval, sfe->namelen);
		sbp->name = sfe->nameval;
		sbp->namelen = sfe->namelen;
		/* These are bytes, and both on-disk, don't endian-flip */
		sbp->valuelen = sfe->valuelen;
		sbp->flags = sfe->flags;
		sfe = XFS_ATTR_SF_NEXTENTRY(sfe);
		sbp++;
		nsbuf++;
	}

	/*
	 * Sort the entries on hash then entno.
	 */
	xfs_sort(sbuf, nsbuf, sizeof(*sbuf), xfs_attr_shortform_compare);

	/*
	 * Re-find our place IN THE SORTED LIST.
	 */
	count = 0;
	cursor->initted = 1;
	cursor->blkno = 0;
	for (sbp = sbuf, i = 0; i < nsbuf; i++, sbp++) {
		if (sbp->hash == cursor->hashval) {
			if (cursor->offset == count) {
				break;
			}
			count++;
		} else if (sbp->hash > cursor->hashval) {
			break;
		}
	}
	if (i == nsbuf) {
		kmem_free(sbuf);
		return(0);
	}

	/*
	 * Loop putting entries into the user buffer.
	 */
	for ( ; i < nsbuf; i++, sbp++) {
		if (cursor->hashval != sbp->hash) {
			cursor->hashval = sbp->hash;
			cursor->offset = 0;
		}
		error = context->put_listent(context,
					sbp->flags,
					sbp->name,
					sbp->namelen,
					sbp->valuelen,
					&sbp->name[sbp->namelen]);
		if (error)
			return error;
		if (context->seen_enough)
			break;
		cursor->offset++;
	}

	kmem_free(sbuf);
	return(0);
}

/*
 * Check a leaf attribute block to see if all the entries would fit into
 * a shortform attribute list.
 */
int
xfs_attr_shortform_allfit(
	struct xfs_buf		*bp,
	struct xfs_inode	*dp)
{
	struct xfs_attr_leafblock *leaf;
	struct xfs_attr_leaf_entry *entry;
	xfs_attr_leaf_name_local_t *name_loc;
	struct xfs_attr3_icleaf_hdr leafhdr;
	int			bytes;
	int			i;

	leaf = bp->b_addr;
	xfs_attr3_leaf_hdr_from_disk(&leafhdr, leaf);
	entry = xfs_attr3_leaf_entryp(leaf);

	bytes = sizeof(struct xfs_attr_sf_hdr);
	for (i = 0; i < leafhdr.count; entry++, i++) {
		if (entry->flags & XFS_ATTR_INCOMPLETE)
			continue;		/* don't copy partial entries */
		if (!(entry->flags & XFS_ATTR_LOCAL))
			return(0);
		name_loc = xfs_attr3_leaf_name_local(leaf, i);
		if (name_loc->namelen >= XFS_ATTR_SF_ENTSIZE_MAX)
			return(0);
		if (be16_to_cpu(name_loc->valuelen) >= XFS_ATTR_SF_ENTSIZE_MAX)
			return(0);
		bytes += sizeof(struct xfs_attr_sf_entry) - 1
				+ name_loc->namelen
				+ be16_to_cpu(name_loc->valuelen);
	}
	if ((dp->i_mount->m_flags & XFS_MOUNT_ATTR2) &&
	    (dp->i_d.di_format != XFS_DINODE_FMT_BTREE) &&
	    (bytes == sizeof(struct xfs_attr_sf_hdr)))
		return -1;
	return xfs_attr_shortform_bytesfit(dp, bytes);
}

/*
 * Convert a leaf attribute list to shortform attribute list
 */
int
xfs_attr3_leaf_to_shortform(
	struct xfs_buf		*bp,
	struct xfs_da_args	*args,
	int			forkoff)
{
	struct xfs_attr_leafblock *leaf;
	struct xfs_attr3_icleaf_hdr ichdr;
	struct xfs_attr_leaf_entry *entry;
	struct xfs_attr_leaf_name_local *name_loc;
	struct xfs_da_args	nargs;
	struct xfs_inode	*dp = args->dp;
	char			*tmpbuffer;
	int			error;
	int			i;

	trace_xfs_attr_leaf_to_sf(args);

	tmpbuffer = kmem_alloc(XFS_LBSIZE(dp->i_mount), KM_SLEEP);
	if (!tmpbuffer)
		return ENOMEM;

	memcpy(tmpbuffer, bp->b_addr, XFS_LBSIZE(dp->i_mount));

	leaf = (xfs_attr_leafblock_t *)tmpbuffer;
	xfs_attr3_leaf_hdr_from_disk(&ichdr, leaf);
	entry = xfs_attr3_leaf_entryp(leaf);

	/* XXX (dgc): buffer is about to be marked stale - why zero it? */
	memset(bp->b_addr, 0, XFS_LBSIZE(dp->i_mount));

	/*
	 * Clean out the prior contents of the attribute list.
	 */
	error = xfs_da_shrink_inode(args, 0, bp);
	if (error)
		goto out;

	if (forkoff == -1) {
		ASSERT(dp->i_mount->m_flags & XFS_MOUNT_ATTR2);
		ASSERT(dp->i_d.di_format != XFS_DINODE_FMT_BTREE);
		xfs_attr_fork_reset(dp, args->trans);
		goto out;
	}

	xfs_attr_shortform_create(args);

	/*
	 * Copy the attributes
	 */
	memset((char *)&nargs, 0, sizeof(nargs));
	nargs.dp = dp;
	nargs.firstblock = args->firstblock;
	nargs.flist = args->flist;
	nargs.total = args->total;
	nargs.whichfork = XFS_ATTR_FORK;
	nargs.trans = args->trans;
	nargs.op_flags = XFS_DA_OP_OKNOENT;

	for (i = 0; i < ichdr.count; entry++, i++) {
		if (entry->flags & XFS_ATTR_INCOMPLETE)
			continue;	/* don't copy partial entries */
		if (!entry->nameidx)
			continue;
		ASSERT(entry->flags & XFS_ATTR_LOCAL);
		name_loc = xfs_attr3_leaf_name_local(leaf, i);
		nargs.name = name_loc->nameval;
		nargs.namelen = name_loc->namelen;
		nargs.value = &name_loc->nameval[nargs.namelen];
		nargs.valuelen = be16_to_cpu(name_loc->valuelen);
		nargs.hashval = be32_to_cpu(entry->hashval);
		nargs.flags = XFS_ATTR_NSP_ONDISK_TO_ARGS(entry->flags);
		xfs_attr_shortform_add(&nargs, forkoff);
	}
	error = 0;

out:
	kmem_free(tmpbuffer);
	return error;
}

/*
 * Convert from using a single leaf to a root node and a leaf.
 */
int
xfs_attr3_leaf_to_node(
	struct xfs_da_args	*args)
{
	struct xfs_attr_leafblock *leaf;
	struct xfs_attr3_icleaf_hdr icleafhdr;
	struct xfs_attr_leaf_entry *entries;
	struct xfs_da_node_entry *btree;
	struct xfs_da3_icnode_hdr icnodehdr;
	struct xfs_da_intnode	*node;
	struct xfs_inode	*dp = args->dp;
	struct xfs_mount	*mp = dp->i_mount;
	struct xfs_buf		*bp1 = NULL;
	struct xfs_buf		*bp2 = NULL;
	xfs_dablk_t		blkno;
	int			error;

	trace_xfs_attr_leaf_to_node(args);

	error = xfs_da_grow_inode(args, &blkno);
	if (error)
		goto out;
	error = xfs_attr3_leaf_read(args->trans, dp, 0, -1, &bp1);
	if (error)
		goto out;

	error = xfs_da_get_buf(args->trans, dp, blkno, -1, &bp2, XFS_ATTR_FORK);
	if (error)
		goto out;

	/* copy leaf to new buffer, update identifiers */
	xfs_trans_buf_set_type(args->trans, bp2, XFS_BLFT_ATTR_LEAF_BUF);
	bp2->b_ops = bp1->b_ops;
	memcpy(bp2->b_addr, bp1->b_addr, XFS_LBSIZE(mp));
	if (xfs_sb_version_hascrc(&mp->m_sb)) {
		struct xfs_da3_blkinfo *hdr3 = bp2->b_addr;
		hdr3->blkno = cpu_to_be64(bp2->b_bn);
	}
	xfs_trans_log_buf(args->trans, bp2, 0, XFS_LBSIZE(mp) - 1);

	/*
	 * Set up the new root node.
	 */
	error = xfs_da3_node_create(args, 0, 1, &bp1, XFS_ATTR_FORK);
	if (error)
		goto out;
	node = bp1->b_addr;
	xfs_da3_node_hdr_from_disk(&icnodehdr, node);
	btree = xfs_da3_node_tree_p(node);

	leaf = bp2->b_addr;
	xfs_attr3_leaf_hdr_from_disk(&icleafhdr, leaf);
	entries = xfs_attr3_leaf_entryp(leaf);

	/* both on-disk, don't endian-flip twice */
	btree[0].hashval = entries[icleafhdr.count - 1].hashval;
	btree[0].before = cpu_to_be32(blkno);
	icnodehdr.count = 1;
	xfs_da3_node_hdr_to_disk(node, &icnodehdr);
	xfs_trans_log_buf(args->trans, bp1, 0, XFS_LBSIZE(mp) - 1);
	error = 0;
out:
	return error;
}


/*========================================================================
 * Routines used for growing the Btree.
 *========================================================================*/

/*
 * Create the initial contents of a leaf attribute list
 * or a leaf in a node attribute list.
 */
STATIC int
xfs_attr3_leaf_create(
	struct xfs_da_args	*args,
	xfs_dablk_t		blkno,
	struct xfs_buf		**bpp)
{
	struct xfs_attr_leafblock *leaf;
	struct xfs_attr3_icleaf_hdr ichdr;
	struct xfs_inode	*dp = args->dp;
	struct xfs_mount	*mp = dp->i_mount;
	struct xfs_buf		*bp;
	int			error;

	trace_xfs_attr_leaf_create(args);

	error = xfs_da_get_buf(args->trans, args->dp, blkno, -1, &bp,
					    XFS_ATTR_FORK);
	if (error)
		return error;
	bp->b_ops = &xfs_attr3_leaf_buf_ops;
	xfs_trans_buf_set_type(args->trans, bp, XFS_BLFT_ATTR_LEAF_BUF);
	leaf = bp->b_addr;
	memset(leaf, 0, XFS_LBSIZE(mp));

	memset(&ichdr, 0, sizeof(ichdr));
	ichdr.firstused = XFS_LBSIZE(mp);

	if (xfs_sb_version_hascrc(&mp->m_sb)) {
		struct xfs_da3_blkinfo *hdr3 = bp->b_addr;

		ichdr.magic = XFS_ATTR3_LEAF_MAGIC;

		hdr3->blkno = cpu_to_be64(bp->b_bn);
		hdr3->owner = cpu_to_be64(dp->i_ino);
		uuid_copy(&hdr3->uuid, &mp->m_sb.sb_uuid);

		ichdr.freemap[0].base = sizeof(struct xfs_attr3_leaf_hdr);
	} else {
		ichdr.magic = XFS_ATTR_LEAF_MAGIC;
		ichdr.freemap[0].base = sizeof(struct xfs_attr_leaf_hdr);
	}
	ichdr.freemap[0].size = ichdr.firstused - ichdr.freemap[0].base;

	xfs_attr3_leaf_hdr_to_disk(leaf, &ichdr);
	xfs_trans_log_buf(args->trans, bp, 0, XFS_LBSIZE(mp) - 1);

	*bpp = bp;
	return 0;
}

/*
 * Split the leaf node, rebalance, then add the new entry.
 */
int
xfs_attr3_leaf_split(
	struct xfs_da_state	*state,
	struct xfs_da_state_blk	*oldblk,
	struct xfs_da_state_blk	*newblk)
{
	xfs_dablk_t blkno;
	int error;

	trace_xfs_attr_leaf_split(state->args);

	/*
	 * Allocate space for a new leaf node.
	 */
	ASSERT(oldblk->magic == XFS_ATTR_LEAF_MAGIC);
	error = xfs_da_grow_inode(state->args, &blkno);
	if (error)
		return(error);
	error = xfs_attr3_leaf_create(state->args, blkno, &newblk->bp);
	if (error)
		return(error);
	newblk->blkno = blkno;
	newblk->magic = XFS_ATTR_LEAF_MAGIC;

	/*
	 * Rebalance the entries across the two leaves.
	 * NOTE: rebalance() currently depends on the 2nd block being empty.
	 */
	xfs_attr3_leaf_rebalance(state, oldblk, newblk);
	error = xfs_da3_blk_link(state, oldblk, newblk);
	if (error)
		return(error);

	/*
	 * Save info on "old" attribute for "atomic rename" ops, leaf_add()
	 * modifies the index/blkno/rmtblk/rmtblkcnt fields to show the
	 * "new" attrs info.  Will need the "old" info to remove it later.
	 *
	 * Insert the "new" entry in the correct block.
	 */
	if (state->inleaf) {
		trace_xfs_attr_leaf_add_old(state->args);
		error = xfs_attr3_leaf_add(oldblk->bp, state->args);
	} else {
		trace_xfs_attr_leaf_add_new(state->args);
		error = xfs_attr3_leaf_add(newblk->bp, state->args);
	}

	/*
	 * Update last hashval in each block since we added the name.
	 */
	oldblk->hashval = xfs_attr_leaf_lasthash(oldblk->bp, NULL);
	newblk->hashval = xfs_attr_leaf_lasthash(newblk->bp, NULL);
	return(error);
}

/*
 * Add a name to the leaf attribute list structure.
 */
int
xfs_attr3_leaf_add(
	struct xfs_buf		*bp,
	struct xfs_da_args	*args)
{
	struct xfs_attr_leafblock *leaf;
	struct xfs_attr3_icleaf_hdr ichdr;
	int			tablesize;
	int			entsize;
	int			sum;
	int			tmp;
	int			i;

	trace_xfs_attr_leaf_add(args);

	leaf = bp->b_addr;
	xfs_attr3_leaf_hdr_from_disk(&ichdr, leaf);
	ASSERT(args->index >= 0 && args->index <= ichdr.count);
	entsize = xfs_attr_leaf_newentsize(args->namelen, args->valuelen,
			   args->trans->t_mountp->m_sb.sb_blocksize, NULL);

	/*
	 * Search through freemap for first-fit on new name length.
	 * (may need to figure in size of entry struct too)
	 */
	tablesize = (ichdr.count + 1) * sizeof(xfs_attr_leaf_entry_t)
					+ xfs_attr3_leaf_hdr_size(leaf);
	for (sum = 0, i = XFS_ATTR_LEAF_MAPSIZE - 1; i >= 0; i--) {
		if (tablesize > ichdr.firstused) {
			sum += ichdr.freemap[i].size;
			continue;
		}
		if (!ichdr.freemap[i].size)
			continue;	/* no space in this map */
		tmp = entsize;
		if (ichdr.freemap[i].base < ichdr.firstused)
			tmp += sizeof(xfs_attr_leaf_entry_t);
		if (ichdr.freemap[i].size >= tmp) {
			tmp = xfs_attr3_leaf_add_work(bp, &ichdr, args, i);
			goto out_log_hdr;
		}
		sum += ichdr.freemap[i].size;
	}

	/*
	 * If there are no holes in the address space of the block,
	 * and we don't have enough freespace, then compaction will do us
	 * no good and we should just give up.
	 */
	if (!ichdr.holes && sum < entsize)
		return XFS_ERROR(ENOSPC);

	/*
	 * Compact the entries to coalesce free space.
	 * This may change the hdr->count via dropping INCOMPLETE entries.
	 */
	xfs_attr3_leaf_compact(args, &ichdr, bp);

	/*
	 * After compaction, the block is guaranteed to have only one
	 * free region, in freemap[0].  If it is not big enough, give up.
	 */
	if (ichdr.freemap[0].size < (entsize + sizeof(xfs_attr_leaf_entry_t))) {
		tmp = ENOSPC;
		goto out_log_hdr;
	}

	tmp = xfs_attr3_leaf_add_work(bp, &ichdr, args, 0);

out_log_hdr:
	xfs_attr3_leaf_hdr_to_disk(leaf, &ichdr);
	xfs_trans_log_buf(args->trans, bp,
		XFS_DA_LOGRANGE(leaf, &leaf->hdr,
				xfs_attr3_leaf_hdr_size(leaf)));
	return tmp;
}

/*
 * Add a name to a leaf attribute list structure.
 */
STATIC int
xfs_attr3_leaf_add_work(
	struct xfs_buf		*bp,
	struct xfs_attr3_icleaf_hdr *ichdr,
	struct xfs_da_args	*args,
	int			mapindex)
{
	struct xfs_attr_leafblock *leaf;
	struct xfs_attr_leaf_entry *entry;
	struct xfs_attr_leaf_name_local *name_loc;
	struct xfs_attr_leaf_name_remote *name_rmt;
	struct xfs_mount	*mp;
	int			tmp;
	int			i;

	trace_xfs_attr_leaf_add_work(args);

	leaf = bp->b_addr;
	ASSERT(mapindex >= 0 && mapindex < XFS_ATTR_LEAF_MAPSIZE);
	ASSERT(args->index >= 0 && args->index <= ichdr->count);

	/*
	 * Force open some space in the entry array and fill it in.
	 */
	entry = &xfs_attr3_leaf_entryp(leaf)[args->index];
	if (args->index < ichdr->count) {
		tmp  = ichdr->count - args->index;
		tmp *= sizeof(xfs_attr_leaf_entry_t);
		memmove(entry + 1, entry, tmp);
		xfs_trans_log_buf(args->trans, bp,
		    XFS_DA_LOGRANGE(leaf, entry, tmp + sizeof(*entry)));
	}
	ichdr->count++;

	/*
	 * Allocate space for the new string (at the end of the run).
	 */
	mp = args->trans->t_mountp;
	ASSERT(ichdr->freemap[mapindex].base < XFS_LBSIZE(mp));
	ASSERT((ichdr->freemap[mapindex].base & 0x3) == 0);
	ASSERT(ichdr->freemap[mapindex].size >=
		xfs_attr_leaf_newentsize(args->namelen, args->valuelen,
					 mp->m_sb.sb_blocksize, NULL));
	ASSERT(ichdr->freemap[mapindex].size < XFS_LBSIZE(mp));
	ASSERT((ichdr->freemap[mapindex].size & 0x3) == 0);

	ichdr->freemap[mapindex].size -=
			xfs_attr_leaf_newentsize(args->namelen, args->valuelen,
						 mp->m_sb.sb_blocksize, &tmp);

	entry->nameidx = cpu_to_be16(ichdr->freemap[mapindex].base +
				     ichdr->freemap[mapindex].size);
	entry->hashval = cpu_to_be32(args->hashval);
	entry->flags = tmp ? XFS_ATTR_LOCAL : 0;
	entry->flags |= XFS_ATTR_NSP_ARGS_TO_ONDISK(args->flags);
	if (args->op_flags & XFS_DA_OP_RENAME) {
		entry->flags |= XFS_ATTR_INCOMPLETE;
		if ((args->blkno2 == args->blkno) &&
		    (args->index2 <= args->index)) {
			args->index2++;
		}
	}
	xfs_trans_log_buf(args->trans, bp,
			  XFS_DA_LOGRANGE(leaf, entry, sizeof(*entry)));
	ASSERT((args->index == 0) ||
	       (be32_to_cpu(entry->hashval) >= be32_to_cpu((entry-1)->hashval)));
	ASSERT((args->index == ichdr->count - 1) ||
	       (be32_to_cpu(entry->hashval) <= be32_to_cpu((entry+1)->hashval)));

	/*
	 * For "remote" attribute values, simply note that we need to
	 * allocate space for the "remote" value.  We can't actually
	 * allocate the extents in this transaction, and we can't decide
	 * which blocks they should be as we might allocate more blocks
	 * as part of this transaction (a split operation for example).
	 */
	if (entry->flags & XFS_ATTR_LOCAL) {
		name_loc = xfs_attr3_leaf_name_local(leaf, args->index);
		name_loc->namelen = args->namelen;
		name_loc->valuelen = cpu_to_be16(args->valuelen);
		memcpy((char *)name_loc->nameval, args->name, args->namelen);
		memcpy((char *)&name_loc->nameval[args->namelen], args->value,
				   be16_to_cpu(name_loc->valuelen));
	} else {
		name_rmt = xfs_attr3_leaf_name_remote(leaf, args->index);
		name_rmt->namelen = args->namelen;
		memcpy((char *)name_rmt->name, args->name, args->namelen);
		entry->flags |= XFS_ATTR_INCOMPLETE;
		/* just in case */
		name_rmt->valuelen = 0;
		name_rmt->valueblk = 0;
		args->rmtblkno = 1;
		args->rmtblkcnt = xfs_attr3_rmt_blocks(mp, args->valuelen);
	}
	xfs_trans_log_buf(args->trans, bp,
	     XFS_DA_LOGRANGE(leaf, xfs_attr3_leaf_name(leaf, args->index),
				   xfs_attr_leaf_entsize(leaf, args->index)));

	/*
	 * Update the control info for this leaf node
	 */
	if (be16_to_cpu(entry->nameidx) < ichdr->firstused)
		ichdr->firstused = be16_to_cpu(entry->nameidx);

	ASSERT(ichdr->firstused >= ichdr->count * sizeof(xfs_attr_leaf_entry_t)
					+ xfs_attr3_leaf_hdr_size(leaf));
	tmp = (ichdr->count - 1) * sizeof(xfs_attr_leaf_entry_t)
					+ xfs_attr3_leaf_hdr_size(leaf);

	for (i = 0; i < XFS_ATTR_LEAF_MAPSIZE; i++) {
		if (ichdr->freemap[i].base == tmp) {
			ichdr->freemap[i].base += sizeof(xfs_attr_leaf_entry_t);
			ichdr->freemap[i].size -= sizeof(xfs_attr_leaf_entry_t);
		}
	}
	ichdr->usedbytes += xfs_attr_leaf_entsize(leaf, args->index);
	return 0;
}

/*
 * Garbage collect a leaf attribute list block by copying it to a new buffer.
 */
STATIC void
xfs_attr3_leaf_compact(
	struct xfs_da_args	*args,
	struct xfs_attr3_icleaf_hdr *ichdr_dst,
	struct xfs_buf		*bp)
{
	struct xfs_attr_leafblock *leaf_src;
	struct xfs_attr_leafblock *leaf_dst;
	struct xfs_attr3_icleaf_hdr ichdr_src;
	struct xfs_trans	*trans = args->trans;
	struct xfs_mount	*mp = trans->t_mountp;
	char			*tmpbuffer;

	trace_xfs_attr_leaf_compact(args);

	tmpbuffer = kmem_alloc(XFS_LBSIZE(mp), KM_SLEEP);
	memcpy(tmpbuffer, bp->b_addr, XFS_LBSIZE(mp));
	memset(bp->b_addr, 0, XFS_LBSIZE(mp));
	leaf_src = (xfs_attr_leafblock_t *)tmpbuffer;
	leaf_dst = bp->b_addr;

	/*
	 * Copy the on-disk header back into the destination buffer to ensure
	 * all the information in the header that is not part of the incore
	 * header structure is preserved.
	 */
	memcpy(bp->b_addr, tmpbuffer, xfs_attr3_leaf_hdr_size(leaf_src));

	/* Initialise the incore headers */
	ichdr_src = *ichdr_dst;	/* struct copy */
	ichdr_dst->firstused = XFS_LBSIZE(mp);
	ichdr_dst->usedbytes = 0;
	ichdr_dst->count = 0;
	ichdr_dst->holes = 0;
	ichdr_dst->freemap[0].base = xfs_attr3_leaf_hdr_size(leaf_src);
	ichdr_dst->freemap[0].size = ichdr_dst->firstused -
						ichdr_dst->freemap[0].base;


	/* write the header back to initialise the underlying buffer */
	xfs_attr3_leaf_hdr_to_disk(leaf_dst, ichdr_dst);

	/*
	 * Copy all entry's in the same (sorted) order,
	 * but allocate name/value pairs packed and in sequence.
	 */
	xfs_attr3_leaf_moveents(leaf_src, &ichdr_src, 0, leaf_dst, ichdr_dst, 0,
				ichdr_src.count, mp);
	/*
	 * this logs the entire buffer, but the caller must write the header
	 * back to the buffer when it is finished modifying it.
	 */
	xfs_trans_log_buf(trans, bp, 0, XFS_LBSIZE(mp) - 1);

	kmem_free(tmpbuffer);
}

/*
 * Compare two leaf blocks "order".
 * Return 0 unless leaf2 should go before leaf1.
 */
static int
xfs_attr3_leaf_order(
	struct xfs_buf	*leaf1_bp,
	struct xfs_attr3_icleaf_hdr *leaf1hdr,
	struct xfs_buf	*leaf2_bp,
	struct xfs_attr3_icleaf_hdr *leaf2hdr)
{
	struct xfs_attr_leaf_entry *entries1;
	struct xfs_attr_leaf_entry *entries2;

	entries1 = xfs_attr3_leaf_entryp(leaf1_bp->b_addr);
	entries2 = xfs_attr3_leaf_entryp(leaf2_bp->b_addr);
	if (leaf1hdr->count > 0 && leaf2hdr->count > 0 &&
	    ((be32_to_cpu(entries2[0].hashval) <
	      be32_to_cpu(entries1[0].hashval)) ||
	     (be32_to_cpu(entries2[leaf2hdr->count - 1].hashval) <
	      be32_to_cpu(entries1[leaf1hdr->count - 1].hashval)))) {
		return 1;
	}
	return 0;
}

int
xfs_attr_leaf_order(
	struct xfs_buf	*leaf1_bp,
	struct xfs_buf	*leaf2_bp)
{
	struct xfs_attr3_icleaf_hdr ichdr1;
	struct xfs_attr3_icleaf_hdr ichdr2;

	xfs_attr3_leaf_hdr_from_disk(&ichdr1, leaf1_bp->b_addr);
	xfs_attr3_leaf_hdr_from_disk(&ichdr2, leaf2_bp->b_addr);
	return xfs_attr3_leaf_order(leaf1_bp, &ichdr1, leaf2_bp, &ichdr2);
}

/*
 * Redistribute the attribute list entries between two leaf nodes,
 * taking into account the size of the new entry.
 *
 * NOTE: if new block is empty, then it will get the upper half of the
 * old block.  At present, all (one) callers pass in an empty second block.
 *
 * This code adjusts the args->index/blkno and args->index2/blkno2 fields
 * to match what it is doing in splitting the attribute leaf block.  Those
 * values are used in "atomic rename" operations on attributes.  Note that
 * the "new" and "old" values can end up in different blocks.
 */
STATIC void
xfs_attr3_leaf_rebalance(
	struct xfs_da_state	*state,
	struct xfs_da_state_blk	*blk1,
	struct xfs_da_state_blk	*blk2)
{
	struct xfs_da_args	*args;
	struct xfs_attr_leafblock *leaf1;
	struct xfs_attr_leafblock *leaf2;
	struct xfs_attr3_icleaf_hdr ichdr1;
	struct xfs_attr3_icleaf_hdr ichdr2;
	struct xfs_attr_leaf_entry *entries1;
	struct xfs_attr_leaf_entry *entries2;
	int			count;
	int			totallen;
	int			max;
	int			space;
	int			swap;

	/*
	 * Set up environment.
	 */
	ASSERT(blk1->magic == XFS_ATTR_LEAF_MAGIC);
	ASSERT(blk2->magic == XFS_ATTR_LEAF_MAGIC);
	leaf1 = blk1->bp->b_addr;
	leaf2 = blk2->bp->b_addr;
	xfs_attr3_leaf_hdr_from_disk(&ichdr1, leaf1);
	xfs_attr3_leaf_hdr_from_disk(&ichdr2, leaf2);
	ASSERT(ichdr2.count == 0);
	args = state->args;

	trace_xfs_attr_leaf_rebalance(args);

	/*
	 * Check ordering of blocks, reverse if it makes things simpler.
	 *
	 * NOTE: Given that all (current) callers pass in an empty
	 * second block, this code should never set "swap".
	 */
	swap = 0;
	if (xfs_attr3_leaf_order(blk1->bp, &ichdr1, blk2->bp, &ichdr2)) {
		struct xfs_da_state_blk	*tmp_blk;
		struct xfs_attr3_icleaf_hdr tmp_ichdr;

		tmp_blk = blk1;
		blk1 = blk2;
		blk2 = tmp_blk;

		/* struct copies to swap them rather than reconverting */
		tmp_ichdr = ichdr1;
		ichdr1 = ichdr2;
		ichdr2 = tmp_ichdr;

		leaf1 = blk1->bp->b_addr;
		leaf2 = blk2->bp->b_addr;
		swap = 1;
	}

	/*
	 * Examine entries until we reduce the absolute difference in
	 * byte usage between the two blocks to a minimum.  Then get
	 * the direction to copy and the number of elements to move.
	 *
	 * "inleaf" is true if the new entry should be inserted into blk1.
	 * If "swap" is also true, then reverse the sense of "inleaf".
	 */
	state->inleaf = xfs_attr3_leaf_figure_balance(state, blk1, &ichdr1,
						      blk2, &ichdr2,
						      &count, &totallen);
	if (swap)
		state->inleaf = !state->inleaf;

	/*
	 * Move any entries required from leaf to leaf:
	 */
	if (count < ichdr1.count) {
		/*
		 * Figure the total bytes to be added to the destination leaf.
		 */
		/* number entries being moved */
		count = ichdr1.count - count;
		space  = ichdr1.usedbytes - totallen;
		space += count * sizeof(xfs_attr_leaf_entry_t);

		/*
		 * leaf2 is the destination, compact it if it looks tight.
		 */
		max  = ichdr2.firstused - xfs_attr3_leaf_hdr_size(leaf1);
		max -= ichdr2.count * sizeof(xfs_attr_leaf_entry_t);
		if (space > max)
			xfs_attr3_leaf_compact(args, &ichdr2, blk2->bp);

		/*
		 * Move high entries from leaf1 to low end of leaf2.
		 */
		xfs_attr3_leaf_moveents(leaf1, &ichdr1, ichdr1.count - count,
				leaf2, &ichdr2, 0, count, state->mp);

	} else if (count > ichdr1.count) {
		/*
		 * I assert that since all callers pass in an empty
		 * second buffer, this code should never execute.
		 */
		ASSERT(0);

		/*
		 * Figure the total bytes to be added to the destination leaf.
		 */
		/* number entries being moved */
		count -= ichdr1.count;
		space  = totallen - ichdr1.usedbytes;
		space += count * sizeof(xfs_attr_leaf_entry_t);

		/*
		 * leaf1 is the destination, compact it if it looks tight.
		 */
		max  = ichdr1.firstused - xfs_attr3_leaf_hdr_size(leaf1);
		max -= ichdr1.count * sizeof(xfs_attr_leaf_entry_t);
		if (space > max)
			xfs_attr3_leaf_compact(args, &ichdr1, blk1->bp);

		/*
		 * Move low entries from leaf2 to high end of leaf1.
		 */
		xfs_attr3_leaf_moveents(leaf2, &ichdr2, 0, leaf1, &ichdr1,
					ichdr1.count, count, state->mp);
	}

	xfs_attr3_leaf_hdr_to_disk(leaf1, &ichdr1);
	xfs_attr3_leaf_hdr_to_disk(leaf2, &ichdr2);
	xfs_trans_log_buf(args->trans, blk1->bp, 0, state->blocksize-1);
	xfs_trans_log_buf(args->trans, blk2->bp, 0, state->blocksize-1);

	/*
	 * Copy out last hashval in each block for B-tree code.
	 */
	entries1 = xfs_attr3_leaf_entryp(leaf1);
	entries2 = xfs_attr3_leaf_entryp(leaf2);
	blk1->hashval = be32_to_cpu(entries1[ichdr1.count - 1].hashval);
	blk2->hashval = be32_to_cpu(entries2[ichdr2.count - 1].hashval);

	/*
	 * Adjust the expected index for insertion.
	 * NOTE: this code depends on the (current) situation that the
	 * second block was originally empty.
	 *
	 * If the insertion point moved to the 2nd block, we must adjust
	 * the index.  We must also track the entry just following the
	 * new entry for use in an "atomic rename" operation, that entry
	 * is always the "old" entry and the "new" entry is what we are
	 * inserting.  The index/blkno fields refer to the "old" entry,
	 * while the index2/blkno2 fields refer to the "new" entry.
	 */
	if (blk1->index > ichdr1.count) {
		ASSERT(state->inleaf == 0);
		blk2->index = blk1->index - ichdr1.count;
		args->index = args->index2 = blk2->index;
		args->blkno = args->blkno2 = blk2->blkno;
	} else if (blk1->index == ichdr1.count) {
		if (state->inleaf) {
			args->index = blk1->index;
			args->blkno = blk1->blkno;
			args->index2 = 0;
			args->blkno2 = blk2->blkno;
		} else {
			/*
			 * On a double leaf split, the original attr location
			 * is already stored in blkno2/index2, so don't
			 * overwrite it overwise we corrupt the tree.
			 */
			blk2->index = blk1->index - ichdr1.count;
			args->index = blk2->index;
			args->blkno = blk2->blkno;
			if (!state->extravalid) {
				/*
				 * set the new attr location to match the old
				 * one and let the higher level split code
				 * decide where in the leaf to place it.
				 */
				args->index2 = blk2->index;
				args->blkno2 = blk2->blkno;
			}
		}
	} else {
		ASSERT(state->inleaf == 1);
		args->index = args->index2 = blk1->index;
		args->blkno = args->blkno2 = blk1->blkno;
	}
}

/*
 * Examine entries until we reduce the absolute difference in
 * byte usage between the two blocks to a minimum.
 * GROT: Is this really necessary?  With other than a 512 byte blocksize,
 * GROT: there will always be enough room in either block for a new entry.
 * GROT: Do a double-split for this case?
 */
STATIC int
xfs_attr3_leaf_figure_balance(
	struct xfs_da_state		*state,
	struct xfs_da_state_blk		*blk1,
	struct xfs_attr3_icleaf_hdr	*ichdr1,
	struct xfs_da_state_blk		*blk2,
	struct xfs_attr3_icleaf_hdr	*ichdr2,
	int				*countarg,
	int				*usedbytesarg)
{
	struct xfs_attr_leafblock	*leaf1 = blk1->bp->b_addr;
	struct xfs_attr_leafblock	*leaf2 = blk2->bp->b_addr;
	struct xfs_attr_leaf_entry	*entry;
	int				count;
	int				max;
	int				index;
	int				totallen = 0;
	int				half;
	int				lastdelta;
	int				foundit = 0;
	int				tmp;

	/*
	 * Examine entries until we reduce the absolute difference in
	 * byte usage between the two blocks to a minimum.
	 */
	max = ichdr1->count + ichdr2->count;
	half = (max + 1) * sizeof(*entry);
	half += ichdr1->usedbytes + ichdr2->usedbytes +
			xfs_attr_leaf_newentsize(state->args->namelen,
						 state->args->valuelen,
						 state->blocksize, NULL);
	half /= 2;
	lastdelta = state->blocksize;
	entry = xfs_attr3_leaf_entryp(leaf1);
	for (count = index = 0; count < max; entry++, index++, count++) {

#define XFS_ATTR_ABS(A)	(((A) < 0) ? -(A) : (A))
		/*
		 * The new entry is in the first block, account for it.
		 */
		if (count == blk1->index) {
			tmp = totallen + sizeof(*entry) +
				xfs_attr_leaf_newentsize(
						state->args->namelen,
						state->args->valuelen,
						state->blocksize, NULL);
			if (XFS_ATTR_ABS(half - tmp) > lastdelta)
				break;
			lastdelta = XFS_ATTR_ABS(half - tmp);
			totallen = tmp;
			foundit = 1;
		}

		/*
		 * Wrap around into the second block if necessary.
		 */
		if (count == ichdr1->count) {
			leaf1 = leaf2;
			entry = xfs_attr3_leaf_entryp(leaf1);
			index = 0;
		}

		/*
		 * Figure out if next leaf entry would be too much.
		 */
		tmp = totallen + sizeof(*entry) + xfs_attr_leaf_entsize(leaf1,
									index);
		if (XFS_ATTR_ABS(half - tmp) > lastdelta)
			break;
		lastdelta = XFS_ATTR_ABS(half - tmp);
		totallen = tmp;
#undef XFS_ATTR_ABS
	}

	/*
	 * Calculate the number of usedbytes that will end up in lower block.
	 * If new entry not in lower block, fix up the count.
	 */
	totallen -= count * sizeof(*entry);
	if (foundit) {
		totallen -= sizeof(*entry) +
				xfs_attr_leaf_newentsize(
						state->args->namelen,
						state->args->valuelen,
						state->blocksize, NULL);
	}

	*countarg = count;
	*usedbytesarg = totallen;
	return foundit;
}

/*========================================================================
 * Routines used for shrinking the Btree.
 *========================================================================*/

/*
 * Check a leaf block and its neighbors to see if the block should be
 * collapsed into one or the other neighbor.  Always keep the block
 * with the smaller block number.
 * If the current block is over 50% full, don't try to join it, return 0.
 * If the block is empty, fill in the state structure and return 2.
 * If it can be collapsed, fill in the state structure and return 1.
 * If nothing can be done, return 0.
 *
 * GROT: allow for INCOMPLETE entries in calculation.
 */
int
xfs_attr3_leaf_toosmall(
	struct xfs_da_state	*state,
	int			*action)
{
	struct xfs_attr_leafblock *leaf;
	struct xfs_da_state_blk	*blk;
	struct xfs_attr3_icleaf_hdr ichdr;
	struct xfs_buf		*bp;
	xfs_dablk_t		blkno;
	int			bytes;
	int			forward;
	int			error;
	int			retval;
	int			i;

	trace_xfs_attr_leaf_toosmall(state->args);

	/*
	 * Check for the degenerate case of the block being over 50% full.
	 * If so, it's not worth even looking to see if we might be able
	 * to coalesce with a sibling.
	 */
	blk = &state->path.blk[ state->path.active-1 ];
	leaf = blk->bp->b_addr;
	xfs_attr3_leaf_hdr_from_disk(&ichdr, leaf);
	bytes = xfs_attr3_leaf_hdr_size(leaf) +
		ichdr.count * sizeof(xfs_attr_leaf_entry_t) +
		ichdr.usedbytes;
	if (bytes > (state->blocksize >> 1)) {
		*action = 0;	/* blk over 50%, don't try to join */
		return(0);
	}

	/*
	 * Check for the degenerate case of the block being empty.
	 * If the block is empty, we'll simply delete it, no need to
	 * coalesce it with a sibling block.  We choose (arbitrarily)
	 * to merge with the forward block unless it is NULL.
	 */
	if (ichdr.count == 0) {
		/*
		 * Make altpath point to the block we want to keep and
		 * path point to the block we want to drop (this one).
		 */
		forward = (ichdr.forw != 0);
		memcpy(&state->altpath, &state->path, sizeof(state->path));
		error = xfs_da3_path_shift(state, &state->altpath, forward,
						 0, &retval);
		if (error)
			return(error);
		if (retval) {
			*action = 0;
		} else {
			*action = 2;
		}
		return 0;
	}

	/*
	 * Examine each sibling block to see if we can coalesce with
	 * at least 25% free space to spare.  We need to figure out
	 * whether to merge with the forward or the backward block.
	 * We prefer coalescing with the lower numbered sibling so as
	 * to shrink an attribute list over time.
	 */
	/* start with smaller blk num */
	forward = ichdr.forw < ichdr.back;
	for (i = 0; i < 2; forward = !forward, i++) {
		struct xfs_attr3_icleaf_hdr ichdr2;
		if (forward)
			blkno = ichdr.forw;
		else
			blkno = ichdr.back;
		if (blkno == 0)
			continue;
		error = xfs_attr3_leaf_read(state->args->trans, state->args->dp,
					blkno, -1, &bp);
		if (error)
			return(error);

		xfs_attr3_leaf_hdr_from_disk(&ichdr2, bp->b_addr);

		bytes = state->blocksize - (state->blocksize >> 2) -
			ichdr.usedbytes - ichdr2.usedbytes -
			((ichdr.count + ichdr2.count) *
					sizeof(xfs_attr_leaf_entry_t)) -
			xfs_attr3_leaf_hdr_size(leaf);

		xfs_trans_brelse(state->args->trans, bp);
		if (bytes >= 0)
			break;	/* fits with at least 25% to spare */
	}
	if (i >= 2) {
		*action = 0;
		return(0);
	}

	/*
	 * Make altpath point to the block we want to keep (the lower
	 * numbered block) and path point to the block we want to drop.
	 */
	memcpy(&state->altpath, &state->path, sizeof(state->path));
	if (blkno < blk->blkno) {
		error = xfs_da3_path_shift(state, &state->altpath, forward,
						 0, &retval);
	} else {
		error = xfs_da3_path_shift(state, &state->path, forward,
						 0, &retval);
	}
	if (error)
		return(error);
	if (retval) {
		*action = 0;
	} else {
		*action = 1;
	}
	return(0);
}

/*
 * Remove a name from the leaf attribute list structure.
 *
 * Return 1 if leaf is less than 37% full, 0 if >= 37% full.
 * If two leaves are 37% full, when combined they will leave 25% free.
 */
int
xfs_attr3_leaf_remove(
	struct xfs_buf		*bp,
	struct xfs_da_args	*args)
{
	struct xfs_attr_leafblock *leaf;
	struct xfs_attr3_icleaf_hdr ichdr;
	struct xfs_attr_leaf_entry *entry;
	struct xfs_mount	*mp = args->trans->t_mountp;
	int			before;
	int			after;
	int			smallest;
	int			entsize;
	int			tablesize;
	int			tmp;
	int			i;

	trace_xfs_attr_leaf_remove(args);

	leaf = bp->b_addr;
	xfs_attr3_leaf_hdr_from_disk(&ichdr, leaf);

	ASSERT(ichdr.count > 0 && ichdr.count < XFS_LBSIZE(mp) / 8);
	ASSERT(args->index >= 0 && args->index < ichdr.count);
	ASSERT(ichdr.firstused >= ichdr.count * sizeof(*entry) +
					xfs_attr3_leaf_hdr_size(leaf));

	entry = &xfs_attr3_leaf_entryp(leaf)[args->index];

	ASSERT(be16_to_cpu(entry->nameidx) >= ichdr.firstused);
	ASSERT(be16_to_cpu(entry->nameidx) < XFS_LBSIZE(mp));

	/*
	 * Scan through free region table:
	 *    check for adjacency of free'd entry with an existing one,
	 *    find smallest free region in case we need to replace it,
	 *    adjust any map that borders the entry table,
	 */
	tablesize = ichdr.count * sizeof(xfs_attr_leaf_entry_t)
					+ xfs_attr3_leaf_hdr_size(leaf);
	tmp = ichdr.freemap[0].size;
	before = after = -1;
	smallest = XFS_ATTR_LEAF_MAPSIZE - 1;
	entsize = xfs_attr_leaf_entsize(leaf, args->index);
	for (i = 0; i < XFS_ATTR_LEAF_MAPSIZE; i++) {
		ASSERT(ichdr.freemap[i].base < XFS_LBSIZE(mp));
		ASSERT(ichdr.freemap[i].size < XFS_LBSIZE(mp));
		if (ichdr.freemap[i].base == tablesize) {
			ichdr.freemap[i].base -= sizeof(xfs_attr_leaf_entry_t);
			ichdr.freemap[i].size += sizeof(xfs_attr_leaf_entry_t);
		}

		if (ichdr.freemap[i].base + ichdr.freemap[i].size ==
				be16_to_cpu(entry->nameidx)) {
			before = i;
		} else if (ichdr.freemap[i].base ==
				(be16_to_cpu(entry->nameidx) + entsize)) {
			after = i;
		} else if (ichdr.freemap[i].size < tmp) {
			tmp = ichdr.freemap[i].size;
			smallest = i;
		}
	}

	/*
	 * Coalesce adjacent freemap regions,
	 * or replace the smallest region.
	 */
	if ((before >= 0) || (after >= 0)) {
		if ((before >= 0) && (after >= 0)) {
			ichdr.freemap[before].size += entsize;
			ichdr.freemap[before].size += ichdr.freemap[after].size;
			ichdr.freemap[after].base = 0;
			ichdr.freemap[after].size = 0;
		} else if (before >= 0) {
			ichdr.freemap[before].size += entsize;
		} else {
			ichdr.freemap[after].base = be16_to_cpu(entry->nameidx);
			ichdr.freemap[after].size += entsize;
		}
	} else {
		/*
		 * Replace smallest region (if it is smaller than free'd entry)
		 */
		if (ichdr.freemap[smallest].size < entsize) {
			ichdr.freemap[smallest].base = be16_to_cpu(entry->nameidx);
			ichdr.freemap[smallest].size = entsize;
		}
	}

	/*
	 * Did we remove the first entry?
	 */
	if (be16_to_cpu(entry->nameidx) == ichdr.firstused)
		smallest = 1;
	else
		smallest = 0;

	/*
	 * Compress the remaining entries and zero out the removed stuff.
	 */
	memset(xfs_attr3_leaf_name(leaf, args->index), 0, entsize);
	ichdr.usedbytes -= entsize;
	xfs_trans_log_buf(args->trans, bp,
	     XFS_DA_LOGRANGE(leaf, xfs_attr3_leaf_name(leaf, args->index),
				   entsize));

	tmp = (ichdr.count - args->index) * sizeof(xfs_attr_leaf_entry_t);
	memmove(entry, entry + 1, tmp);
	ichdr.count--;
	xfs_trans_log_buf(args->trans, bp,
	    XFS_DA_LOGRANGE(leaf, entry, tmp + sizeof(xfs_attr_leaf_entry_t)));

	entry = &xfs_attr3_leaf_entryp(leaf)[ichdr.count];
	memset(entry, 0, sizeof(xfs_attr_leaf_entry_t));

	/*
	 * If we removed the first entry, re-find the first used byte
	 * in the name area.  Note that if the entry was the "firstused",
	 * then we don't have a "hole" in our block resulting from
	 * removing the name.
	 */
	if (smallest) {
		tmp = XFS_LBSIZE(mp);
		entry = xfs_attr3_leaf_entryp(leaf);
		for (i = ichdr.count - 1; i >= 0; entry++, i--) {
			ASSERT(be16_to_cpu(entry->nameidx) >= ichdr.firstused);
			ASSERT(be16_to_cpu(entry->nameidx) < XFS_LBSIZE(mp));

			if (be16_to_cpu(entry->nameidx) < tmp)
				tmp = be16_to_cpu(entry->nameidx);
		}
		ichdr.firstused = tmp;
		if (!ichdr.firstused)
			ichdr.firstused = tmp - XFS_ATTR_LEAF_NAME_ALIGN;
	} else {
		ichdr.holes = 1;	/* mark as needing compaction */
	}
	xfs_attr3_leaf_hdr_to_disk(leaf, &ichdr);
	xfs_trans_log_buf(args->trans, bp,
			  XFS_DA_LOGRANGE(leaf, &leaf->hdr,
					  xfs_attr3_leaf_hdr_size(leaf)));

	/*
	 * Check if leaf is less than 50% full, caller may want to
	 * "join" the leaf with a sibling if so.
	 */
	tmp = ichdr.usedbytes + xfs_attr3_leaf_hdr_size(leaf) +
	      ichdr.count * sizeof(xfs_attr_leaf_entry_t);

	return tmp < mp->m_attr_magicpct; /* leaf is < 37% full */
}

/*
 * Move all the attribute list entries from drop_leaf into save_leaf.
 */
void
xfs_attr3_leaf_unbalance(
	struct xfs_da_state	*state,
	struct xfs_da_state_blk	*drop_blk,
	struct xfs_da_state_blk	*save_blk)
{
	struct xfs_attr_leafblock *drop_leaf = drop_blk->bp->b_addr;
	struct xfs_attr_leafblock *save_leaf = save_blk->bp->b_addr;
	struct xfs_attr3_icleaf_hdr drophdr;
	struct xfs_attr3_icleaf_hdr savehdr;
	struct xfs_attr_leaf_entry *entry;
	struct xfs_mount	*mp = state->mp;

	trace_xfs_attr_leaf_unbalance(state->args);

	drop_leaf = drop_blk->bp->b_addr;
	save_leaf = save_blk->bp->b_addr;
	xfs_attr3_leaf_hdr_from_disk(&drophdr, drop_leaf);
	xfs_attr3_leaf_hdr_from_disk(&savehdr, save_leaf);
	entry = xfs_attr3_leaf_entryp(drop_leaf);

	/*
	 * Save last hashval from dying block for later Btree fixup.
	 */
	drop_blk->hashval = be32_to_cpu(entry[drophdr.count - 1].hashval);

	/*
	 * Check if we need a temp buffer, or can we do it in place.
	 * Note that we don't check "leaf" for holes because we will
	 * always be dropping it, toosmall() decided that for us already.
	 */
	if (savehdr.holes == 0) {
		/*
		 * dest leaf has no holes, so we add there.  May need
		 * to make some room in the entry array.
		 */
		if (xfs_attr3_leaf_order(save_blk->bp, &savehdr,
					 drop_blk->bp, &drophdr)) {
			xfs_attr3_leaf_moveents(drop_leaf, &drophdr, 0,
						save_leaf, &savehdr, 0,
						drophdr.count, mp);
		} else {
			xfs_attr3_leaf_moveents(drop_leaf, &drophdr, 0,
						save_leaf, &savehdr,
						savehdr.count, drophdr.count, mp);
		}
	} else {
		/*
		 * Destination has holes, so we make a temporary copy
		 * of the leaf and add them both to that.
		 */
		struct xfs_attr_leafblock *tmp_leaf;
		struct xfs_attr3_icleaf_hdr tmphdr;

		tmp_leaf = kmem_zalloc(state->blocksize, KM_SLEEP);

		/*
		 * Copy the header into the temp leaf so that all the stuff
		 * not in the incore header is present and gets copied back in
		 * once we've moved all the entries.
		 */
		memcpy(tmp_leaf, save_leaf, xfs_attr3_leaf_hdr_size(save_leaf));

		memset(&tmphdr, 0, sizeof(tmphdr));
		tmphdr.magic = savehdr.magic;
		tmphdr.forw = savehdr.forw;
		tmphdr.back = savehdr.back;
		tmphdr.firstused = state->blocksize;

		/* write the header to the temp buffer to initialise it */
		xfs_attr3_leaf_hdr_to_disk(tmp_leaf, &tmphdr);

		if (xfs_attr3_leaf_order(save_blk->bp, &savehdr,
					 drop_blk->bp, &drophdr)) {
			xfs_attr3_leaf_moveents(drop_leaf, &drophdr, 0,
						tmp_leaf, &tmphdr, 0,
						drophdr.count, mp);
			xfs_attr3_leaf_moveents(save_leaf, &savehdr, 0,
						tmp_leaf, &tmphdr, tmphdr.count,
						savehdr.count, mp);
		} else {
			xfs_attr3_leaf_moveents(save_leaf, &savehdr, 0,
						tmp_leaf, &tmphdr, 0,
						savehdr.count, mp);
			xfs_attr3_leaf_moveents(drop_leaf, &drophdr, 0,
						tmp_leaf, &tmphdr, tmphdr.count,
						drophdr.count, mp);
		}
		memcpy(save_leaf, tmp_leaf, state->blocksize);
		savehdr = tmphdr; /* struct copy */
		kmem_free(tmp_leaf);
	}

	xfs_attr3_leaf_hdr_to_disk(save_leaf, &savehdr);
	xfs_trans_log_buf(state->args->trans, save_blk->bp, 0,
					   state->blocksize - 1);

	/*
	 * Copy out last hashval in each block for B-tree code.
	 */
	entry = xfs_attr3_leaf_entryp(save_leaf);
	save_blk->hashval = be32_to_cpu(entry[savehdr.count - 1].hashval);
}

/*========================================================================
 * Routines used for finding things in the Btree.
 *========================================================================*/

/*
 * Look up a name in a leaf attribute list structure.
 * This is the internal routine, it uses the caller's buffer.
 *
 * Note that duplicate keys are allowed, but only check within the
 * current leaf node.  The Btree code must check in adjacent leaf nodes.
 *
 * Return in args->index the index into the entry[] array of either
 * the found entry, or where the entry should have been (insert before
 * that entry).
 *
 * Don't change the args->value unless we find the attribute.
 */
int
xfs_attr3_leaf_lookup_int(
	struct xfs_buf		*bp,
	struct xfs_da_args	*args)
{
	struct xfs_attr_leafblock *leaf;
	struct xfs_attr3_icleaf_hdr ichdr;
	struct xfs_attr_leaf_entry *entry;
	struct xfs_attr_leaf_entry *entries;
	struct xfs_attr_leaf_name_local *name_loc;
	struct xfs_attr_leaf_name_remote *name_rmt;
	xfs_dahash_t		hashval;
	int			probe;
	int			span;

	trace_xfs_attr_leaf_lookup(args);

	leaf = bp->b_addr;
	xfs_attr3_leaf_hdr_from_disk(&ichdr, leaf);
	entries = xfs_attr3_leaf_entryp(leaf);
	ASSERT(ichdr.count < XFS_LBSIZE(args->dp->i_mount) / 8);

	/*
	 * Binary search.  (note: small blocks will skip this loop)
	 */
	hashval = args->hashval;
	probe = span = ichdr.count / 2;
	for (entry = &entries[probe]; span > 4; entry = &entries[probe]) {
		span /= 2;
		if (be32_to_cpu(entry->hashval) < hashval)
			probe += span;
		else if (be32_to_cpu(entry->hashval) > hashval)
			probe -= span;
		else
			break;
	}
	ASSERT(probe >= 0 && (!ichdr.count || probe < ichdr.count));
	ASSERT(span <= 4 || be32_to_cpu(entry->hashval) == hashval);

	/*
	 * Since we may have duplicate hashval's, find the first matching
	 * hashval in the leaf.
	 */
	while (probe > 0 && be32_to_cpu(entry->hashval) >= hashval) {
		entry--;
		probe--;
	}
	while (probe < ichdr.count &&
	       be32_to_cpu(entry->hashval) < hashval) {
		entry++;
		probe++;
	}
	if (probe == ichdr.count || be32_to_cpu(entry->hashval) != hashval) {
		args->index = probe;
		return XFS_ERROR(ENOATTR);
	}

	/*
	 * Duplicate keys may be present, so search all of them for a match.
	 */
	for (; probe < ichdr.count && (be32_to_cpu(entry->hashval) == hashval);
			entry++, probe++) {
/*
 * GROT: Add code to remove incomplete entries.
 */
		/*
		 * If we are looking for INCOMPLETE entries, show only those.
		 * If we are looking for complete entries, show only those.
		 */
		if ((args->flags & XFS_ATTR_INCOMPLETE) !=
		    (entry->flags & XFS_ATTR_INCOMPLETE)) {
			continue;
		}
		if (entry->flags & XFS_ATTR_LOCAL) {
			name_loc = xfs_attr3_leaf_name_local(leaf, probe);
			if (name_loc->namelen != args->namelen)
				continue;
			if (memcmp(args->name, name_loc->nameval,
							args->namelen) != 0)
				continue;
			if (!xfs_attr_namesp_match(args->flags, entry->flags))
				continue;
			args->index = probe;
			return XFS_ERROR(EEXIST);
		} else {
			name_rmt = xfs_attr3_leaf_name_remote(leaf, probe);
			if (name_rmt->namelen != args->namelen)
				continue;
			if (memcmp(args->name, name_rmt->name,
							args->namelen) != 0)
				continue;
			if (!xfs_attr_namesp_match(args->flags, entry->flags))
				continue;
			args->index = probe;
			args->valuelen = be32_to_cpu(name_rmt->valuelen);
			args->rmtblkno = be32_to_cpu(name_rmt->valueblk);
<<<<<<< HEAD
			args->rmtblkcnt = XFS_B_TO_FSB(args->dp->i_mount,
						       args->valuelen);
=======
			args->rmtblkcnt = xfs_attr3_rmt_blocks(
							args->dp->i_mount,
							args->valuelen);
>>>>>>> 45853507
			return XFS_ERROR(EEXIST);
		}
	}
	args->index = probe;
	return XFS_ERROR(ENOATTR);
}

/*
 * Get the value associated with an attribute name from a leaf attribute
 * list structure.
 */
int
xfs_attr3_leaf_getvalue(
	struct xfs_buf		*bp,
	struct xfs_da_args	*args)
{
	struct xfs_attr_leafblock *leaf;
	struct xfs_attr3_icleaf_hdr ichdr;
	struct xfs_attr_leaf_entry *entry;
	struct xfs_attr_leaf_name_local *name_loc;
	struct xfs_attr_leaf_name_remote *name_rmt;
	int			valuelen;

	leaf = bp->b_addr;
	xfs_attr3_leaf_hdr_from_disk(&ichdr, leaf);
	ASSERT(ichdr.count < XFS_LBSIZE(args->dp->i_mount) / 8);
	ASSERT(args->index < ichdr.count);

	entry = &xfs_attr3_leaf_entryp(leaf)[args->index];
	if (entry->flags & XFS_ATTR_LOCAL) {
		name_loc = xfs_attr3_leaf_name_local(leaf, args->index);
		ASSERT(name_loc->namelen == args->namelen);
		ASSERT(memcmp(args->name, name_loc->nameval, args->namelen) == 0);
		valuelen = be16_to_cpu(name_loc->valuelen);
		if (args->flags & ATTR_KERNOVAL) {
			args->valuelen = valuelen;
			return 0;
		}
		if (args->valuelen < valuelen) {
			args->valuelen = valuelen;
			return XFS_ERROR(ERANGE);
		}
		args->valuelen = valuelen;
		memcpy(args->value, &name_loc->nameval[args->namelen], valuelen);
	} else {
		name_rmt = xfs_attr3_leaf_name_remote(leaf, args->index);
		ASSERT(name_rmt->namelen == args->namelen);
		ASSERT(memcmp(args->name, name_rmt->name, args->namelen) == 0);
		valuelen = be32_to_cpu(name_rmt->valuelen);
		args->rmtblkno = be32_to_cpu(name_rmt->valueblk);
		args->rmtblkcnt = xfs_attr3_rmt_blocks(args->dp->i_mount,
						       valuelen);
		if (args->flags & ATTR_KERNOVAL) {
			args->valuelen = valuelen;
			return 0;
		}
		if (args->valuelen < valuelen) {
			args->valuelen = valuelen;
			return XFS_ERROR(ERANGE);
		}
		args->valuelen = valuelen;
	}
	return 0;
}

/*========================================================================
 * Utility routines.
 *========================================================================*/

/*
 * Move the indicated entries from one leaf to another.
 * NOTE: this routine modifies both source and destination leaves.
 */
/*ARGSUSED*/
STATIC void
xfs_attr3_leaf_moveents(
	struct xfs_attr_leafblock	*leaf_s,
	struct xfs_attr3_icleaf_hdr	*ichdr_s,
	int				start_s,
	struct xfs_attr_leafblock	*leaf_d,
	struct xfs_attr3_icleaf_hdr	*ichdr_d,
	int				start_d,
	int				count,
	struct xfs_mount		*mp)
{
	struct xfs_attr_leaf_entry	*entry_s;
	struct xfs_attr_leaf_entry	*entry_d;
	int				desti;
	int				tmp;
	int				i;

	/*
	 * Check for nothing to do.
	 */
	if (count == 0)
		return;

	/*
	 * Set up environment.
	 */
	ASSERT(ichdr_s->magic == XFS_ATTR_LEAF_MAGIC ||
	       ichdr_s->magic == XFS_ATTR3_LEAF_MAGIC);
	ASSERT(ichdr_s->magic == ichdr_d->magic);
	ASSERT(ichdr_s->count > 0 && ichdr_s->count < XFS_LBSIZE(mp) / 8);
	ASSERT(ichdr_s->firstused >= (ichdr_s->count * sizeof(*entry_s))
					+ xfs_attr3_leaf_hdr_size(leaf_s));
	ASSERT(ichdr_d->count < XFS_LBSIZE(mp) / 8);
	ASSERT(ichdr_d->firstused >= (ichdr_d->count * sizeof(*entry_d))
					+ xfs_attr3_leaf_hdr_size(leaf_d));

	ASSERT(start_s < ichdr_s->count);
	ASSERT(start_d <= ichdr_d->count);
	ASSERT(count <= ichdr_s->count);


	/*
	 * Move the entries in the destination leaf up to make a hole?
	 */
	if (start_d < ichdr_d->count) {
		tmp  = ichdr_d->count - start_d;
		tmp *= sizeof(xfs_attr_leaf_entry_t);
		entry_s = &xfs_attr3_leaf_entryp(leaf_d)[start_d];
		entry_d = &xfs_attr3_leaf_entryp(leaf_d)[start_d + count];
		memmove(entry_d, entry_s, tmp);
	}

	/*
	 * Copy all entry's in the same (sorted) order,
	 * but allocate attribute info packed and in sequence.
	 */
	entry_s = &xfs_attr3_leaf_entryp(leaf_s)[start_s];
	entry_d = &xfs_attr3_leaf_entryp(leaf_d)[start_d];
	desti = start_d;
	for (i = 0; i < count; entry_s++, entry_d++, desti++, i++) {
		ASSERT(be16_to_cpu(entry_s->nameidx) >= ichdr_s->firstused);
		tmp = xfs_attr_leaf_entsize(leaf_s, start_s + i);
#ifdef GROT
		/*
		 * Code to drop INCOMPLETE entries.  Difficult to use as we
		 * may also need to change the insertion index.  Code turned
		 * off for 6.2, should be revisited later.
		 */
		if (entry_s->flags & XFS_ATTR_INCOMPLETE) { /* skip partials? */
			memset(xfs_attr3_leaf_name(leaf_s, start_s + i), 0, tmp);
			ichdr_s->usedbytes -= tmp;
			ichdr_s->count -= 1;
			entry_d--;	/* to compensate for ++ in loop hdr */
			desti--;
			if ((start_s + i) < offset)
				result++;	/* insertion index adjustment */
		} else {
#endif /* GROT */
			ichdr_d->firstused -= tmp;
			/* both on-disk, don't endian flip twice */
			entry_d->hashval = entry_s->hashval;
			entry_d->nameidx = cpu_to_be16(ichdr_d->firstused);
			entry_d->flags = entry_s->flags;
			ASSERT(be16_to_cpu(entry_d->nameidx) + tmp
							<= XFS_LBSIZE(mp));
			memmove(xfs_attr3_leaf_name(leaf_d, desti),
				xfs_attr3_leaf_name(leaf_s, start_s + i), tmp);
			ASSERT(be16_to_cpu(entry_s->nameidx) + tmp
							<= XFS_LBSIZE(mp));
			memset(xfs_attr3_leaf_name(leaf_s, start_s + i), 0, tmp);
			ichdr_s->usedbytes -= tmp;
			ichdr_d->usedbytes += tmp;
			ichdr_s->count -= 1;
			ichdr_d->count += 1;
			tmp = ichdr_d->count * sizeof(xfs_attr_leaf_entry_t)
					+ xfs_attr3_leaf_hdr_size(leaf_d);
			ASSERT(ichdr_d->firstused >= tmp);
#ifdef GROT
		}
#endif /* GROT */
	}

	/*
	 * Zero out the entries we just copied.
	 */
	if (start_s == ichdr_s->count) {
		tmp = count * sizeof(xfs_attr_leaf_entry_t);
		entry_s = &xfs_attr3_leaf_entryp(leaf_s)[start_s];
		ASSERT(((char *)entry_s + tmp) <=
		       ((char *)leaf_s + XFS_LBSIZE(mp)));
		memset(entry_s, 0, tmp);
	} else {
		/*
		 * Move the remaining entries down to fill the hole,
		 * then zero the entries at the top.
		 */
		tmp  = (ichdr_s->count - count) * sizeof(xfs_attr_leaf_entry_t);
		entry_s = &xfs_attr3_leaf_entryp(leaf_s)[start_s + count];
		entry_d = &xfs_attr3_leaf_entryp(leaf_s)[start_s];
		memmove(entry_d, entry_s, tmp);

		tmp = count * sizeof(xfs_attr_leaf_entry_t);
		entry_s = &xfs_attr3_leaf_entryp(leaf_s)[ichdr_s->count];
		ASSERT(((char *)entry_s + tmp) <=
		       ((char *)leaf_s + XFS_LBSIZE(mp)));
		memset(entry_s, 0, tmp);
	}

	/*
	 * Fill in the freemap information
	 */
	ichdr_d->freemap[0].base = xfs_attr3_leaf_hdr_size(leaf_d);
	ichdr_d->freemap[0].base += ichdr_d->count * sizeof(xfs_attr_leaf_entry_t);
	ichdr_d->freemap[0].size = ichdr_d->firstused - ichdr_d->freemap[0].base;
	ichdr_d->freemap[1].base = 0;
	ichdr_d->freemap[2].base = 0;
	ichdr_d->freemap[1].size = 0;
	ichdr_d->freemap[2].size = 0;
	ichdr_s->holes = 1;	/* leaf may not be compact */
}

/*
 * Pick up the last hashvalue from a leaf block.
 */
xfs_dahash_t
xfs_attr_leaf_lasthash(
	struct xfs_buf	*bp,
	int		*count)
{
	struct xfs_attr3_icleaf_hdr ichdr;
	struct xfs_attr_leaf_entry *entries;

	xfs_attr3_leaf_hdr_from_disk(&ichdr, bp->b_addr);
	entries = xfs_attr3_leaf_entryp(bp->b_addr);
	if (count)
		*count = ichdr.count;
	if (!ichdr.count)
		return 0;
	return be32_to_cpu(entries[ichdr.count - 1].hashval);
}

/*
 * Calculate the number of bytes used to store the indicated attribute
 * (whether local or remote only calculate bytes in this block).
 */
STATIC int
xfs_attr_leaf_entsize(xfs_attr_leafblock_t *leaf, int index)
{
	struct xfs_attr_leaf_entry *entries;
	xfs_attr_leaf_name_local_t *name_loc;
	xfs_attr_leaf_name_remote_t *name_rmt;
	int size;

	entries = xfs_attr3_leaf_entryp(leaf);
	if (entries[index].flags & XFS_ATTR_LOCAL) {
		name_loc = xfs_attr3_leaf_name_local(leaf, index);
		size = xfs_attr_leaf_entsize_local(name_loc->namelen,
						   be16_to_cpu(name_loc->valuelen));
	} else {
		name_rmt = xfs_attr3_leaf_name_remote(leaf, index);
		size = xfs_attr_leaf_entsize_remote(name_rmt->namelen);
	}
	return size;
}

/*
 * Calculate the number of bytes that would be required to store the new
 * attribute (whether local or remote only calculate bytes in this block).
 * This routine decides as a side effect whether the attribute will be
 * a "local" or a "remote" attribute.
 */
int
xfs_attr_leaf_newentsize(int namelen, int valuelen, int blocksize, int *local)
{
	int size;

	size = xfs_attr_leaf_entsize_local(namelen, valuelen);
	if (size < xfs_attr_leaf_entsize_local_max(blocksize)) {
		if (local) {
			*local = 1;
		}
	} else {
		size = xfs_attr_leaf_entsize_remote(namelen);
		if (local) {
			*local = 0;
		}
	}
	return size;
}

/*
 * Copy out attribute list entries for attr_list(), for leaf attribute lists.
 */
int
xfs_attr3_leaf_list_int(
	struct xfs_buf			*bp,
	struct xfs_attr_list_context	*context)
{
	struct attrlist_cursor_kern	*cursor;
	struct xfs_attr_leafblock	*leaf;
	struct xfs_attr3_icleaf_hdr	ichdr;
	struct xfs_attr_leaf_entry	*entries;
	struct xfs_attr_leaf_entry	*entry;
	int				retval;
	int				i;

	trace_xfs_attr_list_leaf(context);

	leaf = bp->b_addr;
	xfs_attr3_leaf_hdr_from_disk(&ichdr, leaf);
	entries = xfs_attr3_leaf_entryp(leaf);

	cursor = context->cursor;
	cursor->initted = 1;

	/*
	 * Re-find our place in the leaf block if this is a new syscall.
	 */
	if (context->resynch) {
		entry = &entries[0];
		for (i = 0; i < ichdr.count; entry++, i++) {
			if (be32_to_cpu(entry->hashval) == cursor->hashval) {
				if (cursor->offset == context->dupcnt) {
					context->dupcnt = 0;
					break;
				}
				context->dupcnt++;
			} else if (be32_to_cpu(entry->hashval) >
					cursor->hashval) {
				context->dupcnt = 0;
				break;
			}
		}
		if (i == ichdr.count) {
			trace_xfs_attr_list_notfound(context);
			return 0;
		}
	} else {
		entry = &entries[0];
		i = 0;
	}
	context->resynch = 0;

	/*
	 * We have found our place, start copying out the new attributes.
	 */
	retval = 0;
	for (; i < ichdr.count; entry++, i++) {
		if (be32_to_cpu(entry->hashval) != cursor->hashval) {
			cursor->hashval = be32_to_cpu(entry->hashval);
			cursor->offset = 0;
		}

		if (entry->flags & XFS_ATTR_INCOMPLETE)
			continue;		/* skip incomplete entries */

		if (entry->flags & XFS_ATTR_LOCAL) {
			xfs_attr_leaf_name_local_t *name_loc =
				xfs_attr3_leaf_name_local(leaf, i);

			retval = context->put_listent(context,
						entry->flags,
						name_loc->nameval,
						(int)name_loc->namelen,
						be16_to_cpu(name_loc->valuelen),
						&name_loc->nameval[name_loc->namelen]);
			if (retval)
				return retval;
		} else {
			xfs_attr_leaf_name_remote_t *name_rmt =
				xfs_attr3_leaf_name_remote(leaf, i);

			int valuelen = be32_to_cpu(name_rmt->valuelen);

			if (context->put_value) {
				xfs_da_args_t args;

				memset((char *)&args, 0, sizeof(args));
				args.dp = context->dp;
				args.whichfork = XFS_ATTR_FORK;
				args.valuelen = valuelen;
				args.value = kmem_alloc(valuelen, KM_SLEEP | KM_NOFS);
				args.rmtblkno = be32_to_cpu(name_rmt->valueblk);
				args.rmtblkcnt = xfs_attr3_rmt_blocks(
							args.dp->i_mount, valuelen);
				retval = xfs_attr_rmtval_get(&args);
				if (retval)
					return retval;
				retval = context->put_listent(context,
						entry->flags,
						name_rmt->name,
						(int)name_rmt->namelen,
						valuelen,
						args.value);
				kmem_free(args.value);
			} else {
				retval = context->put_listent(context,
						entry->flags,
						name_rmt->name,
						(int)name_rmt->namelen,
						valuelen,
						NULL);
			}
			if (retval)
				return retval;
		}
		if (context->seen_enough)
			break;
		cursor->offset++;
	}
	trace_xfs_attr_list_leaf_end(context);
	return retval;
}


/*========================================================================
 * Manage the INCOMPLETE flag in a leaf entry
 *========================================================================*/

/*
 * Clear the INCOMPLETE flag on an entry in a leaf block.
 */
int
xfs_attr3_leaf_clearflag(
	struct xfs_da_args	*args)
{
	struct xfs_attr_leafblock *leaf;
	struct xfs_attr_leaf_entry *entry;
	struct xfs_attr_leaf_name_remote *name_rmt;
	struct xfs_buf		*bp;
	int			error;
#ifdef DEBUG
	struct xfs_attr3_icleaf_hdr ichdr;
	xfs_attr_leaf_name_local_t *name_loc;
	int namelen;
	char *name;
#endif /* DEBUG */

	trace_xfs_attr_leaf_clearflag(args);
	/*
	 * Set up the operation.
	 */
	error = xfs_attr3_leaf_read(args->trans, args->dp, args->blkno, -1, &bp);
	if (error)
		return(error);

	leaf = bp->b_addr;
	entry = &xfs_attr3_leaf_entryp(leaf)[args->index];
	ASSERT(entry->flags & XFS_ATTR_INCOMPLETE);

#ifdef DEBUG
	xfs_attr3_leaf_hdr_from_disk(&ichdr, leaf);
	ASSERT(args->index < ichdr.count);
	ASSERT(args->index >= 0);

	if (entry->flags & XFS_ATTR_LOCAL) {
		name_loc = xfs_attr3_leaf_name_local(leaf, args->index);
		namelen = name_loc->namelen;
		name = (char *)name_loc->nameval;
	} else {
		name_rmt = xfs_attr3_leaf_name_remote(leaf, args->index);
		namelen = name_rmt->namelen;
		name = (char *)name_rmt->name;
	}
	ASSERT(be32_to_cpu(entry->hashval) == args->hashval);
	ASSERT(namelen == args->namelen);
	ASSERT(memcmp(name, args->name, namelen) == 0);
#endif /* DEBUG */

	entry->flags &= ~XFS_ATTR_INCOMPLETE;
	xfs_trans_log_buf(args->trans, bp,
			 XFS_DA_LOGRANGE(leaf, entry, sizeof(*entry)));

	if (args->rmtblkno) {
		ASSERT((entry->flags & XFS_ATTR_LOCAL) == 0);
		name_rmt = xfs_attr3_leaf_name_remote(leaf, args->index);
		name_rmt->valueblk = cpu_to_be32(args->rmtblkno);
		name_rmt->valuelen = cpu_to_be32(args->valuelen);
		xfs_trans_log_buf(args->trans, bp,
			 XFS_DA_LOGRANGE(leaf, name_rmt, sizeof(*name_rmt)));
	}

	/*
	 * Commit the flag value change and start the next trans in series.
	 */
	return xfs_trans_roll(&args->trans, args->dp);
}

/*
 * Set the INCOMPLETE flag on an entry in a leaf block.
 */
int
xfs_attr3_leaf_setflag(
	struct xfs_da_args	*args)
{
	struct xfs_attr_leafblock *leaf;
	struct xfs_attr_leaf_entry *entry;
	struct xfs_attr_leaf_name_remote *name_rmt;
	struct xfs_buf		*bp;
	int error;
#ifdef DEBUG
	struct xfs_attr3_icleaf_hdr ichdr;
#endif

	trace_xfs_attr_leaf_setflag(args);

	/*
	 * Set up the operation.
	 */
	error = xfs_attr3_leaf_read(args->trans, args->dp, args->blkno, -1, &bp);
	if (error)
		return(error);

	leaf = bp->b_addr;
#ifdef DEBUG
	xfs_attr3_leaf_hdr_from_disk(&ichdr, leaf);
	ASSERT(args->index < ichdr.count);
	ASSERT(args->index >= 0);
#endif
	entry = &xfs_attr3_leaf_entryp(leaf)[args->index];

	ASSERT((entry->flags & XFS_ATTR_INCOMPLETE) == 0);
	entry->flags |= XFS_ATTR_INCOMPLETE;
	xfs_trans_log_buf(args->trans, bp,
			XFS_DA_LOGRANGE(leaf, entry, sizeof(*entry)));
	if ((entry->flags & XFS_ATTR_LOCAL) == 0) {
		name_rmt = xfs_attr3_leaf_name_remote(leaf, args->index);
		name_rmt->valueblk = 0;
		name_rmt->valuelen = 0;
		xfs_trans_log_buf(args->trans, bp,
			 XFS_DA_LOGRANGE(leaf, name_rmt, sizeof(*name_rmt)));
	}

	/*
	 * Commit the flag value change and start the next trans in series.
	 */
	return xfs_trans_roll(&args->trans, args->dp);
}

/*
 * In a single transaction, clear the INCOMPLETE flag on the leaf entry
 * given by args->blkno/index and set the INCOMPLETE flag on the leaf
 * entry given by args->blkno2/index2.
 *
 * Note that they could be in different blocks, or in the same block.
 */
int
xfs_attr3_leaf_flipflags(
	struct xfs_da_args	*args)
{
	struct xfs_attr_leafblock *leaf1;
	struct xfs_attr_leafblock *leaf2;
	struct xfs_attr_leaf_entry *entry1;
	struct xfs_attr_leaf_entry *entry2;
	struct xfs_attr_leaf_name_remote *name_rmt;
	struct xfs_buf		*bp1;
	struct xfs_buf		*bp2;
	int error;
#ifdef DEBUG
	struct xfs_attr3_icleaf_hdr ichdr1;
	struct xfs_attr3_icleaf_hdr ichdr2;
	xfs_attr_leaf_name_local_t *name_loc;
	int namelen1, namelen2;
	char *name1, *name2;
#endif /* DEBUG */

	trace_xfs_attr_leaf_flipflags(args);

	/*
	 * Read the block containing the "old" attr
	 */
	error = xfs_attr3_leaf_read(args->trans, args->dp, args->blkno, -1, &bp1);
	if (error)
		return error;

	/*
	 * Read the block containing the "new" attr, if it is different
	 */
	if (args->blkno2 != args->blkno) {
		error = xfs_attr3_leaf_read(args->trans, args->dp, args->blkno2,
					   -1, &bp2);
		if (error)
			return error;
	} else {
		bp2 = bp1;
	}

	leaf1 = bp1->b_addr;
	entry1 = &xfs_attr3_leaf_entryp(leaf1)[args->index];

	leaf2 = bp2->b_addr;
	entry2 = &xfs_attr3_leaf_entryp(leaf2)[args->index2];

#ifdef DEBUG
	xfs_attr3_leaf_hdr_from_disk(&ichdr1, leaf1);
	ASSERT(args->index < ichdr1.count);
	ASSERT(args->index >= 0);

	xfs_attr3_leaf_hdr_from_disk(&ichdr2, leaf2);
	ASSERT(args->index2 < ichdr2.count);
	ASSERT(args->index2 >= 0);

	if (entry1->flags & XFS_ATTR_LOCAL) {
		name_loc = xfs_attr3_leaf_name_local(leaf1, args->index);
		namelen1 = name_loc->namelen;
		name1 = (char *)name_loc->nameval;
	} else {
		name_rmt = xfs_attr3_leaf_name_remote(leaf1, args->index);
		namelen1 = name_rmt->namelen;
		name1 = (char *)name_rmt->name;
	}
	if (entry2->flags & XFS_ATTR_LOCAL) {
		name_loc = xfs_attr3_leaf_name_local(leaf2, args->index2);
		namelen2 = name_loc->namelen;
		name2 = (char *)name_loc->nameval;
	} else {
		name_rmt = xfs_attr3_leaf_name_remote(leaf2, args->index2);
		namelen2 = name_rmt->namelen;
		name2 = (char *)name_rmt->name;
	}
	ASSERT(be32_to_cpu(entry1->hashval) == be32_to_cpu(entry2->hashval));
	ASSERT(namelen1 == namelen2);
	ASSERT(memcmp(name1, name2, namelen1) == 0);
#endif /* DEBUG */

	ASSERT(entry1->flags & XFS_ATTR_INCOMPLETE);
	ASSERT((entry2->flags & XFS_ATTR_INCOMPLETE) == 0);

	entry1->flags &= ~XFS_ATTR_INCOMPLETE;
	xfs_trans_log_buf(args->trans, bp1,
			  XFS_DA_LOGRANGE(leaf1, entry1, sizeof(*entry1)));
	if (args->rmtblkno) {
		ASSERT((entry1->flags & XFS_ATTR_LOCAL) == 0);
		name_rmt = xfs_attr3_leaf_name_remote(leaf1, args->index);
		name_rmt->valueblk = cpu_to_be32(args->rmtblkno);
		name_rmt->valuelen = cpu_to_be32(args->valuelen);
		xfs_trans_log_buf(args->trans, bp1,
			 XFS_DA_LOGRANGE(leaf1, name_rmt, sizeof(*name_rmt)));
	}

	entry2->flags |= XFS_ATTR_INCOMPLETE;
	xfs_trans_log_buf(args->trans, bp2,
			  XFS_DA_LOGRANGE(leaf2, entry2, sizeof(*entry2)));
	if ((entry2->flags & XFS_ATTR_LOCAL) == 0) {
		name_rmt = xfs_attr3_leaf_name_remote(leaf2, args->index2);
		name_rmt->valueblk = 0;
		name_rmt->valuelen = 0;
		xfs_trans_log_buf(args->trans, bp2,
			 XFS_DA_LOGRANGE(leaf2, name_rmt, sizeof(*name_rmt)));
	}

	/*
	 * Commit the flag value change and start the next trans in series.
	 */
	error = xfs_trans_roll(&args->trans, args->dp);

	return error;
}

/*========================================================================
 * Indiscriminately delete the entire attribute fork
 *========================================================================*/

/*
 * Recurse (gasp!) through the attribute nodes until we find leaves.
 * We're doing a depth-first traversal in order to invalidate everything.
 */
int
xfs_attr3_root_inactive(
	struct xfs_trans	**trans,
	struct xfs_inode	*dp)
{
	struct xfs_da_blkinfo	*info;
	struct xfs_buf		*bp;
	xfs_daddr_t		blkno;
	int			error;

	/*
	 * Read block 0 to see what we have to work with.
	 * We only get here if we have extents, since we remove
	 * the extents in reverse order the extent containing
	 * block 0 must still be there.
	 */
	error = xfs_da3_node_read(*trans, dp, 0, -1, &bp, XFS_ATTR_FORK);
	if (error)
		return error;
	blkno = bp->b_bn;

	/*
	 * Invalidate the tree, even if the "tree" is only a single leaf block.
	 * This is a depth-first traversal!
	 */
	info = bp->b_addr;
	switch (info->magic) {
	case cpu_to_be16(XFS_DA_NODE_MAGIC):
	case cpu_to_be16(XFS_DA3_NODE_MAGIC):
		error = xfs_attr3_node_inactive(trans, dp, bp, 1);
		break;
	case cpu_to_be16(XFS_ATTR_LEAF_MAGIC):
	case cpu_to_be16(XFS_ATTR3_LEAF_MAGIC):
		error = xfs_attr3_leaf_inactive(trans, dp, bp);
		break;
	default:
		error = XFS_ERROR(EIO);
		xfs_trans_brelse(*trans, bp);
		break;
	}
	if (error)
		return error;

	/*
	 * Invalidate the incore copy of the root block.
	 */
	error = xfs_da_get_buf(*trans, dp, 0, blkno, &bp, XFS_ATTR_FORK);
	if (error)
		return error;
	xfs_trans_binval(*trans, bp);	/* remove from cache */
	/*
	 * Commit the invalidate and start the next transaction.
	 */
	error = xfs_trans_roll(trans, dp);

	return error;
}

/*
 * Recurse (gasp!) through the attribute nodes until we find leaves.
 * We're doing a depth-first traversal in order to invalidate everything.
 */
STATIC int
xfs_attr3_node_inactive(
	struct xfs_trans **trans,
	struct xfs_inode *dp,
	struct xfs_buf	*bp,
	int		level)
{
	xfs_da_blkinfo_t *info;
	xfs_da_intnode_t *node;
	xfs_dablk_t child_fsb;
	xfs_daddr_t parent_blkno, child_blkno;
	int error, i;
	struct xfs_buf *child_bp;
	struct xfs_da_node_entry *btree;
	struct xfs_da3_icnode_hdr ichdr;

	/*
	 * Since this code is recursive (gasp!) we must protect ourselves.
	 */
	if (level > XFS_DA_NODE_MAXDEPTH) {
		xfs_trans_brelse(*trans, bp);	/* no locks for later trans */
		return XFS_ERROR(EIO);
	}

	node = bp->b_addr;
	xfs_da3_node_hdr_from_disk(&ichdr, node);
	parent_blkno = bp->b_bn;
	if (!ichdr.count) {
		xfs_trans_brelse(*trans, bp);
		return 0;
	}
	btree = xfs_da3_node_tree_p(node);
	child_fsb = be32_to_cpu(btree[0].before);
	xfs_trans_brelse(*trans, bp);	/* no locks for later trans */

	/*
	 * If this is the node level just above the leaves, simply loop
	 * over the leaves removing all of them.  If this is higher up
	 * in the tree, recurse downward.
	 */
	for (i = 0; i < ichdr.count; i++) {
		/*
		 * Read the subsidiary block to see what we have to work with.
		 * Don't do this in a transaction.  This is a depth-first
		 * traversal of the tree so we may deal with many blocks
		 * before we come back to this one.
		 */
		error = xfs_da3_node_read(*trans, dp, child_fsb, -2, &child_bp,
						XFS_ATTR_FORK);
		if (error)
			return(error);
		if (child_bp) {
						/* save for re-read later */
			child_blkno = XFS_BUF_ADDR(child_bp);

			/*
			 * Invalidate the subtree, however we have to.
			 */
			info = child_bp->b_addr;
			switch (info->magic) {
			case cpu_to_be16(XFS_DA_NODE_MAGIC):
			case cpu_to_be16(XFS_DA3_NODE_MAGIC):
				error = xfs_attr3_node_inactive(trans, dp,
							child_bp, level + 1);
				break;
			case cpu_to_be16(XFS_ATTR_LEAF_MAGIC):
			case cpu_to_be16(XFS_ATTR3_LEAF_MAGIC):
				error = xfs_attr3_leaf_inactive(trans, dp,
							child_bp);
				break;
			default:
				error = XFS_ERROR(EIO);
				xfs_trans_brelse(*trans, child_bp);
				break;
			}
			if (error)
				return error;

			/*
			 * Remove the subsidiary block from the cache
			 * and from the log.
			 */
			error = xfs_da_get_buf(*trans, dp, 0, child_blkno,
				&child_bp, XFS_ATTR_FORK);
			if (error)
				return error;
			xfs_trans_binval(*trans, child_bp);
		}

		/*
		 * If we're not done, re-read the parent to get the next
		 * child block number.
		 */
		if (i + 1 < ichdr.count) {
			error = xfs_da3_node_read(*trans, dp, 0, parent_blkno,
						 &bp, XFS_ATTR_FORK);
			if (error)
				return error;
			child_fsb = be32_to_cpu(btree[i + 1].before);
			xfs_trans_brelse(*trans, bp);
		}
		/*
		 * Atomically commit the whole invalidate stuff.
		 */
		error = xfs_trans_roll(trans, dp);
		if (error)
			return  error;
	}

	return 0;
}

/*
 * Invalidate all of the "remote" value regions pointed to by a particular
 * leaf block.
 * Note that we must release the lock on the buffer so that we are not
 * caught holding something that the logging code wants to flush to disk.
 */
STATIC int
xfs_attr3_leaf_inactive(
	struct xfs_trans	**trans,
	struct xfs_inode	*dp,
	struct xfs_buf		*bp)
{
	struct xfs_attr_leafblock *leaf;
	struct xfs_attr3_icleaf_hdr ichdr;
	struct xfs_attr_leaf_entry *entry;
	struct xfs_attr_leaf_name_remote *name_rmt;
	struct xfs_attr_inactive_list *list;
	struct xfs_attr_inactive_list *lp;
	int			error;
	int			count;
	int			size;
	int			tmp;
	int			i;

	leaf = bp->b_addr;
	xfs_attr3_leaf_hdr_from_disk(&ichdr, leaf);

	/*
	 * Count the number of "remote" value extents.
	 */
	count = 0;
	entry = xfs_attr3_leaf_entryp(leaf);
	for (i = 0; i < ichdr.count; entry++, i++) {
		if (be16_to_cpu(entry->nameidx) &&
		    ((entry->flags & XFS_ATTR_LOCAL) == 0)) {
			name_rmt = xfs_attr3_leaf_name_remote(leaf, i);
			if (name_rmt->valueblk)
				count++;
		}
	}

	/*
	 * If there are no "remote" values, we're done.
	 */
	if (count == 0) {
		xfs_trans_brelse(*trans, bp);
		return 0;
	}

	/*
	 * Allocate storage for a list of all the "remote" value extents.
	 */
	size = count * sizeof(xfs_attr_inactive_list_t);
	list = kmem_alloc(size, KM_SLEEP);

	/*
	 * Identify each of the "remote" value extents.
	 */
	lp = list;
	entry = xfs_attr3_leaf_entryp(leaf);
	for (i = 0; i < ichdr.count; entry++, i++) {
		if (be16_to_cpu(entry->nameidx) &&
		    ((entry->flags & XFS_ATTR_LOCAL) == 0)) {
			name_rmt = xfs_attr3_leaf_name_remote(leaf, i);
			if (name_rmt->valueblk) {
				lp->valueblk = be32_to_cpu(name_rmt->valueblk);
				lp->valuelen = xfs_attr3_rmt_blocks(dp->i_mount,
						    be32_to_cpu(name_rmt->valuelen));
				lp++;
			}
		}
	}
	xfs_trans_brelse(*trans, bp);	/* unlock for trans. in freextent() */

	/*
	 * Invalidate each of the "remote" value extents.
	 */
	error = 0;
	for (lp = list, i = 0; i < count; i++, lp++) {
		tmp = xfs_attr3_leaf_freextent(trans, dp,
				lp->valueblk, lp->valuelen);

		if (error == 0)
			error = tmp;	/* save only the 1st errno */
	}

	kmem_free(list);
	return error;
}

/*
 * Look at all the extents for this logical region,
 * invalidate any buffers that are incore/in transactions.
 */
STATIC int
xfs_attr3_leaf_freextent(
	struct xfs_trans	**trans,
	struct xfs_inode	*dp,
	xfs_dablk_t		blkno,
	int			blkcnt)
{
	struct xfs_bmbt_irec	map;
	struct xfs_buf		*bp;
	xfs_dablk_t		tblkno;
	xfs_daddr_t		dblkno;
	int			tblkcnt;
	int			dblkcnt;
	int			nmap;
	int			error;

	/*
	 * Roll through the "value", invalidating the attribute value's
	 * blocks.
	 */
	tblkno = blkno;
	tblkcnt = blkcnt;
	while (tblkcnt > 0) {
		/*
		 * Try to remember where we decided to put the value.
		 */
		nmap = 1;
		error = xfs_bmapi_read(dp, (xfs_fileoff_t)tblkno, tblkcnt,
				       &map, &nmap, XFS_BMAPI_ATTRFORK);
		if (error) {
			return(error);
		}
		ASSERT(nmap == 1);
		ASSERT(map.br_startblock != DELAYSTARTBLOCK);

		/*
		 * If it's a hole, these are already unmapped
		 * so there's nothing to invalidate.
		 */
		if (map.br_startblock != HOLESTARTBLOCK) {

			dblkno = XFS_FSB_TO_DADDR(dp->i_mount,
						  map.br_startblock);
			dblkcnt = XFS_FSB_TO_BB(dp->i_mount,
						map.br_blockcount);
			bp = xfs_trans_get_buf(*trans,
					dp->i_mount->m_ddev_targp,
					dblkno, dblkcnt, 0);
			if (!bp)
				return ENOMEM;
			xfs_trans_binval(*trans, bp);
			/*
			 * Roll to next transaction.
			 */
			error = xfs_trans_roll(trans, dp);
			if (error)
				return (error);
		}

		tblkno += map.br_blockcount;
		tblkcnt -= map.br_blockcount;
	}

	return(0);
}<|MERGE_RESOLUTION|>--- conflicted
+++ resolved
@@ -2354,14 +2354,9 @@
 			args->index = probe;
 			args->valuelen = be32_to_cpu(name_rmt->valuelen);
 			args->rmtblkno = be32_to_cpu(name_rmt->valueblk);
-<<<<<<< HEAD
-			args->rmtblkcnt = XFS_B_TO_FSB(args->dp->i_mount,
-						       args->valuelen);
-=======
 			args->rmtblkcnt = xfs_attr3_rmt_blocks(
 							args->dp->i_mount,
 							args->valuelen);
->>>>>>> 45853507
 			return XFS_ERROR(EEXIST);
 		}
 	}
