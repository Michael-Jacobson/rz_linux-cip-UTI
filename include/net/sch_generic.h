--- conflicted
+++ resolved
@@ -195,11 +195,7 @@
 		 * Variant of write_seqcount_t_begin() telling lockdep that a
 		 * trylock was attempted.
 		 */
-<<<<<<< HEAD
-		raw_write_seqcount_t_begin(s);
-=======
 		do_raw_write_seqcount_begin(s);
->>>>>>> 7f300821
 		seqcount_acquire(&s->dep_map, 0, 1, _RET_IP_);
 		return true;
 	}
