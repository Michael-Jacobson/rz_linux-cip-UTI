--- conflicted
+++ resolved
@@ -62,11 +62,7 @@
 	RPCIF_RZ_G2L,
 };
 
-<<<<<<< HEAD
-struct	rpcif {
-=======
 struct rpcif {
->>>>>>> 811c07d2
 	struct device *dev;
 	void __iomem *base;
 	void __iomem *dirmap;
@@ -87,11 +83,7 @@
 	u32 ddr;		/* DRDRENR or SMDRENR */
 };
 
-<<<<<<< HEAD
-int  rpcif_sw_init(struct rpcif *rpc, struct device *dev);
-=======
 int rpcif_sw_init(struct rpcif *rpc, struct device *dev);
->>>>>>> 811c07d2
 int rpcif_hw_init(struct rpcif *rpc, bool hyperflash);
 void rpcif_prepare(struct rpcif *rpc, const struct rpcif_op *op, u64 *offs,
 		   size_t *len);
